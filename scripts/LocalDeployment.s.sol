pragma solidity 0.8.20;

import "@openzeppelin/contracts/proxy/ERC1967/ERC1967Proxy.sol";
import "forge-std/Script.sol";
import "@ipor-protocol/contracts/router/IporProtocolRouter.sol";
import "@ipor-protocol/contracts/amm/AmmPoolsLens.sol";
import "@ipor-protocol/contracts/amm/AmmOpenSwapService.sol";
import "@ipor-protocol/contracts/amm/AmmGovernanceService.sol";
import "@ipor-protocol/contracts/amm/AmmSwapsLens.sol";
import "@ipor-protocol/contracts/amm/AssetManagementLens.sol";
import "@ipor-protocol/contracts/amm/AmmCloseSwapService.sol";
import "@ipor-protocol/contracts/amm/AmmPoolsService.sol";
import "@ipor-protocol/contracts/interfaces/IIporOracle.sol";
import "@ipor-protocol/contracts/oracles/IporOracle.sol";
import "@ipor-protocol/contracts/interfaces/IOraclePublisher.sol";
import "@ipor-protocol/contracts/oracles/OraclePublisher.sol";
import "@ipor-protocol/contracts/amm/spread/SpreadRouter.sol";
import "@ipor-protocol/contracts/oracles/IporRiskManagementOracle.sol";
import "@ipor-protocol/test/utils/TestConstants.sol";
import "@ipor-protocol/contracts/amm/spread/SpreadStorageLens.sol";
import "@ipor-protocol/contracts/amm/spread/Spread28Days.sol";
import "@ipor-protocol/contracts/amm/spread/Spread60Days.sol";
import "@ipor-protocol/contracts/amm/spread/Spread90Days.sol";
import "@ipor-protocol/contracts/mocks/stanley/MockTestnetStrategy.sol";
import "@ipor-protocol/contracts/vault/AssetManagementUsdt.sol";
import "@ipor-protocol/contracts/vault/AssetManagementUsdc.sol";
import "@ipor-protocol/contracts/vault/AssetManagementDai.sol";
import "@ipor-protocol/contracts/tokens/IpToken.sol";
import "@ipor-protocol/contracts/tokens/IvToken.sol";
import "@ipor-protocol/contracts/mocks/tokens/MockTestnetToken.sol";
import "@ipor-protocol/contracts/amm/AmmStorage.sol";
import "@ipor-protocol/contracts/amm/AmmTreasury.sol";
import "@ipor-protocol/contracts/amm/spread/SpreadCloseSwapService.sol";
import "@ipor-protocol/contracts/mocks/TestnetFaucet.sol";
import "@ipor-protocol/contracts/tokens/IporToken.sol";

// run:
// $ anvil
// get private key from anvil then set SC_ADMIN_PRIV_KEY variable in .env file
// then run:
// $ forge script scripts/LocalDeployment.s.sol --fork-url http://127.0.0.1:8545 --broadcast
contract LocalDeployment is Script {
    struct IporProtocol {
        address asset;
        address ipToken;
        address ivToken;
        address ammStorageProxy;
        address ammStorageImpl;
        address assetManagementProxy;
        address assetManagementImpl;
        address strategyAaveProxy;
        address strategyAaveImpl;
        address strategyCompoundProxy;
        address strategyCompoundImpl;
        address aToken;
        address cToken;
        address ammTreasuryProxy;
        address ammTreasuryImpl;
    }

    struct System {
        address iporToken;
        address routerProxy;
        address routerImpl;
        address spreadRouterProxy;
        address spreadRouterImpl;
        address iporOracleProxy;
        address iporOracleImpl;
        address oraclePublisherProxy;
        address oraclePublisherImpl;
        address ammSwapsLens;
        address ammPoolsLens;
        address assetManagementLens;
        address ammOpenSwapService;
        address ammCloseSwapService;
        address riskOracleProxy;
        address riskOracleImpl;
        address ammPoolsService;
        address ammGovernanceService;
        address faucetProxy;
        address faucetImpl;
        IporProtocol usdt;
        IporProtocol usdc;
        IporProtocol dai;
    }

    struct AmmConfig {
        address oraclePublisherUpdater;
        address powerTokenLens;
        address liquidityMiningLens;
        address flowService;
        address stakeService;
    }

    address defaultAnvilAddress = 0xf39Fd6e51aad88F6F4ce6aB8827279cffFb92266;
    uint256 _private_key;
    string _env_profile;
    AmmConfig ammConfig;

    function setUp() public {
        _private_key = vm.envUint("SC_ADMIN_PRIV_KEY");
        _env_profile = vm.envString("ENV_PROFILE");
        ammConfig.oraclePublisherUpdater = vm.envAddress("SC_MIGRATION_ORACLE_UPDATER_ADDRESS");
        ammConfig.powerTokenLens = vm.envAddress("SC_POWER_TOKEN_LENS_ADDRESS");
        ammConfig.liquidityMiningLens = vm.envAddress("SC_LIQUIDITY_MINING_LENS_ADDRESS");
        ammConfig.flowService = vm.envAddress("SC_POWER_TOKEN_FLOW_SERVICE_ADDRESS");
        ammConfig.stakeService = vm.envAddress("SC_POWER_TOKEN_STAKE_SERVICE_ADDRESS");
    }

    function run() public {
        System memory amm;
        vm.startBroadcast(_private_key);
        _getFullInstance(ammConfig, amm);
        vm.stopBroadcast();
        _toAddressesJson(amm);
    }

    function _getFullInstance(AmmConfig memory cfg, System memory system) public {
        deployDummyIporProtocolRouter(system);
        deployDummyAmmTreasury(system);
        deployIporToken(system);
        deployAssets(system);
        deployOracle(system);
        deployRiskOracle(system);
        deployOraclePublisher(system);
        deployIpTokens(system);
        deployIvTokens(system);
        deployStorage(system);
        deploySpreadRouter(system);
        deployAssetManagement(system);
        upgradeAmmTreasury(system);
        upgradeIporProtocolRouter(system);
    }

    function _preparePoolCfgForGovernanceService(
        address asset,
        address ammTreasury,
        address ammStorage
    ) internal view returns (IAmmGovernanceLens.AmmGovernancePoolConfiguration memory poolCfg) {
        poolCfg = IAmmGovernanceLens.AmmGovernancePoolConfiguration({
            asset: asset,
            decimals: IERC20MetadataUpgradeable(asset).decimals(),
            ammStorage: ammStorage,
            ammTreasury: ammTreasury,
            ammPoolsTreasury: asset, //TODO: fixit
            ammPoolsTreasuryManager: asset, //TODO: fixit
            ammCharlieTreasury: asset, //TODO: fixit
            ammCharlieTreasuryManager: asset //TODO: fixit
        });
    }

    function _preparePoolCfgForPoolsService(
        address asset,
        address ipToken,
        address ammTreasury,
        address ammStorage,
        address assetManagement
    ) internal view returns (IAmmPoolsService.AmmPoolsServicePoolConfiguration memory poolCfg) {
        poolCfg = IAmmPoolsService.AmmPoolsServicePoolConfiguration({
            asset: asset,
            decimals: IERC20MetadataUpgradeable(asset).decimals(),
            ipToken: ipToken,
            ammStorage: ammStorage,
            ammTreasury: ammTreasury,
            assetManagement: assetManagement,
            redeemFeeRate: 5 * 1e15,
            redeemLpMaxCollateralRatio: 1e18
        });
    }

    function _preparePoolCfgForCloseSwapService(
        address asset,
        address ammTreasury,
        address ammStorage,
        address assetManagement
    ) internal view returns (IAmmCloseSwapService.AmmCloseSwapServicePoolConfiguration memory poolCfg) {
        poolCfg = IAmmCloseSwapService.AmmCloseSwapServicePoolConfiguration({
            asset: address(asset),
            decimals: IERC20MetadataUpgradeable(asset).decimals(),
            ammStorage: ammStorage,
            ammTreasury: ammTreasury,
            assetManagement: assetManagement,
            openingFeeRateForSwapUnwind: 5e14,
            openingFeeTreasuryPortionRateForSwapUnwind: 5e14,
            maxLengthOfLiquidatedSwapsPerLeg: 10,
            timeBeforeMaturityAllowedToCloseSwapByCommunity: 1 hours,
            timeBeforeMaturityAllowedToCloseSwapByBuyer: 1 days,
            minLiquidationThresholdToCloseBeforeMaturityByCommunity: 995 * 1e15,
            minLiquidationThresholdToCloseBeforeMaturityByBuyer: 99 * 1e16,
            minLeverage: 10 * 1e18
        });
    }

    function _preparePoolCfgForOpenSwapService(
        address asset,
        address ammTreasury,
        address ammStorage
    ) internal view returns (IAmmOpenSwapLens.AmmOpenSwapServicePoolConfiguration memory poolCfg) {
        poolCfg = IAmmOpenSwapLens.AmmOpenSwapServicePoolConfiguration({
            asset: asset,
            decimals: IERC20MetadataUpgradeable(asset).decimals(),
            ammStorage: ammStorage,
            ammTreasury: ammTreasury,
            iporPublicationFee: 10 * 1e18,
            maxSwapCollateralAmount: 100_000 * 1e18,
            liquidationDepositAmount: 25,
            minLeverage: 10 * 1e18,
            openingFeeRate: 5e14,
            openingFeeTreasuryPortionRate: 5e17
        });
    }

    function _getCurrentTimestamps(
        address[] memory assets
    ) internal view returns (uint32[] memory lastUpdateTimestamps) {
        lastUpdateTimestamps = new uint32[](assets.length);

        uint32 lastUpdateTimestamp = uint32(block.timestamp);

        for (uint256 i = 0; i < assets.length; i++) {
            lastUpdateTimestamps[i] = lastUpdateTimestamp;
        }
    }

    function deployOracle(System memory system) public {
        address[] memory assets = new address[](3);
        assets[0] = address(system.dai.asset);
        assets[1] = address(system.usdt.asset);
        assets[2] = address(system.usdc.asset);

        system.iporOracleImpl = address(
            new IporOracle(
                address(system.usdt.asset),
                1e18,
                address(system.usdc.asset),
                1e18,
                address(system.dai.asset),
                1e18
            )
        );

        uint32[] memory lastUpdateTimestamps = _getCurrentTimestamps(assets);

        system.iporOracleProxy = address(
            new ERC1967Proxy(
                system.iporOracleImpl,
                abi.encodeWithSignature("initialize(address[],uint32[])", assets, lastUpdateTimestamps)
            )
        );
    }

    function deployRiskOracle(System memory system) public {
        address[] memory assets = new address[](3);
        assets[0] = address(system.dai.asset);
        assets[1] = address(system.usdt.asset);
        assets[2] = address(system.usdc.asset);

        IporRiskManagementOracleTypes.RiskIndicators[]
            memory riskIndicators = new IporRiskManagementOracleTypes.RiskIndicators[](assets.length);
        IporRiskManagementOracleTypes.BaseSpreadsAndFixedRateCaps[]
            memory baseSpreadsAndFixedRateCaps = new IporRiskManagementOracleTypes.BaseSpreadsAndFixedRateCaps[](
                assets.length
            );

        for (uint256 i = 0; i < assets.length; i++) {
            riskIndicators[i] = IporRiskManagementOracleTypes.RiskIndicators({
                maxNotionalPayFixed: TestConstants.RMO_NOTIONAL_1B,
                maxNotionalReceiveFixed: TestConstants.RMO_NOTIONAL_1B,
                maxCollateralRatioPayFixed: TestConstants.RMO_COLLATERAL_RATIO_48_PER,
                maxCollateralRatioReceiveFixed: TestConstants.RMO_COLLATERAL_RATIO_48_PER,
                maxCollateralRatio: TestConstants.RMO_COLLATERAL_RATIO_90_PER
            });
            baseSpreadsAndFixedRateCaps[i] = IporRiskManagementOracleTypes.BaseSpreadsAndFixedRateCaps({
                spread28dPayFixed: TestConstants.RMO_SPREAD_0_1_PER,
                spread28dReceiveFixed: TestConstants.RMO_SPREAD_0_1_PER,
                spread60dPayFixed: TestConstants.RMO_SPREAD_0_1_PER,
                spread60dReceiveFixed: TestConstants.RMO_SPREAD_0_1_PER,
                spread90dPayFixed: TestConstants.RMO_SPREAD_0_1_PER,
                spread90dReceiveFixed: TestConstants.RMO_SPREAD_0_1_PER,
                fixedRateCap28dPayFixed: TestConstants.RMO_FIXED_RATE_CAP_2_0_PER,
                fixedRateCap28dReceiveFixed: TestConstants.RMO_FIXED_RATE_CAP_3_5_PER,
                fixedRateCap60dPayFixed: TestConstants.RMO_FIXED_RATE_CAP_2_0_PER,
                fixedRateCap60dReceiveFixed: TestConstants.RMO_FIXED_RATE_CAP_3_5_PER,
                fixedRateCap90dPayFixed: TestConstants.RMO_FIXED_RATE_CAP_2_0_PER,
                fixedRateCap90dReceiveFixed: TestConstants.RMO_FIXED_RATE_CAP_3_5_PER
            });
        }

        system.riskOracleImpl = address(new IporRiskManagementOracle());

        system.riskOracleProxy = address(
            address(
                new ERC1967Proxy(
                    system.riskOracleImpl,
                    abi.encodeWithSignature(
                        "initialize(address[],(uint256,uint256,uint256,uint256,uint256)[],(int256,int256,int256,int256,int256,int256,uint256,uint256,uint256,uint256,uint256,uint256)[])",
                        assets,
                        riskIndicators,
                        baseSpreadsAndFixedRateCaps
                    )
                )
            )
        );
    }

    function deployOraclePublisher(System memory system) public {
        system.oraclePublisherImpl = address(new OraclePublisher(system.iporOracleProxy, system.riskOracleProxy));

        system.oraclePublisherProxy = address(
            new ERC1967Proxy(system.oraclePublisherImpl, abi.encodeWithSignature("initialize()"))
        );

        IporOracle(system.iporOracleProxy).addUpdater(system.oraclePublisherProxy);
        IporRiskManagementOracle(system.riskOracleProxy).addUpdater(system.oraclePublisherProxy);
        OraclePublisher(system.oraclePublisherProxy).addUpdater(ammConfig.oraclePublisherUpdater);
    }

    function deployDummyIporProtocolRouter(System memory system) public {
        IporProtocolRouter.DeployedContracts memory deployedContracts = IporProtocolRouter.DeployedContracts({
            ammSwapsLens: defaultAnvilAddress,
            ammPoolsLens: defaultAnvilAddress,
            assetManagementLens: defaultAnvilAddress,
            ammOpenSwapService: defaultAnvilAddress,
            ammCloseSwapService: defaultAnvilAddress,
            ammPoolsService: defaultAnvilAddress,
            ammGovernanceService: defaultAnvilAddress,
            liquidityMiningLens: defaultAnvilAddress,
            powerTokenLens: defaultAnvilAddress,
            flowService: defaultAnvilAddress,
            stakeService: defaultAnvilAddress
        });

        system.routerImpl = address(new IporProtocolRouter(deployedContracts));

        system.routerProxy = address(
            new ERC1967Proxy(system.routerImpl, abi.encodeWithSignature("initialize(bool)", false))
        );
    }

    function deployIpTokens(System memory system) public {
        system.usdt.ipToken = address(new IpToken("IP USDT", "ipUSDT", address(system.usdt.asset)));
        system.usdc.ipToken = address(new IpToken("IP USDC", "ipUSDC", address(system.usdc.asset)));
        system.dai.ipToken = address(new IpToken("IP DAI", "ipDAI", address(system.dai.asset)));

        IpToken(system.usdt.ipToken).setJoseph(system.routerProxy);
        IpToken(system.usdc.ipToken).setJoseph(system.routerProxy);
        IpToken(system.dai.ipToken).setJoseph(system.routerProxy);
    }

    function deployIvTokens(System memory system) public {
        system.usdt.ivToken = address(new IvToken("IV USDT", "ivUSDT", system.usdt.asset));
        system.usdc.ivToken = address(new IvToken("IV USDC", "ivUSDC", system.usdc.asset));
        system.dai.ivToken = address(new IvToken("IV DAI", "ivDAI", system.dai.asset));
    }

    function deployAssets(System memory system) public {
        system.usdt.asset = address(
            new MockTestnetToken("Mocked USDT", "USDT", TestConstants.TOTAL_SUPPLY_6_DECIMALS, 6)
        );
        system.usdc.asset = address(
            new MockTestnetToken("Mocked USDC", "USDC", TestConstants.TOTAL_SUPPLY_6_DECIMALS, 6)
        );
        system.dai.asset = address(
            new MockTestnetToken("Mocked DAI", "DAI", TestConstants.TOTAL_SUPPLY_18_DECIMALS, 18)
        );
    }

    function deployDummyAmmTreasury(System memory system) public {
        AmmTreasury emptyImpl = new AmmTreasury(
            defaultAnvilAddress,
            0,
            defaultAnvilAddress,
            defaultAnvilAddress,
            defaultAnvilAddress
        );

        system.usdt.ammTreasuryProxy = address(
            new ERC1967Proxy(address(emptyImpl), abi.encodeWithSignature("initialize(bool)", false))
        );

        system.usdc.ammTreasuryProxy = address(
            new ERC1967Proxy(address(emptyImpl), abi.encodeWithSignature("initialize(bool)", false))
        );

        system.dai.ammTreasuryProxy = address(
            new ERC1967Proxy(address(emptyImpl), abi.encodeWithSignature("initialize(bool)", false))
        );
    }

    function deployStorage(System memory system) public {
        system.usdt.ammStorageImpl = address(
            new AmmStorage(address(system.routerProxy), address(system.usdt.ammTreasuryProxy))
        );
        system.usdt.ammStorageProxy = address(
            new ERC1967Proxy(system.usdt.ammStorageImpl, abi.encodeWithSignature("initialize()", ""))
        );

        system.usdc.ammStorageImpl = address(
            new AmmStorage(address(system.routerProxy), address(system.usdc.ammTreasuryProxy))
        );
        system.usdc.ammStorageProxy = address(
            new ERC1967Proxy(system.usdc.ammStorageImpl, abi.encodeWithSignature("initialize()", ""))
        );

        system.dai.ammStorageImpl = address(
            new AmmStorage(address(system.routerProxy), address(system.dai.ammTreasuryProxy))
        );
        system.dai.ammStorageProxy = address(
            new ERC1967Proxy(system.dai.ammStorageImpl, abi.encodeWithSignature("initialize()", ""))
        );
    }

    function deploySpreadRouter(System memory system) public {
        SpreadRouter.DeployedContracts memory deployedContracts;
        deployedContracts.iporProtocolRouter = address(system.routerProxy);
        deployedContracts.storageLens = address(new SpreadStorageLens());
        deployedContracts.spread28Days = address(
            new Spread28Days(address(system.dai.asset), address(system.usdc.asset), address(system.usdt.asset))
        );
        deployedContracts.spread60Days = address(
            new Spread60Days(address(system.dai.asset), address(system.usdc.asset), address(system.usdt.asset))
        );
        deployedContracts.spread90Days = address(
            new Spread90Days(address(system.dai.asset), address(system.usdc.asset), address(system.usdt.asset))
        );

        deployedContracts.closeSwapService = address(
            new SpreadCloseSwapService(
                address(system.dai.asset),
                address(system.usdc.asset),
                address(system.usdt.asset)
            )
        );

        system.spreadRouterImpl = address(new SpreadRouter(deployedContracts));
        system.spreadRouterProxy = address(
            new ERC1967Proxy(system.spreadRouterImpl, abi.encodeWithSignature("initialize(bool)", false))
        );
    }

    function deployAssetManagement(System memory system) internal {
        system.usdt.aToken = address(new MockTestnetToken("Mocked Share aUSDT", "aUSDT", 0, 6));
        system.usdc.aToken = address(new MockTestnetToken("Mocked Share aUSDC", "aUSDC", 0, 6));
        system.dai.aToken = address(new MockTestnetToken("Mocked Share aDAI", "aDAI", 0, 18));

        system.usdt.cToken = address(new MockTestnetToken("Mocked Share cUSDT", "cUSDT", 0, 6));
        system.usdc.cToken = address(new MockTestnetToken("Mocked Share cUSDC", "cUSDC", 0, 6));
        system.dai.cToken = address(new MockTestnetToken("Mocked Share cDAI", "cDAI", 0, 18));

        system.usdt.strategyAaveImpl = address(new MockTestnetStrategy());
        system.usdt.strategyAaveProxy = address(
            new ERC1967Proxy(
                system.usdt.strategyAaveImpl,
                abi.encodeWithSignature("initialize(address,address)", system.usdt.asset, system.usdt.aToken)
            )
        );

        system.usdt.strategyCompoundImpl = address(new MockTestnetStrategy());
        system.usdt.strategyCompoundProxy = address(
            new ERC1967Proxy(
                system.usdt.strategyCompoundImpl,
                abi.encodeWithSignature("initialize(address,address)", system.usdt.asset, system.usdt.cToken)
            )
        );

        system.usdc.strategyAaveImpl = address(new MockTestnetStrategy());
        system.usdc.strategyAaveProxy = address(
            new ERC1967Proxy(
                system.usdc.strategyAaveImpl,
                abi.encodeWithSignature("initialize(address,address)", system.usdc.asset, system.usdc.aToken)
            )
        );

        system.usdc.strategyCompoundImpl = address(new MockTestnetStrategy());
        system.usdc.strategyCompoundProxy = address(
            new ERC1967Proxy(
                system.usdc.strategyCompoundImpl,
                abi.encodeWithSignature("initialize(address,address)", system.usdc.asset, system.usdc.cToken)
            )
        );

        system.dai.strategyAaveImpl = address(new MockTestnetStrategy());
        system.dai.strategyAaveProxy = address(
            new ERC1967Proxy(
                system.dai.strategyAaveImpl,
                abi.encodeWithSignature("initialize(address,address)", system.dai.asset, system.dai.aToken)
            )
        );

        system.dai.strategyCompoundImpl = address(new MockTestnetStrategy());
        system.dai.strategyCompoundProxy = address(
            new ERC1967Proxy(
                system.dai.strategyCompoundImpl,
                abi.encodeWithSignature("initialize(address,address)", system.dai.asset, system.dai.cToken)
            )
        );

        system.usdt.assetManagementImpl = address(new AssetManagementUsdt());
        system.usdt.assetManagementProxy = address(
            new ERC1967Proxy(
                system.usdt.assetManagementImpl,
                abi.encodeWithSignature(
                    "initialize(address,address,address,address)",
                    system.usdt.asset,
                    system.usdt.ivToken,
                    system.usdt.strategyAaveProxy,
                    system.usdt.strategyCompoundProxy
                )
            )
        );

        system.usdc.assetManagementImpl = address(new AssetManagementUsdc());
        system.usdc.assetManagementProxy = address(
            new ERC1967Proxy(
                system.usdc.assetManagementImpl,
                abi.encodeWithSignature(
                    "initialize(address,address,address,address)",
                    system.usdc.asset,
                    system.usdc.ivToken,
                    system.usdc.strategyAaveProxy,
                    system.usdc.strategyCompoundProxy
                )
            )
        );

        system.dai.assetManagementImpl = address(new AssetManagementDai());
        system.dai.assetManagementProxy = address(
            new ERC1967Proxy(
                system.dai.assetManagementImpl,
                abi.encodeWithSignature(
                    "initialize(address,address,address,address)",
                    system.dai.asset,
                    system.dai.ivToken,
                    system.dai.strategyAaveProxy,
                    system.dai.strategyCompoundProxy
                )
            )
        );

        IStrategy(system.usdt.strategyAaveProxy).setAssetManagement(system.usdt.assetManagementProxy);
        IStrategy(system.usdc.strategyAaveProxy).setAssetManagement(system.usdc.assetManagementProxy);
        IStrategy(system.dai.strategyAaveProxy).setAssetManagement(system.dai.assetManagementProxy);

        IStrategy(system.usdt.strategyCompoundProxy).setAssetManagement(system.usdt.assetManagementProxy);
        IStrategy(system.usdc.strategyCompoundProxy).setAssetManagement(system.usdc.assetManagementProxy);
        IStrategy(system.dai.strategyCompoundProxy).setAssetManagement(system.dai.assetManagementProxy);
    }

    function upgradeAmmTreasury(System memory system) internal {
        system.usdt.ammTreasuryImpl = address(
            new AmmTreasury(
                system.usdt.asset,
                6,
                system.usdt.ammStorageProxy,
                system.usdt.assetManagementProxy,
                system.routerProxy
            )
        );
        AmmTreasury(system.usdt.ammTreasuryProxy).upgradeTo(system.usdt.ammTreasuryImpl);

        system.usdc.ammTreasuryImpl = address(
            new AmmTreasury(
                system.usdc.asset,
                6,
                system.usdc.ammStorageProxy,
                system.usdc.assetManagementProxy,
                system.routerProxy
            )
        );
        AmmTreasury(system.usdc.ammTreasuryProxy).upgradeTo(system.usdc.ammTreasuryImpl);

        system.dai.ammTreasuryImpl = address(
            new AmmTreasury(
                system.dai.asset,
                18,
                system.dai.ammStorageProxy,
                system.dai.assetManagementProxy,
                system.routerProxy
            )
        );
        AmmTreasury(system.dai.ammTreasuryProxy).upgradeTo(system.dai.ammTreasuryImpl);
    }

    function upgradeIporProtocolRouter(System memory system) internal {
        system.ammSwapsLens = address(
            new AmmSwapsLens(
                IAmmSwapsLens.SwapLensPoolConfiguration({
                    asset: address(system.usdt.asset),
                    ammStorage: address(system.usdt.ammStorageProxy),
                    ammTreasury: address(system.usdt.ammTreasuryProxy),
                    minLeverage: 10 * 1e18
                }),
                IAmmSwapsLens.SwapLensPoolConfiguration({
                    asset: address(system.usdc.asset),
                    ammStorage: address(system.usdc.ammStorageProxy),
                    ammTreasury: address(system.usdc.ammTreasuryProxy),
                    minLeverage: 10 * 1e18
                }),
                IAmmSwapsLens.SwapLensPoolConfiguration({
                    asset: address(system.dai.asset),
                    ammStorage: address(system.dai.ammStorageProxy),
                    ammTreasury: address(system.dai.ammTreasuryProxy),
                    minLeverage: 10 * 1e18
                }),
                system.iporOracleProxy,
<<<<<<< HEAD
                system.riskOracleProxy
=======
                system.riskOracleProxy,
                system.routerProxy,
                system.spreadRouterProxy
>>>>>>> 82756acf
            )
        );

        system.ammPoolsLens = address(
            new AmmPoolsLens(
                IAmmPoolsLens.AmmPoolsLensPoolConfiguration({
                    asset: address(system.usdt.asset),
                    decimals: 6,
                    ipToken: address(system.usdt.ipToken),
                    ammStorage: address(system.usdt.ammStorageProxy),
                    ammTreasury: address(system.usdt.ammTreasuryProxy),
                    assetManagement: address(system.usdt.assetManagementProxy)
                }),
                IAmmPoolsLens.AmmPoolsLensPoolConfiguration({
                    asset: address(system.usdc.asset),
                    decimals: 6,
                    ipToken: address(system.usdc.ipToken),
                    ammStorage: address(system.usdc.ammStorageProxy),
                    ammTreasury: address(system.usdc.ammTreasuryProxy),
                    assetManagement: address(system.usdc.assetManagementProxy)
                }),
                IAmmPoolsLens.AmmPoolsLensPoolConfiguration({
                    asset: address(system.dai.asset),
                    decimals: 18,
                    ipToken: address(system.dai.ipToken),
                    ammStorage: address(system.dai.ammStorageProxy),
                    ammTreasury: address(system.dai.ammTreasuryProxy),
                    assetManagement: address(system.dai.assetManagementProxy)
                }),
                address(system.iporOracleProxy)
            )
        );

        system.assetManagementLens = address(
            new AssetManagementLens(
                IAssetManagementLens.AssetManagementConfiguration({
                    asset: system.usdt.asset,
                    decimals: 6,
                    assetManagement: system.usdt.assetManagementProxy,
                    ammTreasury: system.usdt.ammTreasuryProxy
                }),
                IAssetManagementLens.AssetManagementConfiguration({
                    asset: system.usdc.asset,
                    decimals: 6,
                    assetManagement: system.usdc.assetManagementProxy,
                    ammTreasury: system.usdc.ammTreasuryProxy
                }),
                IAssetManagementLens.AssetManagementConfiguration({
                    asset: system.dai.asset,
                    decimals: 18,
                    assetManagement: system.dai.assetManagementProxy,
                    ammTreasury: system.dai.ammTreasuryProxy
                })
            )
        );

        system.ammOpenSwapService = address(
            new AmmOpenSwapService({
                usdtPoolCfg: _preparePoolCfgForOpenSwapService(
                    address(system.usdt.asset),
                    address(system.usdt.ammTreasuryProxy),
                    address(system.usdt.ammStorageProxy)
                ),
                usdcPoolCfg: _preparePoolCfgForOpenSwapService(
                    address(system.usdc.asset),
                    address(system.usdc.ammTreasuryProxy),
                    address(system.usdc.ammStorageProxy)
                ),
                daiPoolCfg: _preparePoolCfgForOpenSwapService(
                    address(system.dai.asset),
                    address(system.dai.ammTreasuryProxy),
                    address(system.dai.ammStorageProxy)
                ),
                iporOracle: system.iporOracleProxy,
                iporRiskManagementOracle: system.riskOracleProxy,
                spreadRouter: system.spreadRouterProxy
            })
        );

        system.ammCloseSwapService = address(
            new AmmCloseSwapService({
                usdtPoolCfg: _preparePoolCfgForCloseSwapService(
                    address(system.usdt.asset),
                    address(system.usdt.ammTreasuryProxy),
                    address(system.usdt.ammStorageProxy),
                    address(system.usdt.assetManagementProxy)
                ),
                usdcPoolCfg: _preparePoolCfgForCloseSwapService(
                    address(system.usdc.asset),
                    address(system.usdc.ammTreasuryProxy),
                    address(system.usdc.ammStorageProxy),
                    address(system.usdc.assetManagementProxy)
                ),
                daiPoolCfg: _preparePoolCfgForCloseSwapService(
                    address(system.dai.asset),
                    address(system.dai.ammTreasuryProxy),
                    address(system.dai.ammStorageProxy),
                    address(system.dai.assetManagementProxy)
                ),
                iporOracle: address(system.iporOracleProxy),
                iporRiskManagementOracle: address(system.riskOracleProxy),
                spreadRouter: address(system.spreadRouterProxy)
            })
        );

        system.ammPoolsService = address(
            new AmmPoolsService({
                usdtPoolCfg: _preparePoolCfgForPoolsService(
                    address(system.usdt.asset),
                    address(system.usdt.ipToken),
                    address(system.usdt.ammTreasuryProxy),
                    address(system.usdt.ammStorageProxy),
                    address(system.usdt.assetManagementProxy)
                ),
                usdcPoolCfg: _preparePoolCfgForPoolsService(
                    address(system.usdc.asset),
                    address(system.usdc.ipToken),
                    address(system.usdc.ammTreasuryProxy),
                    address(system.usdc.ammStorageProxy),
                    address(system.usdc.assetManagementProxy)
                ),
                daiPoolCfg: _preparePoolCfgForPoolsService(
                    address(system.dai.asset),
                    address(system.dai.ipToken),
                    address(system.dai.ammTreasuryProxy),
                    address(system.dai.ammStorageProxy),
                    address(system.dai.assetManagementProxy)
                ),
                iporOracle: address(system.iporOracleProxy)
            })
        );

        system.ammGovernanceService = address(
            new AmmGovernanceService({
                usdtPoolCfg: _preparePoolCfgForGovernanceService(
                    address(system.usdt.asset),
                    address(system.usdt.ammTreasuryProxy),
                    address(system.usdt.ammStorageProxy)
                ),
                usdcPoolCfg: _preparePoolCfgForGovernanceService(
                    address(system.usdc.asset),
                    address(system.usdc.ammTreasuryProxy),
                    address(system.usdc.ammStorageProxy)
                ),
                daiPoolCfg: _preparePoolCfgForGovernanceService(
                    address(system.dai.asset),
                    address(system.dai.ammTreasuryProxy),
                    address(system.dai.ammStorageProxy)
                )
            })
        );

        IporProtocolRouter.DeployedContracts memory deployedContracts = IporProtocolRouter.DeployedContracts({
            ammSwapsLens: system.ammSwapsLens,
            ammPoolsLens: system.ammPoolsLens,
            assetManagementLens: system.assetManagementLens,
            ammOpenSwapService: system.ammOpenSwapService,
            ammCloseSwapService: system.ammCloseSwapService,
            ammPoolsService: system.ammPoolsService,
            ammGovernanceService: system.ammGovernanceService,
            liquidityMiningLens: ammConfig.liquidityMiningLens,
            powerTokenLens: ammConfig.powerTokenLens,
            flowService: ammConfig.flowService,
            stakeService: ammConfig.stakeService
        });

        system.routerImpl = address(new IporProtocolRouter(deployedContracts));
        IporProtocolRouter(system.routerProxy).upgradeTo(system.routerImpl);
    }

    function deployFaucet(System memory system) internal {
        system.faucetImpl = address(new TestnetFaucet());
        system.faucetProxy = address(
            new ERC1967Proxy(
                system.faucetImpl,
                abi.encodeWithSignature(
                    "initialize(address,address,address,address)",
                    system.dai.asset,
                    system.usdc.asset,
                    system.usdt.asset,
                    system.iporToken
                )
            )
        );
    }

    function deployIporToken(System memory system) internal {
        system.iporToken = address(new IporToken("Ipor Token", "IPOR", defaultAnvilAddress));
    }

    function _toAddressesJson(System memory system) internal {
        string memory path = vm.projectRoot();
        string memory addressesJson = "";

        vm.serializeAddress(addressesJson, "USDT", system.usdt.asset);
        vm.serializeAddress(addressesJson, "USDC", system.usdc.asset);
        vm.serializeAddress(addressesJson, "DAI", system.dai.asset);

        vm.serializeAddress(addressesJson, "ipUSDT", system.usdt.ipToken);
        vm.serializeAddress(addressesJson, "ipUSDC", system.usdc.ipToken);
        vm.serializeAddress(addressesJson, "ipDAI", system.dai.ipToken);

        vm.serializeAddress(addressesJson, "ivUSDT", system.usdt.ivToken);
        vm.serializeAddress(addressesJson, "ivUSDC", system.usdc.ivToken);
        vm.serializeAddress(addressesJson, "ivDAI", system.dai.ivToken);

        vm.serializeAddress(addressesJson, "aUSDT", system.usdt.aToken);
        vm.serializeAddress(addressesJson, "aUSDC", system.usdc.aToken);
        vm.serializeAddress(addressesJson, "aDAI", system.dai.aToken);

        vm.serializeAddress(addressesJson, "cUSDT", system.usdt.cToken);
        vm.serializeAddress(addressesJson, "cUSDC", system.usdc.cToken);
        vm.serializeAddress(addressesJson, "cDAI", system.dai.cToken);

        vm.serializeAddress(addressesJson, "StrategyCompoundUsdtProxy", system.usdt.strategyCompoundProxy);
        vm.serializeAddress(addressesJson, "StrategyCompoundUsdcProxy", system.usdc.strategyCompoundProxy);
        vm.serializeAddress(addressesJson, "StrategyCompoundDaiProxy", system.dai.strategyCompoundProxy);

        vm.serializeAddress(addressesJson, "StrategyCompoundUsdtImpl", system.usdt.strategyCompoundImpl);
        vm.serializeAddress(addressesJson, "StrategyCompoundUsdcImpl", system.usdc.strategyCompoundImpl);
        vm.serializeAddress(addressesJson, "StrategyCompoundDaiImpl", system.dai.strategyCompoundImpl);

        vm.serializeAddress(addressesJson, "StrategyAaveUsdt", system.usdt.strategyAaveProxy);
        vm.serializeAddress(addressesJson, "StrategyAaveUsdc", system.usdc.strategyAaveProxy);
        vm.serializeAddress(addressesJson, "StrategyAaveDai", system.dai.strategyAaveProxy);

        vm.serializeAddress(addressesJson, "StrategyAaveUsdtImpl", system.usdt.strategyAaveImpl);
        vm.serializeAddress(addressesJson, "StrategyAaveUsdcImpl", system.usdc.strategyAaveImpl);
        vm.serializeAddress(addressesJson, "StrategyAaveDaiImpl", system.dai.strategyAaveImpl);

        vm.serializeAddress(addressesJson, "AmmStorageUsdtProxy", system.usdt.ammStorageProxy);
        vm.serializeAddress(addressesJson, "AmmStorageUsdcProxy", system.usdc.ammStorageProxy);
        vm.serializeAddress(addressesJson, "AmmStorageDaiProxy", system.dai.ammStorageProxy);

        vm.serializeAddress(addressesJson, "AmmStorageUsdtImpl", system.usdt.ammStorageImpl);
        vm.serializeAddress(addressesJson, "AmmStorageUsdcImpl", system.usdc.ammStorageImpl);
        vm.serializeAddress(addressesJson, "AmmStorageDaiImpl", system.dai.ammStorageImpl);

        vm.serializeAddress(addressesJson, "AssetManagementUsdtProxy", system.usdt.assetManagementProxy);
        vm.serializeAddress(addressesJson, "AssetManagementUsdcProxy", system.usdc.assetManagementProxy);
        vm.serializeAddress(addressesJson, "AssetManagementDaiProxy", system.dai.assetManagementProxy);

        vm.serializeAddress(addressesJson, "AssetManagementUsdtImpl", system.usdt.assetManagementImpl);
        vm.serializeAddress(addressesJson, "AssetManagementUsdcImpl", system.usdc.assetManagementImpl);
        vm.serializeAddress(addressesJson, "AssetManagementDaiImpl", system.dai.assetManagementImpl);

        vm.serializeAddress(addressesJson, "AmmTreasuryUsdtProxy", system.usdt.ammTreasuryProxy);
        vm.serializeAddress(addressesJson, "AmmTreasuryUsdcProxy", system.usdc.ammTreasuryProxy);
        vm.serializeAddress(addressesJson, "AmmTreasuryDaiProxy", system.dai.ammTreasuryProxy);

        vm.serializeAddress(addressesJson, "AmmTreasuryUsdtImpl", system.usdt.ammTreasuryImpl);
        vm.serializeAddress(addressesJson, "AmmTreasuryUsdcImpl", system.usdc.ammTreasuryImpl);
        vm.serializeAddress(addressesJson, "AmmTreasuryDaiImpl", system.dai.ammTreasuryImpl);

        vm.serializeAddress(addressesJson, "SpreadRouterProxy", system.spreadRouterProxy);
        vm.serializeAddress(addressesJson, "IporOracleProxy", system.iporOracleProxy);
        vm.serializeAddress(addressesJson, "IporRiskManagementOracleProxy", system.riskOracleProxy);

        vm.serializeAddress(addressesJson, "SpreadRouterImpl", system.spreadRouterImpl);
        vm.serializeAddress(addressesJson, "IporOracleImpl", system.iporOracleImpl);
        vm.serializeAddress(addressesJson, "IporRiskManagementOracleImpl", system.riskOracleImpl);

        vm.serializeAddress(addressesJson, "IporProtocolRouterProxy", system.routerProxy);
        vm.serializeAddress(addressesJson, "IporProtocolRouterImpl", system.routerImpl);

        vm.serializeAddress(addressesJson, "IporToken", system.iporToken);
        vm.serializeAddress(addressesJson, "FaucetImpl", system.faucetImpl);
        vm.serializeAddress(addressesJson, "FaucetProxy", system.faucetProxy);

        string memory finalJson = vm.serializeAddress(addressesJson, "IporProtocolRouterProxy", system.routerProxy);

        vm.writeJson(finalJson, string.concat(path, "/.ipor/", _env_profile, "-ipor-protocol-addresses.json"));
    }
}<|MERGE_RESOLUTION|>--- conflicted
+++ resolved
@@ -603,13 +603,8 @@
                     minLeverage: 10 * 1e18
                 }),
                 system.iporOracleProxy,
-<<<<<<< HEAD
-                system.riskOracleProxy
-=======
                 system.riskOracleProxy,
-                system.routerProxy,
                 system.spreadRouterProxy
->>>>>>> 82756acf
             )
         );
 
