--- conflicted
+++ resolved
@@ -808,9 +808,7 @@
         assertEq(swaps.length, TestConstants.ZERO);
     }
 
-<<<<<<< HEAD
-=======
-    function testGetSwapIdsPayFixedShouldFailWhenPageSizeIsEqualToZero() public {
+    function testGetSwapIdsShouldFailWhenPageSizeIsEqualToZero() public {
         //given
         _cfg.ammTreasuryTestCase = BuilderUtils.AmmTreasuryTestCase.CASE0;
         _iporProtocol = _iporProtocolFactory.getUsdtInstance(_cfg);
@@ -827,490 +825,70 @@
 
         // when
         vm.expectRevert("IPOR_009");
-        (uint256 totalCount, uint256[] memory ids) = _iporProtocol.ammStorage.getSwapPayFixedIds(
-            _userTwo,
-            0,
-            0
-        );
+
+        (uint256 totalCount, AmmStorageTypes.IporSwapId[] memory ids) = _iporProtocol
+            .ammStorage
+            .getSwapIds(_userTwo, TestConstants.ZERO, TestConstants.ZERO);
 
         // then
         assertEq(totalCount, TestConstants.ZERO);
         assertEq(ids.length, TestConstants.ZERO);
     }
 
-    function testGetSwapIdsPayFixedShouldReturnEmptyListOfSwapsWhenZeroNumberOfSwapsAndOffsetZer0AndPageSize10()
-        public
-    {
-        //given
-        _cfg.ammTreasuryTestCase = BuilderUtils.AmmTreasuryTestCase.CASE0;
-        _iporProtocol = _iporProtocolFactory.getUsdtInstance(_cfg);
-
-        vm.prank(_userOne);
-        _iporProtocol.iporOracle.itfUpdateIndex(
-            address(_iporProtocol.asset),
-            TestConstants.PERCENTAGE_5_18DEC,
-            block.timestamp
-        );
-
-        vm.prank(_liquidityProvider);
-        _iporProtocol.joseph.provideLiquidity(TestConstants.USD_50_000_6DEC);
-
-        // when
-        (uint256 totalCount, uint256[] memory ids) = _iporProtocol.ammStorage.getSwapPayFixedIds(
-            _userTwo,
-            TestConstants.ZERO,
-            10
-        );
+    function testGetSwapIdsShouldReturnEmptyListOfSwapsWhenZeroNumberOfSwapsAndOffsetZer0AndPageSize10()
+        public
+    {
+        //given
+        _cfg.ammTreasuryTestCase = BuilderUtils.AmmTreasuryTestCase.CASE0;
+        _iporProtocol = _iporProtocolFactory.getUsdtInstance(_cfg);
+
+        vm.prank(_userOne);
+        _iporProtocol.iporOracle.itfUpdateIndex(
+            address(_iporProtocol.asset),
+            TestConstants.PERCENTAGE_5_18DEC,
+            block.timestamp
+        );
+
+        vm.prank(_liquidityProvider);
+        _iporProtocol.joseph.provideLiquidity(TestConstants.USD_50_000_6DEC);
+
+        // when
+        (uint256 totalCount, AmmStorageTypes.IporSwapId[] memory ids) = _iporProtocol
+            .ammStorage
+            .getSwapIds(_userTwo, TestConstants.ZERO, 10);
 
         // then
         assertEq(totalCount, TestConstants.ZERO);
         assertEq(ids.length, TestConstants.ZERO);
     }
 
-    function testGetSwapIdsPayFixedShouldReturnEmptyListOfSwapsWhenUserPassesNonZeroOffsetAndDoesNotHaveAnySwaps()
-        public
-    {
-        //given
-        _cfg.ammTreasuryTestCase = BuilderUtils.AmmTreasuryTestCase.CASE0;
-        _iporProtocol = _iporProtocolFactory.getUsdtInstance(_cfg);
-
-        vm.prank(_userOne);
-        _iporProtocol.iporOracle.itfUpdateIndex(
-            address(_iporProtocol.asset),
-            TestConstants.PERCENTAGE_5_18DEC,
-            block.timestamp
-        );
-
-        vm.prank(_liquidityProvider);
-        _iporProtocol.joseph.provideLiquidity(TestConstants.USD_50_000_6DEC);
-
-        // when
-        (uint256 totalCount, uint256[] memory ids) = _iporProtocol.ammStorage.getSwapPayFixedIds(
-            _userTwo,
-            10,
-            10
-        );
+    function testGetSwapIdsShouldReturnEmptyListOfSwapsWhenUserPassesNonZeroOffsetAndDoesNotHaveAnySwaps()
+        public
+    {
+        //given
+        _cfg.ammTreasuryTestCase = BuilderUtils.AmmTreasuryTestCase.CASE0;
+        _iporProtocol = _iporProtocolFactory.getUsdtInstance(_cfg);
+
+        vm.prank(_userOne);
+        _iporProtocol.iporOracle.itfUpdateIndex(
+            address(_iporProtocol.asset),
+            TestConstants.PERCENTAGE_5_18DEC,
+            block.timestamp
+        );
+
+        vm.prank(_liquidityProvider);
+        _iporProtocol.joseph.provideLiquidity(TestConstants.USD_50_000_6DEC);
+
+        // when
+        (uint256 totalCount, AmmStorageTypes.IporSwapId[] memory ids) = _iporProtocol
+            .ammStorage
+            .getSwapIds(_userTwo, 10, 10);
 
         // then
         assertEq(totalCount, TestConstants.ZERO);
         assertEq(ids.length, TestConstants.ZERO);
     }
 
-    function testGetSwapIdsPayFixedShouldReceiveLimitedSwapArrayWhen11NumberOfSwapsAndOffsetZeroAndPageSize10()
-        public
-    {
-        //given
-        _cfg.ammTreasuryTestCase = BuilderUtils.AmmTreasuryTestCase.CASE0;
-        _iporProtocol = _iporProtocolFactory.getUsdtInstance(_cfg);
-
-        vm.prank(_userOne);
-        _iporProtocol.iporOracle.itfUpdateIndex(
-            address(_iporProtocol.asset),
-            TestConstants.PERCENTAGE_5_18DEC,
-            block.timestamp
-        );
-
-        vm.prank(_liquidityProvider);
-        _iporProtocol.joseph.provideLiquidity(TestConstants.USD_50_000_6DEC);
-
-        iterateOpenSwapsPayFixed(
-            _userTwo,
-            _iporProtocol.ammTreasury,
-            11,
-            TestConstants.USD_100_6DEC,
-            TestConstants.LEVERAGE_18DEC
-        );
-
-        // when
-        (uint256 totalCount, uint256[] memory ids) = _iporProtocol.ammStorage.getSwapPayFixedIds(
-            _userTwo,
-            TestConstants.ZERO,
-            10
-        );
-
-        // then
-        assertEq(totalCount, 11);
-        assertEq(ids.length, 10);
-    }
-
-    function testGetSwapIdsPayFixedShouldReceiveLimitedSwapArrayWhen22NumberOfSwapsAndOffset10AndPageSize10()
-        public
-    {
-        //given
-        _cfg.ammTreasuryTestCase = BuilderUtils.AmmTreasuryTestCase.CASE0;
-        _iporProtocol = _iporProtocolFactory.getUsdtInstance(_cfg);
-
-        vm.prank(_userOne);
-        _iporProtocol.iporOracle.itfUpdateIndex(
-            address(_iporProtocol.asset),
-            TestConstants.PERCENTAGE_5_18DEC,
-            block.timestamp
-        );
-
-        vm.prank(_liquidityProvider);
-        _iporProtocol.joseph.provideLiquidity(TestConstants.USD_50_000_6DEC);
-
-        iterateOpenSwapsPayFixed(
-            _userTwo,
-            _iporProtocol.ammTreasury,
-            22,
-            TestConstants.USD_100_6DEC,
-            TestConstants.LEVERAGE_18DEC
-        );
-
-        // when
-        (uint256 totalCount, uint256[] memory ids) = _iporProtocol.ammStorage.getSwapPayFixedIds(
-            _userTwo,
-            10,
-            10
-        );
-
-        // then
-        assertEq(totalCount, 22);
-        assertEq(ids.length, 10);
-    }
-
-    function testGetSwapIdsPayFixedShouldReceiveRestOfSwapsOnlyWhen22NumberOfSwapsAndOffset20AndPageSize10()
-        public
-    {
-        //given
-        _cfg.ammTreasuryTestCase = BuilderUtils.AmmTreasuryTestCase.CASE0;
-        _iporProtocol = _iporProtocolFactory.getUsdtInstance(_cfg);
-
-        vm.prank(_userOne);
-        _iporProtocol.iporOracle.itfUpdateIndex(
-            address(_iporProtocol.asset),
-            TestConstants.PERCENTAGE_5_18DEC,
-            block.timestamp
-        );
-
-        vm.prank(_liquidityProvider);
-        _iporProtocol.joseph.provideLiquidity(TestConstants.USD_50_000_6DEC);
-
-        iterateOpenSwapsPayFixed(
-            _userTwo,
-            _iporProtocol.ammTreasury,
-            22,
-            TestConstants.USD_100_6DEC,
-            TestConstants.LEVERAGE_18DEC
-        );
-
-        // when
-        (uint256 totalCount, uint256[] memory ids) = _iporProtocol.ammStorage.getSwapPayFixedIds(
-            _userTwo,
-            20,
-            10
-        );
-
-        // then
-        assertEq(totalCount, 22);
-        assertEq(ids.length, 2);
-    }
-
-    function testGetSwapIdsPayFixedShouldReceiveEmptyListOfSwapsOnlyWhen20NumberOfSwapsAndOffset20AndPageSize10()
-        public
-    {
-        //given
-        _cfg.ammTreasuryTestCase = BuilderUtils.AmmTreasuryTestCase.CASE0;
-        _iporProtocol = _iporProtocolFactory.getUsdtInstance(_cfg);
-
-        vm.prank(_userOne);
-        _iporProtocol.iporOracle.itfUpdateIndex(
-            address(_iporProtocol.asset),
-            TestConstants.PERCENTAGE_5_18DEC,
-            block.timestamp
-        );
-
-        vm.prank(_liquidityProvider);
-        _iporProtocol.joseph.provideLiquidity(TestConstants.USD_50_000_6DEC);
-
-        iterateOpenSwapsPayFixed(
-            _userTwo,
-            _iporProtocol.ammTreasury,
-            20,
-            TestConstants.USD_100_6DEC,
-            TestConstants.LEVERAGE_18DEC
-        );
-
-        // when
-        (uint256 totalCount, uint256[] memory ids) = _iporProtocol.ammStorage.getSwapPayFixedIds(
-            _userTwo,
-            20,
-            10
-        );
-
-        // then
-        assertEq(totalCount, 20);
-        assertEq(ids.length, TestConstants.ZERO);
-    }
-
-    function testGetSwapIdsReceiveFixedShouldFailWhenPageSizeIsEqualToZero() public {
-        //given
-        _cfg.ammTreasuryTestCase = BuilderUtils.AmmTreasuryTestCase.CASE0;
-        _iporProtocol = _iporProtocolFactory.getUsdtInstance(_cfg);
-
-        vm.prank(_userOne);
-        _iporProtocol.iporOracle.itfUpdateIndex(
-            address(_iporProtocol.asset),
-            TestConstants.PERCENTAGE_5_18DEC,
-            block.timestamp
-        );
-
-        vm.prank(_liquidityProvider);
-        _iporProtocol.joseph.provideLiquidity(TestConstants.USD_50_000_6DEC);
-
-        // when
-        vm.expectRevert("IPOR_009");
-        (uint256 totalCount, uint256[] memory ids) = _iporProtocol
-            .ammStorage
-            .getSwapReceiveFixedIds(_userTwo, TestConstants.ZERO, TestConstants.ZERO);
-
-        // then
-        assertEq(totalCount, TestConstants.ZERO);
-        assertEq(ids.length, TestConstants.ZERO);
-    }
-
-    function testGetSwapIdsReceiveFixedShouldReturnEmptyListOfSwapsWhenZeroNumberOfSwapsAndOffsetZer0AndPageSize10()
-        public
-    {
-        //given
-        _cfg.ammTreasuryTestCase = BuilderUtils.AmmTreasuryTestCase.CASE0;
-        _iporProtocol = _iporProtocolFactory.getUsdtInstance(_cfg);
-
-        vm.prank(_userOne);
-        _iporProtocol.iporOracle.itfUpdateIndex(
-            address(_iporProtocol.asset),
-            TestConstants.PERCENTAGE_5_18DEC,
-            block.timestamp
-        );
-
-        vm.prank(_liquidityProvider);
-        _iporProtocol.joseph.provideLiquidity(TestConstants.USD_50_000_6DEC);
-
-        // when
-        (uint256 totalCount, uint256[] memory ids) = _iporProtocol
-            .ammStorage
-            .getSwapReceiveFixedIds(_userTwo, TestConstants.ZERO, 10);
-
-        // then
-        assertEq(totalCount, TestConstants.ZERO);
-        assertEq(ids.length, TestConstants.ZERO);
-    }
-
-    function testGetSwapIdsReceiveFixedShouldReturnEmptyListOfSwapsWhenUserPassesNonZeroOffsetAndDoesNotHaveAnySwaps()
-        public
-    {
-        //given
-        _cfg.ammTreasuryTestCase = BuilderUtils.AmmTreasuryTestCase.CASE0;
-        _iporProtocol = _iporProtocolFactory.getUsdtInstance(_cfg);
-
-        vm.prank(_userOne);
-        _iporProtocol.iporOracle.itfUpdateIndex(
-            address(_iporProtocol.asset),
-            TestConstants.PERCENTAGE_5_18DEC,
-            block.timestamp
-        );
-
-        vm.prank(_liquidityProvider);
-        _iporProtocol.joseph.provideLiquidity(TestConstants.USD_50_000_6DEC);
-
-        // when
-        (uint256 totalCount, uint256[] memory ids) = _iporProtocol
-            .ammStorage
-            .getSwapReceiveFixedIds(_userTwo, 10, 10);
-
-        // then
-        assertEq(totalCount, TestConstants.ZERO);
-        assertEq(ids.length, TestConstants.ZERO);
-    }
-
-    function testGetSwapIdsReceiveFixedShouldReceiveLimitedSwapArrayWhen11NumberOfSwapsAndOffset10AndPageSize10()
-        public
-    {
-        //given
-        _cfg.ammTreasuryTestCase = BuilderUtils.AmmTreasuryTestCase.CASE0;
-        _iporProtocol = _iporProtocolFactory.getUsdtInstance(_cfg);
-
-        vm.prank(_userOne);
-        _iporProtocol.iporOracle.itfUpdateIndex(
-            address(_iporProtocol.asset),
-            TestConstants.PERCENTAGE_5_18DEC,
-            block.timestamp
-        );
-
-        vm.prank(_liquidityProvider);
-        _iporProtocol.joseph.provideLiquidity(TestConstants.USD_50_000_6DEC);
-
-        iterateOpenSwapsReceiveFixed(
-            _userTwo,
-            _iporProtocol.ammTreasury,
-            11,
-            TestConstants.USD_100_6DEC,
-            TestConstants.LEVERAGE_18DEC
-        );
-
-        // when
-        (uint256 totalCount, uint256[] memory ids) = _iporProtocol
-            .ammStorage
-            .getSwapReceiveFixedIds(_userTwo, 10, 10);
-
-        // then
-        assertEq(totalCount, 11);
-        assertEq(ids.length, 1);
-    }
-
-    function testGetSwapIdsReceiveFixedShouldReceiveLimitedSwapArrayWhen22NumberOfSwapsAndOffset10AndPageSize10()
-        public
-    {
-        //given
-        _cfg.ammTreasuryTestCase = BuilderUtils.AmmTreasuryTestCase.CASE0;
-        _iporProtocol = _iporProtocolFactory.getUsdtInstance(_cfg);
-
-        vm.prank(_userOne);
-        _iporProtocol.iporOracle.itfUpdateIndex(
-            address(_iporProtocol.asset),
-            TestConstants.PERCENTAGE_5_18DEC,
-            block.timestamp
-        );
-
-        vm.prank(_liquidityProvider);
-        _iporProtocol.joseph.provideLiquidity(TestConstants.USD_50_000_6DEC);
-
-        iterateOpenSwapsReceiveFixed(
-            _userTwo,
-            _iporProtocol.ammTreasury,
-            22,
-            TestConstants.USD_100_6DEC,
-            TestConstants.LEVERAGE_18DEC
-        );
-
-        // when
-        (uint256 totalCount, uint256[] memory ids) = _iporProtocol
-            .ammStorage
-            .getSwapReceiveFixedIds(_userTwo, 10, 10);
-
-        // then
-        assertEq(totalCount, 22);
-        assertEq(ids.length, 10);
-    }
-
-    function testGetSwapIdsReceiveFixedShouldReceiveRestOfSwapsOnlyWhen22NumberOfSwapsAndOffset20AndPageSize10()
-        public
-    {
-        //given
-        _cfg.ammTreasuryTestCase = BuilderUtils.AmmTreasuryTestCase.CASE0;
-        _iporProtocol = _iporProtocolFactory.getUsdtInstance(_cfg);
-
-        vm.prank(_userOne);
-        _iporProtocol.iporOracle.itfUpdateIndex(
-            address(_iporProtocol.asset),
-            TestConstants.PERCENTAGE_5_18DEC,
-            block.timestamp
-        );
-
-        vm.prank(_liquidityProvider);
-        _iporProtocol.joseph.provideLiquidity(TestConstants.USD_50_000_6DEC);
-
-        iterateOpenSwapsReceiveFixed(
-            _userTwo,
-            _iporProtocol.ammTreasury,
-            22,
-            TestConstants.USD_100_6DEC,
-            TestConstants.LEVERAGE_18DEC
-        );
-
-        // when
-        (uint256 totalCount, uint256[] memory ids) = _iporProtocol
-            .ammStorage
-            .getSwapReceiveFixedIds(_userTwo, 20, 10);
-
-        // then
-        assertEq(totalCount, 22);
-        assertEq(ids.length, 2);
-    }
-
->>>>>>> 3073a4e6
-    function testGetSwapIdsShouldFailWhenPageSizeIsEqualToZero() public {
-        //given
-        _cfg.ammTreasuryTestCase = BuilderUtils.AmmTreasuryTestCase.CASE0;
-        _iporProtocol = _iporProtocolFactory.getUsdtInstance(_cfg);
-
-        vm.prank(_userOne);
-        _iporProtocol.iporOracle.itfUpdateIndex(
-            address(_iporProtocol.asset),
-            TestConstants.PERCENTAGE_5_18DEC,
-            block.timestamp
-        );
-
-        vm.prank(_liquidityProvider);
-        _iporProtocol.joseph.provideLiquidity(TestConstants.USD_50_000_6DEC);
-
-        // when
-        vm.expectRevert("IPOR_009");
-
-        (uint256 totalCount, AmmStorageTypes.IporSwapId[] memory ids) = _iporProtocol
-            .ammStorage
-            .getSwapIds(_userTwo, TestConstants.ZERO, TestConstants.ZERO);
-
-        // then
-        assertEq(totalCount, TestConstants.ZERO);
-        assertEq(ids.length, TestConstants.ZERO);
-    }
-
-    function testGetSwapIdsShouldReturnEmptyListOfSwapsWhenZeroNumberOfSwapsAndOffsetZer0AndPageSize10()
-        public
-    {
-        //given
-        _cfg.ammTreasuryTestCase = BuilderUtils.AmmTreasuryTestCase.CASE0;
-        _iporProtocol = _iporProtocolFactory.getUsdtInstance(_cfg);
-
-        vm.prank(_userOne);
-        _iporProtocol.iporOracle.itfUpdateIndex(
-            address(_iporProtocol.asset),
-            TestConstants.PERCENTAGE_5_18DEC,
-            block.timestamp
-        );
-
-        vm.prank(_liquidityProvider);
-        _iporProtocol.joseph.provideLiquidity(TestConstants.USD_50_000_6DEC);
-
-        // when
-        (uint256 totalCount, AmmStorageTypes.IporSwapId[] memory ids) = _iporProtocol
-            .ammStorage
-            .getSwapIds(_userTwo, TestConstants.ZERO, 10);
-
-        // then
-        assertEq(totalCount, TestConstants.ZERO);
-        assertEq(ids.length, TestConstants.ZERO);
-    }
-
-    function testGetSwapIdsShouldReturnEmptyListOfSwapsWhenUserPassesNonZeroOffsetAndDoesNotHaveAnySwaps()
-        public
-    {
-        //given
-        _cfg.ammTreasuryTestCase = BuilderUtils.AmmTreasuryTestCase.CASE0;
-        _iporProtocol = _iporProtocolFactory.getUsdtInstance(_cfg);
-
-        vm.prank(_userOne);
-        _iporProtocol.iporOracle.itfUpdateIndex(
-            address(_iporProtocol.asset),
-            TestConstants.PERCENTAGE_5_18DEC,
-            block.timestamp
-        );
-
-        vm.prank(_liquidityProvider);
-        _iporProtocol.joseph.provideLiquidity(TestConstants.USD_50_000_6DEC);
-
-        // when
-        (uint256 totalCount, AmmStorageTypes.IporSwapId[] memory ids) = _iporProtocol
-            .ammStorage
-            .getSwapIds(_userTwo, 10, 10);
-
-        // then
-        assertEq(totalCount, TestConstants.ZERO);
-        assertEq(ids.length, TestConstants.ZERO);
-    }
-
     function testGetSwapIdsShouldReturnPayFixedSwapsWhenUserDoesNotHaveReceiveFixedSwapsAndOffsetZeroAndPageSize10()
         public
     {
