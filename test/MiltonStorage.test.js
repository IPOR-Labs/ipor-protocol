--- conflicted
+++ resolved
@@ -121,11 +121,7 @@
 
         await assertError(
             testData.miltonStorageDai.connect(expectedNewOwner).confirmTransferOwnership(),
-<<<<<<< HEAD
             "IPOR_101"
-=======
-            "IPOR_6"
->>>>>>> c9150fcf
         );
     });
 
