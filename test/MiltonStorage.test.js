const { expect } = require("chai");
const { ethers } = require("hardhat");

const keccak256 = require("keccak256");

const {
    USER_SUPPLY_6_DECIMALS,
    USER_SUPPLY_10MLN_18DEC,
    COLLATERALIZATION_FACTOR_6DEC,
    COLLATERALIZATION_FACTOR_18DEC,
    PERCENTAGE_3_18DEC,
    PERCENTAGE_3_6DEC,
    PERCENTAGE_5_18DEC,
    TC_TOTAL_AMOUNT_10_000_18DEC,
    USD_10_000_6DEC,
    USD_14_000_18DEC,
    USD_28_000_18DEC,
    USD_14_000_6DEC,
    USD_28_000_6DEC,
    PERIOD_25_DAYS_IN_SECONDS,
} = require("./Const.js");

const {
    assertError,
    setupTokenUsdtInitialValuesForUsers,
    prepareApproveForUsers,
    prepareData,
    prepareTestData,
    setupTokenDaiInitialValuesForUsers,
    setupDefaultSpreadConstants,
} = require("./Utils");

describe("MiltonStorage", () => {
    let data = null;
    let admin, userOne, userTwo, userThree, liquidityProvider, miltonStorageAddress;

    before(async () => {
        [admin, userOne, userTwo, userThree, liquidityProvider, miltonStorageAddress] =
            await ethers.getSigners();
        data = await prepareData([admin, userOne, userTwo, userThree, liquidityProvider], 1);
    });

    it("should transfer ownership - simple case 1", async () => {
        //given
        let testData = await prepareTestData(
            [admin, userOne, userTwo, userThree, liquidityProvider],
            ["DAI"],
            data,
            0,
            1
        );
        const expectedNewOwner = userTwo;

        //when
        await testData.miltonStorageDai.connect(admin).transferOwnership(expectedNewOwner.address);

        await testData.miltonStorageDai.connect(expectedNewOwner).confirmTransferOwnership();

        //then
        const actualNewOwner = await testData.miltonStorageDai.connect(userOne).owner();
        expect(expectedNewOwner.address).to.be.eql(actualNewOwner);
    });

    it("should NOT transfer ownership - sender not current owner", async () => {
        //given
        let testData = await prepareTestData(
            [admin, userOne, userTwo, userThree, liquidityProvider],
            ["DAI"],
            data,
            0,
            1
        );
        const expectedNewOwner = userTwo;

        //when
        await assertError(
            testData.miltonStorageDai
                .connect(userThree)
                .transferOwnership(expectedNewOwner.address),
            //then
            "Ownable: caller is not the owner"
        );
    });

    it("should NOT confirm transfer ownership - sender not appointed owner", async () => {
        //given
        let testData = await prepareTestData(
            [admin, userOne, userTwo, userThree, liquidityProvider],
            ["DAI"],
            data,
            0,
            1
        );
        const expectedNewOwner = userTwo;

        //when
        await testData.miltonStorageDai.connect(admin).transferOwnership(expectedNewOwner.address);

        await assertError(
            testData.miltonStorageDai.connect(userThree).confirmTransferOwnership(),
            //then
            "IPOR_101"
        );
    });

    it("should NOT confirm transfer ownership twice - sender not appointed owner", async () => {
        //given
        let testData = await prepareTestData(
            [admin, userOne, userTwo, userThree, liquidityProvider],
            ["DAI"],
            data,
            0,
            1
        );
        const expectedNewOwner = userTwo;

        //when
        await testData.miltonStorageDai.connect(admin).transferOwnership(expectedNewOwner.address);

        await testData.miltonStorageDai.connect(expectedNewOwner).confirmTransferOwnership();

        await assertError(
            testData.miltonStorageDai.connect(expectedNewOwner).confirmTransferOwnership(),
            "IPOR_101"
        );
    });

    it("should NOT transfer ownership - sender already lost ownership", async () => {
        //given
        let testData = await prepareTestData(
            [admin, userOne, userTwo, userThree, liquidityProvider],
            ["DAI"],
            data,
            0,
            1
        );
        const expectedNewOwner = userTwo;

        await testData.miltonStorageDai.connect(admin).transferOwnership(expectedNewOwner.address);

        await testData.miltonStorageDai.connect(expectedNewOwner).confirmTransferOwnership();

        //when
        await assertError(
            testData.miltonStorageDai.connect(admin).transferOwnership(expectedNewOwner.address),
            //then
            "Ownable: caller is not the owner"
        );
    });

    it("should have rights to transfer ownership - sender still have rights", async () => {
        //given
        let testData = await prepareTestData(
            [admin, userOne, userTwo, userThree, liquidityProvider],
            ["DAI"],
            data,
            0,
            1
        );
        const expectedNewOwner = userTwo;

        await testData.miltonStorageDai.connect(admin).transferOwnership(expectedNewOwner.address);

        //when
        await testData.miltonStorageDai.connect(admin).transferOwnership(expectedNewOwner.address);

        //then
        const actualNewOwner = await testData.miltonStorageDai.connect(userOne).owner();
        expect(admin.address).to.be.eql(actualNewOwner);
    });

    it("should update Milton Storage when open position, caller has rights to update", async () => {
        //given
        let testData = await prepareTestData(
            [admin, userOne, userTwo, userThree, liquidityProvider, miltonStorageAddress],
            ["DAI"],
            data,
            0,
            1
        );
        await prepareApproveForUsers(
            [userOne, userTwo, userThree, liquidityProvider],
            "DAI",
            data,
            testData
        );
        await setupTokenDaiInitialValuesForUsers([admin, userOne, liquidityProvider], testData);

        await testData.miltonStorageDai.setMilton(miltonStorageAddress.address);

        //when
        await testData.miltonStorageDai
            .connect(miltonStorageAddress)
            .updateStorageWhenOpenSwapPayFixed(
                await preprareSwapPayFixedStruct18DecSimpleCase1(testData),
                BigInt("1500000000000000000000"),
                await testData.miltonDai.getLiquidationDepositAmount(),
                await testData.miltonDai.getIporPublicationFeeAmount(),
                await testData.miltonDai.getOpeningFeeForTreasuryPercentage()
            );
        //then
        //assert(true); //no exception this line is achieved
    });

    it("should NOT update Milton Storage when open position, caller dont have rights to update", async () => {
        //given
        let testData = await prepareTestData(
            [admin, userOne, userTwo, userThree, liquidityProvider, miltonStorageAddress],
            ["DAI"],
            data,
            0,
            1
        );
        const derivativeStruct = await preprareSwapPayFixedStruct18DecSimpleCase1(testData);
        await assertError(
            //when
            testData.miltonStorageDai
                .connect(userThree)
                .updateStorageWhenOpenSwapPayFixed(
                    derivativeStruct,
                    BigInt("1500000000000000000000"),
                    await testData.miltonDai.getLiquidationDepositAmount(),
                    await testData.miltonDai.getIporPublicationFeeAmount(),
                    await testData.miltonDai.getOpeningFeeForTreasuryPercentage()
                ),
            //then
            "IPOR_301"
        );
    });

    it("should update Milton Storage when close position, caller has rights to update, DAI 18 decimals", async () => {
        //given
        let testData = await prepareTestData(
            [admin, userOne, userTwo, userThree, liquidityProvider, miltonStorageAddress],
            ["DAI"],
            data,
            0,
            1
        );

        await prepareApproveForUsers(
            [userOne, userTwo, userThree, liquidityProvider],
            "DAI",
            data,
            testData
        );
        await setupTokenDaiInitialValuesForUsers(
            [admin, userOne, userTwo, liquidityProvider],
            testData
        );

        const derivativeParams = {
            asset: testData.tokenDai.address,
            totalAmount: TC_TOTAL_AMOUNT_10_000_18DEC,
            slippageValue: 3,
            collateralizationFactor: COLLATERALIZATION_FACTOR_18DEC,
            openTimestamp: Math.floor(Date.now() / 1000),
            from: userTwo,
        };

        await testData.warren
            .connect(userOne)
            .itfUpdateIndex(
                derivativeParams.asset,
                PERCENTAGE_5_18DEC,
                derivativeParams.openTimestamp
            );

        await testData.josephDai
            .connect(liquidityProvider)
            .itfProvideLiquidity(USD_28_000_18DEC, derivativeParams.openTimestamp);

        await openSwapPayFixed(testData, derivativeParams);
        let derivativeItem = await testData.miltonStorageDai.getSwapPayFixed(1);
        let closeSwapTimestamp = derivativeParams.openTimestamp + PERIOD_25_DAYS_IN_SECONDS;

        await testData.miltonStorageDai.setMilton(miltonStorageAddress.address);

        //when
        await testData.miltonStorageDai
            .connect(miltonStorageAddress)
            .updateStorageWhenCloseSwapPayFixed(
                userTwo.address,
                derivativeItem,
                BigInt("10000000000000000000"),
                closeSwapTimestamp,
                await testData.miltonDai.getIncomeTaxPercentage()
            );

        await testData.miltonStorageDai.setMilton(testData.miltonDai.address);

        //then
        // assert(true); //no exception this line is achieved
    });

    it("should update Milton Storage when close position, caller has rights to update, USDT 6 decimals", async () => {
        //given
        let testData = await prepareTestData(
            [admin, userOne, userTwo, userThree, liquidityProvider, miltonStorageAddress],
            ["USDT"],
            data,
            0,
            1
        );

        await prepareApproveForUsers(
            [userOne, userTwo, userThree, liquidityProvider],
            "USDT",
            data,
            testData
        );
        await setupTokenUsdtInitialValuesForUsers(
            [admin, userOne, userTwo, liquidityProvider],
            testData
        );

        const derivativeParams = {
            asset: testData.tokenUsdt.address,
            totalAmount: USD_10_000_6DEC,
            slippageValue: 3,
            collateralizationFactor: COLLATERALIZATION_FACTOR_18DEC,
            openTimestamp: Math.floor(Date.now() / 1000),
            from: userTwo,
        };

        await testData.warren
            .connect(userOne)
            .itfUpdateIndex(
                derivativeParams.asset,
                PERCENTAGE_5_18DEC,
                derivativeParams.openTimestamp
            );

        await testData.josephUsdt
            .connect(liquidityProvider)
            .itfProvideLiquidity(USD_28_000_6DEC, derivativeParams.openTimestamp);

        await openSwapPayFixed(testData, derivativeParams);
        let derivativeItem = await testData.miltonStorageUsdt.getSwapPayFixed(1);
        let closeSwapTimestamp = derivativeParams.openTimestamp + PERIOD_25_DAYS_IN_SECONDS;

        await testData.miltonStorageUsdt.setMilton(miltonStorageAddress.address);

        //when
        await testData.miltonStorageUsdt
            .connect(miltonStorageAddress)
            .updateStorageWhenCloseSwapPayFixed(
                userTwo.address,
                derivativeItem,
                BigInt("10000000"),
                closeSwapTimestamp,
                await testData.miltonUsdt.getIncomeTaxPercentage()
            );
        //then
        //assert(true); //no exception this line is achieved
    });

    it("should NOT update Milton Storage when close position, caller don't have rights to update", async () => {
        // given
        let testData = await prepareTestData(
            [admin, userOne, userTwo, userThree, liquidityProvider, miltonStorageAddress],
            ["DAI"],
            data,
            0,
            1
        );

        await prepareApproveForUsers(
            [userOne, userTwo, userThree, liquidityProvider],
            "DAI",
            data,
            testData
        );
        await setupTokenDaiInitialValuesForUsers(
            [admin, userOne, userTwo, liquidityProvider],
            testData
        );
        const derivativeParams = {
            asset: testData.tokenDai.address,
            totalAmount: TC_TOTAL_AMOUNT_10_000_18DEC,
            slippageValue: 3,
            collateralizationFactor: COLLATERALIZATION_FACTOR_18DEC,
            openTimestamp: Math.floor(Date.now() / 1000),
            from: userTwo,
        };

        await testData.warren
            .connect(userOne)
            .itfUpdateIndex(
                derivativeParams.asset,
                PERCENTAGE_5_18DEC,
                derivativeParams.openTimestamp
            );

        await testData.josephDai
            .connect(liquidityProvider)
            .itfProvideLiquidity(USD_28_000_18DEC, derivativeParams.openTimestamp);

        await openSwapPayFixed(testData, derivativeParams);
        let derivativeItem = await testData.miltonStorageDai.getSwapPayFixed(1);
<<<<<<< HEAD
        let closeSwapTimestamp = derivativeParams.openTimestamp + PERIOD_25_DAYS_IN_SECONDS;
        await testData.iporAssetConfigurationDai.setMilton(miltonStorageAddress.address);

=======
        let closeSwapTimestamp =
            derivativeParams.openTimestamp + PERIOD_25_DAYS_IN_SECONDS;
        
>>>>>>> 72caa714
        //when
        await assertError(
            testData.miltonStorageDai
                .connect(userThree)
                .updateStorageWhenCloseSwapPayFixed(
                    userTwo.address,
                    derivativeItem,
                    BigInt("10000000000000000000"),
                    closeSwapTimestamp,
                    await testData.miltonDai.getIncomeTaxPercentage()
                ),
            //then
            "IPOR_301"
        );
    });

    const openSwapPayFixed = async (testData, params) => {
        if (testData.tokenUsdt && params.asset === testData.tokenUsdt.address) {
            await testData.miltonUsdt
                .connect(params.from)
                .itfOpenSwapPayFixed(
                    params.openTimestamp,
                    params.totalAmount,
                    params.slippageValue,
                    params.collateralizationFactor
                );
        }

        if (testData.tokenUsdc && params.asset === testData.tokenUsdc.address) {
            await testData.miltonUsdc
                .connect(params.from)
                .itfOpenSwapPayFixed(
                    params.openTimestamp,
                    params.totalAmount,
                    params.slippageValue,
                    params.collateralizationFactor
                );
        }

        if (testData.tokenDai && params.asset === testData.tokenDai.address) {
            await testData.miltonDai
                .connect(params.from)
                .itfOpenSwapPayFixed(
                    params.openTimestamp,
                    params.totalAmount,
                    params.slippageValue,
                    params.collateralizationFactor
                );
        }
    };

    const openSwapReceiveFixed = async (testData, params) => {
        if (params.asset === testData.tokenUsdc.address) {
            await testData.miltonUsdc
                .connect(params.from)
                .itfOpenSwapReceiveFixed(
                    params.openTimestamp,
                    params.totalAmount,
                    params.slippageValue,
                    params.collateralizationFactor
                );
        }

        if (params.asset === testData.tokenUsdt.address) {
            await testData.miltonUsdt
                .connect(params.from)
                .itfOpenSwapReceiveFixed(
                    params.openTimestamp,
                    params.totalAmount,
                    params.slippageValue,
                    params.collateralizationFactor
                );
        }

        if (params.asset === testData.tokenDai.address) {
            await testData.miltonDai
                .connect(params.from)
                .itfOpenSwapReceiveFixed(
                    params.openTimestamp,
                    params.totalAmount,
                    params.slippageValue,
                    params.collateralizationFactor
                );
        }
    };

    const preprareSwapPayFixedStruct18DecSimpleCase1 = async (testData) => {
        let openingTimestamp = Math.floor(Date.now() / 1000);
        let closeSwapTimestamp = openingTimestamp + PERIOD_25_DAYS_IN_SECONDS;

        return {
            state: 0,
            buyer: userTwo.address,
            startingTimestamp: openingTimestamp,
            endingTimestamp: closeSwapTimestamp,
            id: 1,
            collateral: BigInt("1000000000000000000000"),
            liquidationDepositAmount: BigInt("20000000000000000000"),
            notionalAmount: BigInt("50000000000000000000000"),
            ibtQuantity: 123,
            fixedInterestRate: 234,
        };
    };
});<|MERGE_RESOLUTION|>--- conflicted
+++ resolved
@@ -398,15 +398,8 @@
 
         await openSwapPayFixed(testData, derivativeParams);
         let derivativeItem = await testData.miltonStorageDai.getSwapPayFixed(1);
-<<<<<<< HEAD
         let closeSwapTimestamp = derivativeParams.openTimestamp + PERIOD_25_DAYS_IN_SECONDS;
-        await testData.iporAssetConfigurationDai.setMilton(miltonStorageAddress.address);
-
-=======
-        let closeSwapTimestamp =
-            derivativeParams.openTimestamp + PERIOD_25_DAYS_IN_SECONDS;
-        
->>>>>>> 72caa714
+
         //when
         await assertError(
             testData.miltonStorageDai
