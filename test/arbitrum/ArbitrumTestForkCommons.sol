--- conflicted
+++ resolved
@@ -28,12 +28,9 @@
 
 import "../../contracts/tokens/IpToken.sol";
 import "./interfaces/IERC20Bridged.sol";
-<<<<<<< HEAD
 import {AmmPoolsLensArbitrum} from "../../contracts/chains/arbitrum/amm-commons/AmmPoolsLensArbitrum.sol";
-=======
 import "../../contracts/amm-usdm/AmmPoolsLensUsdm.sol";
 import {AmmPoolsServiceUsdm} from "../../contracts/amm-usdm/AmmPoolsServiceUsdm.sol";
->>>>>>> ff0d8e1c
 
 contract ArbitrumTestForkCommons is Test {
     address internal constant WST_ETH_BRIDGE = 0x07D4692291B9E30E326fd31706f686f83f331B82;
@@ -71,12 +68,8 @@
     address public ipwstETH;
     address public spreadWstEth;
 
-<<<<<<< HEAD
-=======
     address public ipUsdm;
 
-    address public ammGovernanceService;
->>>>>>> ff0d8e1c
     address public ammSwapsLens;
     address public ammPoolsLens;
     address public ammCloseSwapLens;
@@ -90,7 +83,6 @@
     address public ammOpenSwapServiceUsdc;
     address public ammCloseSwapServiceUsdc;
 
-    address public ammPoolsLensUsdm;
     address public ammPoolsServiceUsdm;
     address public ammOpenSwapServiceUsdm = _defaultAddress;
     address public ammCloseSwapServiceUsdm = _defaultAddress;
@@ -112,19 +104,13 @@
 
         _createAmmSwapsLens();
         _createAmmPoolsLens();
+        _createAmmCloseSwapLens();
+
         _createGovernanceService();
 
+        _createAmmPoolsService();
         _createAmmOpenSwapServiceWstEth();
         _createAmmCloseSwapServiceWstEth();
-        _createAmmCloseSwapLens();
-<<<<<<< HEAD
-
-        _createAmmPoolsServiceWstEth();
-=======
-        _createGovernanceService();
-        _createAmmPoolsService();
-        _createAmmPoolsLens();
->>>>>>> ff0d8e1c
 
         _updateIporRouterImplementation();
 
@@ -189,39 +175,13 @@
 
     function _createGovernanceService() internal {
         ammGovernanceService = address(
-<<<<<<< HEAD
             new AmmGovernanceServiceArbitrum()
-=======
-            new AmmGovernanceServiceArbitrum({
-                wstEthPoolCfg: IAmmGovernanceLens.AmmGovernancePoolConfiguration({
-                    asset: wstETH,
-                    decimals: IERC20MetadataUpgradeable(wstETH).decimals(),
-                    ammStorage: ammStorageWstEthProxy,
-                    ammTreasury: ammTreasuryWstEthProxy,
-                    ammPoolsTreasury: treasurer,
-                    ammPoolsTreasuryManager: treasurer,
-                    ammCharlieTreasury: treasurer,
-                    ammCharlieTreasuryManager: treasurer
-                }),
-                usdmPoolCfg: IAmmGovernanceLens.AmmGovernancePoolConfiguration({
-                    asset: USDM,
-                    decimals: IERC20MetadataUpgradeable(USDM).decimals(),
-                    ammStorage: ammStorageUsdmProxy,
-                    ammTreasury: ammTreasuryUsdmProxy,
-                    ammPoolsTreasury: treasurer,
-                    ammPoolsTreasuryManager: treasurer,
-                    ammCharlieTreasury: treasurer,
-                    ammCharlieTreasuryManager: treasurer
-                })
-            })
->>>>>>> ff0d8e1c
         );
     }
 
     function _createDummyContracts() internal {
         IporProtocolRouterArbitrum.DeployedContractsArbitrum memory deployedContracts = IporProtocolRouterArbitrum
             .DeployedContractsArbitrum({
-<<<<<<< HEAD
             ammSwapsLens: _defaultAddress,
             ammPoolsLens: _defaultAddress,
             ammCloseSwapLens: _defaultAddress,
@@ -233,24 +193,9 @@
             stakeService: _defaultAddress,
 
             wstEth: wstETH,
-            usdc: USDC
-        });
-=======
-                ammSwapsLens: _defaultAddress,
-                ammOpenSwapServiceWstEth: _defaultAddress,
-                ammCloseSwapServiceWstEth: _defaultAddress,
-                ammCloseSwapLens: _defaultAddress,
-                ammGovernanceService: _defaultAddress,
-                liquidityMiningLens: _defaultAddress,
-                powerTokenLens: _defaultAddress,
-                flowService: _defaultAddress,
-                stakeService: _defaultAddress,
-                ammPoolsServiceWstEth: _defaultAddress,
-                ammPoolsLensWstEth: _defaultAddress,
-                ammPoolsServiceUsdm: _defaultAddress,
-                ammPoolsLensUsdm: _defaultAddress
-            });
->>>>>>> ff0d8e1c
+            usdc: USDC,
+            usdm: USDM
+        });
 
         iporProtocolRouterImpl = address(new IporProtocolRouterArbitrum(deployedContracts));
 
@@ -290,7 +235,6 @@
     function _updateIporRouterImplementation() internal {
         IporProtocolRouterArbitrum.DeployedContractsArbitrum memory deployedContracts = IporProtocolRouterArbitrum
             .DeployedContractsArbitrum({
-<<<<<<< HEAD
             ammSwapsLens: ammSwapsLens,
             ammPoolsLens: ammPoolsLens,
             ammCloseSwapLens: ammCloseSwapLens,
@@ -302,24 +246,9 @@
             stakeService: _defaultAddress,
 
             wstEth: wstETH,
-            usdc: USDC
-        });
-=======
-                ammSwapsLens: ammSwapsLens,
-                ammOpenSwapServiceWstEth: ammOpenSwapServiceWstEth,
-                ammCloseSwapServiceWstEth: ammCloseSwapServiceWstEth,
-                ammCloseSwapLens: ammCloseSwapLens,
-                ammGovernanceService: ammGovernanceService,
-                liquidityMiningLens: _defaultAddress,
-                powerTokenLens: _defaultAddress,
-                flowService: _defaultAddress,
-                stakeService: _defaultAddress,
-                ammPoolsServiceWstEth: ammPoolsServiceWstEth,
-                ammPoolsLensWstEth: ammPoolsLensWstEth,
-                ammPoolsServiceUsdm: ammPoolsServiceUsdm,
-                ammPoolsLensUsdm: ammPoolsLensUsdm
-            });
->>>>>>> ff0d8e1c
+            usdc: USDC,
+            usdm: USDM
+        });
 
         iporProtocolRouterImpl = address(new IporProtocolRouterArbitrum(deployedContracts));
 
@@ -337,29 +266,8 @@
     }
 
     function _createAmmPoolsLens() private {
-<<<<<<< HEAD
         ammPoolsLens = address(
             new AmmPoolsLensArbitrum()
-=======
-        ammPoolsLensWstEth = address(
-            new AmmPoolsLensWstEth({
-                wstEthInput: wstETH,
-                ipwstEthInput: ipwstETH,
-                ammTreasuryWstEthInput: ammTreasuryWstEthProxy,
-                ammStorageWstEthInput: ammStorageWstEthProxy,
-                iporOracleInput: iporOracleProxy
-            })
->>>>>>> ff0d8e1c
-        );
-
-        ammPoolsLensUsdm = address(
-            new AmmPoolsLensUsdm({
-                usdmInput: USDM,
-                ipUsdmInput: ipUsdm,
-                ammTreasuryUsdmInput: ammTreasuryUsdmProxy,
-                ammStorageUsdmInput: ammStorageUsdmProxy,
-                iporOracleInput: iporOracleProxy
-            })
         );
     }
 
