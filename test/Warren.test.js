--- conflicted
+++ resolved
@@ -54,94 +54,6 @@
         );
     });
 
-<<<<<<< HEAD
-    it("should transfer ownership - simple case 1", async () => {
-        //given
-        const expectedNewOwner = userTwo;
-
-        //when
-        await testData.warren
-            .connect(admin)
-            .transferOwnership(expectedNewOwner.address);
-
-        await testData.warren
-            .connect(expectedNewOwner)
-            .confirmTransferOwnership();
-
-        //then
-        const actualNewOwner = await testData.warren.connect(userOne).owner();
-        expect(expectedNewOwner.address).to.be.eql(actualNewOwner);
-    });
-
-    it("should NOT transfer ownership - sender not current owner", async () => {
-        //given
-        const expectedNewOwner = userTwo;
-
-        //when
-        await assertError(
-            testData.warren
-                .connect(userThree)
-                .transferOwnership(expectedNewOwner.address),
-            //then
-            "Ownable: caller is not the owner"
-        );
-    });
-
-    it("should NOT confirm transfer ownership - sender not appointed owner", async () => {
-        //given
-        const expectedNewOwner = userTwo;
-
-        //when
-        await testData.warren
-            .connect(admin)
-            .transferOwnership(expectedNewOwner.address);
-
-        await assertError(
-            testData.warren.connect(userThree).confirmTransferOwnership(),
-            //then
-            "IPOR_6"
-        );
-    });
-
-    it("should NOT confirm transfer ownership twice - sender not appointed owner", async () => {
-        //given
-        const expectedNewOwner = userTwo;
-
-        //when
-        await testData.warren
-            .connect(admin)
-            .transferOwnership(expectedNewOwner.address);
-
-        await testData.warren
-            .connect(expectedNewOwner)
-            .confirmTransferOwnership();
-
-        await assertError(
-            testData.warren
-                .connect(expectedNewOwner)
-                .confirmTransferOwnership(),
-            "IPOR_6"
-        );
-    });
-
-    it("should NOT transfer ownership - sender already lost ownership", async () => {
-        //given
-        const expectedNewOwner = userTwo;
-
-        await testData.warren
-            .connect(admin)
-            .transferOwnership(expectedNewOwner.address);
-
-        await testData.warren
-            .connect(expectedNewOwner)
-            .confirmTransferOwnership();
-
-        //when
-        await assertError(
-            testData.warren
-                .connect(admin)
-                .transferOwnership(expectedNewOwner.address),
-=======
     it("should pause Smart Contract, sender is an admin", async () => {
         //when
         await testData.warren.addUpdater(userOne.address);
@@ -243,30 +155,11 @@
         //when
         await assertError(
             testData.warren.connect(userThree).pause(),
->>>>>>> da01f510
             //then
             "Ownable: caller is not the owner"
         );
     });
 
-<<<<<<< HEAD
-    it("should have rights to transfer ownership - sender still have rights", async () => {
-        //given
-        const expectedNewOwner = userTwo;
-
-        await testData.warren
-            .connect(admin)
-            .transferOwnership(expectedNewOwner.address);
-
-        //when
-        await testData.warren
-            .connect(admin)
-            .transferOwnership(expectedNewOwner.address);
-
-        //then
-        const actualNewOwner = await testData.warren.connect(userOne).owner();
-        expect(admin.address).to.be.eql(actualNewOwner);
-=======
     it("should unpause Smart Contract, sender is an admin", async () => {
         //given
 
@@ -315,7 +208,115 @@
             //then
             "Ownable: caller is not the owner"
         );
->>>>>>> da01f510
+    });
+
+    it("should transfer ownership - simple case 1", async () => {
+        //given
+        const expectedNewOwner = userTwo;
+
+        //when
+        await testData.warren
+            .connect(admin)
+            .transferOwnership(expectedNewOwner.address);
+
+        await testData.warren
+            .connect(expectedNewOwner)
+            .confirmTransferOwnership();
+
+        //then
+        const actualNewOwner = await testData.warren.connect(userOne).owner();
+        expect(expectedNewOwner.address).to.be.eql(actualNewOwner);
+    });
+
+    it("should NOT transfer ownership - sender not current owner", async () => {
+        //given
+        const expectedNewOwner = userTwo;
+
+        //when
+        await assertError(
+            testData.warren
+                .connect(userThree)
+                .transferOwnership(expectedNewOwner.address),
+            //then
+            "Ownable: caller is not the owner"
+        );
+    });
+
+    it("should NOT confirm transfer ownership - sender not appointed owner", async () => {
+        //given
+        const expectedNewOwner = userTwo;
+
+        //when
+        await testData.warren
+            .connect(admin)
+            .transferOwnership(expectedNewOwner.address);
+
+        await assertError(
+            testData.warren.connect(userThree).confirmTransferOwnership(),
+            //then
+            "IPOR_6"
+        );
+    });
+
+    it("should NOT confirm transfer ownership twice - sender not appointed owner", async () => {
+        //given
+        const expectedNewOwner = userTwo;
+
+        //when
+        await testData.warren
+            .connect(admin)
+            .transferOwnership(expectedNewOwner.address);
+
+        await testData.warren
+            .connect(expectedNewOwner)
+            .confirmTransferOwnership();
+
+        await assertError(
+            testData.warren
+                .connect(expectedNewOwner)
+                .confirmTransferOwnership(),
+            "IPOR_6"
+        );
+    });
+
+    it("should NOT transfer ownership - sender already lost ownership", async () => {
+        //given
+        const expectedNewOwner = userTwo;
+
+        await testData.warren
+            .connect(admin)
+            .transferOwnership(expectedNewOwner.address);
+
+        await testData.warren
+            .connect(expectedNewOwner)
+            .confirmTransferOwnership();
+
+        //when
+        await assertError(
+            testData.warren
+                .connect(admin)
+                .transferOwnership(expectedNewOwner.address),
+            //then
+            "Ownable: caller is not the owner"
+        );
+    });
+
+    it("should have rights to transfer ownership - sender still have rights", async () => {
+        //given
+        const expectedNewOwner = userTwo;
+
+        await testData.warren
+            .connect(admin)
+            .transferOwnership(expectedNewOwner.address);
+
+        //when
+        await testData.warren
+            .connect(admin)
+            .transferOwnership(expectedNewOwner.address);
+
+        //then
+        const actualNewOwner = await testData.warren.connect(userOne).owner();
+        expect(admin.address).to.be.eql(actualNewOwner);
     });
 
     it("should NOT update IPOR Index, because sender is not an updater", async () => {
@@ -862,10 +863,4 @@
             `Actual exponential moving average for asset ${assets[0]} is incorrect ${actualExponentialMovingAverage}, expected ${expectedExpoMovingAverage}`
         ).to.be.eql(expectedExpoMovingAverage);
     });
-
-<<<<<<< HEAD
-    //TODO: add tests for pausable methods
-=======
-    //TODO: add test when transfer ownership and Warren still works properly
->>>>>>> da01f510
 });