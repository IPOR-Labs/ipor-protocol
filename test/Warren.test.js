const { expect } = require("chai");
const { ethers } = require("hardhat");

const { assertError, prepareData, prepareTestData } = require("./Utils");

const {
    TC_IBT_PRICE_DAI_18DEC,
    TC_IBT_PRICE_DAI_6DEC,
    PERCENTAGE_5_6DEC,
    PERCENTAGE_5_18DEC,
    PERCENTAGE_6_6DEC,
    PERCENTAGE_6_18DEC,
    PERCENTAGE_7_18DEC,
    PERCENTAGE_8_18DEC,
    PERCENTAGE_50_18DEC,
    PERCENTAGE_50_6DEC,
    PERCENTAGE_7_6DEC,
    PERCENTAGE_100_18DEC,
} = require("./Const.js");

const YEAR_IN_SECONDS = 31536000;
const MONTH_IN_SECONDS = 60 * 60 * 24 * 30;

describe("Warren", () => {
    let admin, userOne, userTwo, userThree, liquidityProvider;
    let data = null;
    let testData;

    before(async () => {
        [admin, userOne, userTwo, userThree, liquidityProvider] = await ethers.getSigners();
        data = await prepareData([admin, userOne, userTwo, userThree, liquidityProvider], 1);
    });

    beforeEach(async () => {
        testData = await prepareTestData(
            [admin, userOne, userTwo, userThree],
            ["USDC", "USDT", "DAI"],
            data,
            0,
            1,
            0
        );
    });

    it("should Decay Factor be lower than 100%", async () => {
        const decayFactorValue = await testData.warren.itfGetDecayFactorValue();
        expect(parseInt(decayFactorValue)).to.be.lte(parseInt(PERCENTAGE_100_18DEC));
    });

    it("should pause Smart Contract, sender is an admin", async () => {
        //when
        await testData.warren.addUpdater(userOne.address);
        await testData.warren.connect(admin).pause();

        //then
        await assertError(
            testData.warren.connect(userOne).updateIndex(testData.tokenUsdt.address, 123),
            "Pausable: paused"
        );
    });

    it("should pause Smart Contract specific methods", async () => {
        //given
        const assets = [
            testData.tokenUsdc.address,
            testData.tokenDai.address,
            testData.tokenUsdt.address,
        ];
        const indexValues = [
            BigInt("70000000000000000"),
            BigInt("70000000000000000"),
            BigInt("70000000000000000"),
        ];

        await testData.warren.addUpdater(userOne.address);
        await testData.warren.connect(admin).pause();

        //when
        await assertError(
            testData.warren.connect(userOne).updateIndex(testData.tokenUsdt.address, 123),
            "Pausable: paused"
        );

        await assertError(
            testData.warren.connect(userOne).updateIndexes(assets, indexValues),
            "Pausable: paused"
        );

        await assertError(
            testData.warren.connect(admin).addAsset(userThree.address),
            "Pausable: paused"
        );

        await assertError(
            testData.warren.connect(admin).removeAsset(userThree.address),
            "Pausable: paused"
        );

        await assertError(
            testData.warren.connect(admin).addUpdater(userThree.address),
            "Pausable: paused"
        );

        await assertError(
            testData.warren.connect(admin).removeUpdater(userThree.address),
            "Pausable: paused"
        );
    });

    it("should NOT pause Smart Contract specific methods when paused", async () => {
        //given
        const assets = [
            testData.tokenUsdc.address,
            testData.tokenDai.address,
            testData.tokenUsdt.address,
        ];
        const indexValues = [
            BigInt("70000000000000000"),
            BigInt("70000000000000000"),
            BigInt("70000000000000000"),
        ];
        const timestamp = Math.floor(Date.now() / 1000);

        await testData.warren.addUpdater(userOne.address);
        await testData.warren.connect(admin).pause();

        //when
        await testData.warren.connect(userOne).getIndex(testData.tokenUsdt.address);

        await testData.warren
            .connect(userOne)
            .getAccruedIndex(timestamp, testData.tokenUsdt.address);

        await testData.warren
            .connect(userOne)
            .calculateAccruedIbtPrice(testData.tokenUsdt.address, timestamp);

        await testData.warren.connect(userOne).isUpdater(userOne.address);
    });

    it("should NOT pause Smart Contract, sender is NOT an admin", async () => {
        //when
        await assertError(
            testData.warren.connect(userThree).pause(),
            //then
            "Ownable: caller is not the owner"
        );
    });

    it("should unpause Smart Contract, sender is an admin", async () => {
        //given

        const assets = [
            testData.tokenUsdc.address,
            testData.tokenDai.address,
            testData.tokenUsdt.address,
        ];
        const indexValues = [
            BigInt("70000000000000000"),
            BigInt("70000000000000000"),
            BigInt("70000000000000000"),
        ];
        const expectedIporIndexValue = BigInt("70000000000000000");

        await testData.warren.addUpdater(userOne.address);
        await testData.warren.connect(admin).pause();

        await assertError(
            testData.warren.connect(userOne).updateIndexes(assets, indexValues),
            "Pausable: paused"
        );

        //when
        await testData.warren.connect(admin).unpause();
        await testData.warren.connect(userOne).updateIndexes(assets, indexValues);

        //then
        const iporIndex = await testData.warren
            .connect(userOne)
            .getIndex(testData.tokenDai.address);
        const actualIndexValue = BigInt(iporIndex.indexValue);

        expect(actualIndexValue).to.be.eql(expectedIporIndexValue);
    });

    it("should NOT unpause Smart Contract, sender is NOT an admin", async () => {
        //given
        await testData.warren.connect(admin).pause();

        //when
        await assertError(
            testData.warren.connect(userThree).unpause(),
            //then
            "Ownable: caller is not the owner"
        );
    });

    it("should transfer ownership - simple case 1", async () => {
        //given
        const expectedNewOwner = userTwo;

        //when
        await testData.warren.connect(admin).transferOwnership(expectedNewOwner.address);

        await testData.warren.connect(expectedNewOwner).confirmTransferOwnership();

        //then
        const actualNewOwner = await testData.warren.connect(userOne).owner();
        expect(expectedNewOwner.address).to.be.eql(actualNewOwner);
    });

    it("should NOT transfer ownership - sender not current owner", async () => {
        //given
        const expectedNewOwner = userTwo;

        //when
        await assertError(
            testData.warren.connect(userThree).transferOwnership(expectedNewOwner.address),
            //then
            "Ownable: caller is not the owner"
        );
    });

    it("should NOT confirm transfer ownership - sender not appointed owner", async () => {
        //given
        const expectedNewOwner = userTwo;

        //when
        await testData.warren.connect(admin).transferOwnership(expectedNewOwner.address);

        await assertError(
            testData.warren.connect(userThree).confirmTransferOwnership(),
            //then
            "IPOR_007"
        );
    });

    it("should NOT confirm transfer ownership twice - sender not appointed owner", async () => {
        //given
        const expectedNewOwner = userTwo;

        //when
        await testData.warren.connect(admin).transferOwnership(expectedNewOwner.address);

        await testData.warren.connect(expectedNewOwner).confirmTransferOwnership();

        await assertError(
            testData.warren.connect(expectedNewOwner).confirmTransferOwnership(),
<<<<<<< HEAD
            "IPOR_6"
=======
            "IPOR_007"
>>>>>>> 75cff843
        );
    });

    it("should NOT transfer ownership - sender already lost ownership", async () => {
        //given
        const expectedNewOwner = userTwo;

        await testData.warren.connect(admin).transferOwnership(expectedNewOwner.address);

        await testData.warren.connect(expectedNewOwner).confirmTransferOwnership();

        //when
        await assertError(
            testData.warren.connect(admin).transferOwnership(expectedNewOwner.address),
            //then
            "Ownable: caller is not the owner"
        );
    });

    it("should have rights to transfer ownership - sender still have rights", async () => {
        //given
        const expectedNewOwner = userTwo;

        await testData.warren.connect(admin).transferOwnership(expectedNewOwner.address);

        //when
        await testData.warren.connect(admin).transferOwnership(expectedNewOwner.address);

        //then
        const actualNewOwner = await testData.warren.connect(userOne).owner();
        expect(admin.address).to.be.eql(actualNewOwner);
    });

    it("should Decay Factor be lower than 100%", async () => {
        const decayFactorValue = await testData.warren.itfGetDecayFactorValue();
        expect(parseInt(decayFactorValue)).to.be.lte(parseInt(PERCENTAGE_100_18DEC));
    });

    it("should NOT update IPOR Index, because sender is not an updater", async () => {
        await assertError(
            testData.warren.connect(userThree).updateIndex(testData.tokenUsdt.address, 123),
<<<<<<< HEAD
            "IPOR_2"
=======
            "IPOR_202"
>>>>>>> 75cff843
        );
    });

    it("should NOT update IPOR Index because Warren is not on list of updaters", async () => {
        //given
        await testData.warren.removeUpdater(testData.warren.address);

        await assertError(
            //when
            testData.warren.connect(userTwo).updateIndex(testData.tokenUsdt.address, 123),
            //then
            "IPOR_202"
        );
    });

    it("should update IPOR Index", async () => {
        //given
        const asset = testData.tokenDai.address;
        const expectedIndexValue = BigInt(1e20);
        await testData.warren.addUpdater(userOne.address);

        //when
        await testData.warren.connect(userOne).updateIndex(asset, expectedIndexValue);

        //then
        const iporIndex = await testData.warren.getIndex(asset);
        const actualIndexValue = BigInt(iporIndex.indexValue);
        const actualIbtPrice = BigInt(iporIndex.ibtPrice);

        expect(
            expectedIndexValue,
            `Incorrect IPOR index value ${actualIndexValue}, expected ${expectedIndexValue}`
        ).to.be.eql(actualIndexValue);
        expect(
            TC_IBT_PRICE_DAI_18DEC,
            `Incorrect Interest Bearing Token Price ${actualIbtPrice}, expected ${TC_IBT_PRICE_DAI_18DEC}`
        ).to.be.eql(actualIbtPrice);
    });

    it("should add IPOR Index Updater", async () => {
        //given
        await testData.warren.addUpdater(userOne.address);
        const updateDate = Math.floor(Date.now() / 1000);
        const expectedIporIndexValue = BigInt("70000000000000000");
        const assets = [
            testData.tokenUsdc.address,
            testData.tokenDai.address,
            testData.tokenUsdt.address,
        ];
        const indexValues = [
            BigInt("70000000000000000"),
            BigInt("70000000000000000"),
            BigInt("70000000000000000"),
        ];

        //when
        await testData.warren.connect(userOne).itfUpdateIndexes(assets, indexValues, updateDate);

        //then
        const iporIndex = await testData.warren
            .connect(userOne)
            .getIndex(testData.tokenDai.address);
        const actualIndexValue = BigInt(iporIndex.indexValue);

        expect(actualIndexValue).to.be.eql(expectedIporIndexValue);
    });

    it("should NOT add IPOR Index Updater", async () => {
        await assertError(
            testData.warren.connect(userThree).addUpdater(userTwo.address),
            "Ownable: caller is not the owner"
        );
    });

    it("should remove IPOR Index Updater", async () => {
        await testData.warren.addUpdater(userOne.address);
        await testData.warren.removeUpdater(userOne.address);

        await assertError(
            //when
            testData.warren.connect(userOne).updateIndex(testData.tokenUsdt.address, 123),
            //then
            "IPOR_202"
        );
    });

    it("should NOT remove IPOR Index Updater", async () => {
        await assertError(
            testData.warren.connect(userThree).removeUpdater(userTwo.address),
            "Ownable: caller is not the owner"
        );
    });

    it("should update existing IPOR Index", async () => {
        //given
        const asset = testData.tokenUsdt.address;
        const expectedIndexValueOne = BigInt("123000000000000000");
        const expectedIndexValueTwo = BigInt("321000000000000000");
        await testData.warren.addUpdater(userOne.address);

        //when
        await testData.warren.connect(userOne).updateIndex(asset, expectedIndexValueOne);
        await testData.warren.connect(userOne).updateIndex(asset, expectedIndexValueTwo);

        //then
        const iporIndex = await testData.warren.getIndex(asset);
        const actualIndexValue = BigInt(iporIndex.indexValue);

        expect(
            actualIndexValue,
            `Incorrect IPOR index value ${actualIndexValue}, expected ${expectedIndexValueOne}`
        ).to.be.eql(expectedIndexValueTwo);
    });

    it("should calculate initial Interest Bearing Token Price", async () => {
        //given
        const asset = testData.tokenUsdt.address;
        await testData.warren.addUpdater(userOne.address);
        const iporIndexValue = BigInt("500000000000000000000");

        //when
        await testData.warren.connect(userOne).updateIndex(asset, iporIndexValue);

        //then
        const iporIndex = await testData.warren.getIndex(asset);
        const actualIbtPrice = BigInt(iporIndex.ibtPrice);
        const actualIndexValue = BigInt(iporIndex.indexValue);

        expect(
            actualIbtPrice,
            `Actual Interest Bearing Token Price is incorrect ${actualIbtPrice}, expected ${TC_IBT_PRICE_DAI_6DEC}`
        ).to.be.eql(TC_IBT_PRICE_DAI_18DEC);
        expect(
            actualIndexValue,
            `Actual IPOR Index Value is incorrect ${actualIndexValue}, expected ${iporIndexValue}`
        ).to.be.eql(iporIndexValue);
    });

    it("should calculate next Interest Bearing Token Price - one year period", async () => {
        //given
        const asset = testData.tokenUsdt.address;
        await testData.warren.addUpdater(userOne.address);
        const updateDate = Math.floor(Date.now() / 1000);
        await testData.warren
            .connect(userOne)
            .itfUpdateIndex(asset, PERCENTAGE_5_18DEC, updateDate);
        const updateDateSecond = updateDate + YEAR_IN_SECONDS;

        const iporIndexSecondValue = BigInt("51000000000000000");

        //when
        await testData.warren
            .connect(userOne)
            .itfUpdateIndex(asset, iporIndexSecondValue, updateDateSecond);

        //then
        const iporIndex = await testData.warren.getIndex(asset);
        const actualIbtPrice = BigInt(iporIndex.ibtPrice);
        const actualIndexValue = BigInt(iporIndex.indexValue);
        const expectedIbtPrice = BigInt("1050000000000000000");

        expect(
            actualIbtPrice,
            `Actual Interest Bearing Token Price is incorrect, actual: ${actualIbtPrice}, expected: ${expectedIbtPrice}`
        ).to.be.eql(expectedIbtPrice);
        expect(
            actualIndexValue,
            `Actual IPOR Index Value is incorrect, actual: ${actualIndexValue}, expected: ${iporIndexSecondValue}`
        ).to.be.eql(iporIndexSecondValue);
    });

    it("should calculate next Interest Bearing Token Price - one month period", async () => {
        //given
        const asset = testData.tokenUsdt.address;
        let updateDate = Math.floor(Date.now() / 1000);
        await testData.warren.addUpdater(userOne.address);
        await testData.warren
            .connect(userOne)
            .itfUpdateIndex(asset, PERCENTAGE_5_18DEC, updateDate);
        updateDate = updateDate + MONTH_IN_SECONDS;
        const iporIndexSecondValue = PERCENTAGE_6_6DEC;

        //when
        await testData.warren
            .connect(userOne)
            .itfUpdateIndex(asset, iporIndexSecondValue, updateDate);

        //then
        const iporIndex = await testData.warren.getIndex(asset);
        const actualIbtPrice = BigInt(iporIndex.ibtPrice);
        const actualIndexValue = BigInt(iporIndex.indexValue);

        const expectedIbtPrice = BigInt("1004109589041095890");

        expect(
            actualIbtPrice,
            `Actual Interest Bearing Token Price is incorrect, actual: ${actualIbtPrice}, expected: ${expectedIbtPrice}`
        ).to.be.eql(expectedIbtPrice);

        expect(
            actualIndexValue,
            `Actual IPOR Index Value is incorrect, actual: ${actualIndexValue}, expected: ${iporIndexSecondValue}`
        ).to.be.eql(iporIndexSecondValue);
    });

    it("should calculate DIFFERENT Interest Bearing Token Price  - ONE SECOND period, same IPOR Index value, 6 decimals asset", async () => {
        //given
        const asset = testData.tokenUsdt.address;
        let updateDate = Math.floor(Date.now() / 1000);
        await testData.warren.addUpdater(userOne.address);

        await testData.warren
            .connect(userOne)
            .itfUpdateIndex(asset, PERCENTAGE_5_18DEC, updateDate);

        const actualFirstIporIndex = await testData.warren.getIndex(asset);
        const actualFirstIbtPrice = BigInt(actualFirstIporIndex.ibtPrice);
        const actualFirstIndexValue = BigInt(actualFirstIporIndex.indexValue);

        updateDate = updateDate + 1;

        const iporIndexSecondValue = PERCENTAGE_5_18DEC;

        //when
        await testData.warren
            .connect(userOne)
            .itfUpdateIndex(asset, iporIndexSecondValue, updateDate);

        //then
        const actualSecondIporIndex = await testData.warren.getIndex(asset);
        const actualSecondIbtPrice = BigInt(actualSecondIporIndex.ibtPrice);
        const actualSecondIndexValue = BigInt(actualSecondIporIndex.indexValue);

        expect(
            actualFirstIbtPrice,
            `Actual Interest Bearing Token Price should be different than previous one, actual: ${actualSecondIbtPrice}, expected: ${actualFirstIbtPrice}`
        ).to.not.equal(actualSecondIbtPrice);

        expect(
            actualSecondIndexValue,
            `Actual IPOR Index Value is incorrect, actual: ${actualSecondIndexValue}, expected: ${actualFirstIndexValue}`
        ).to.equal(actualFirstIndexValue);
    });

    it("should calculate DIFFERENT Interest Bearing Token Price  - ONE SECOND period, same IPOR Index value, 18 decimals asset", async () => {
        //given
        const asset = testData.tokenDai.address;
        let updateDate = Math.floor(Date.now() / 1000);
        await testData.warren.addUpdater(userOne.address);
        await testData.warren
            .connect(userOne)
            .itfUpdateIndex(asset, PERCENTAGE_5_18DEC, updateDate);

        const actualFirstIporIndex = await testData.warren.getIndex(asset);
        const actualFirstIbtPrice = BigInt(actualFirstIporIndex.ibtPrice);
        const actualFirstIndexValue = BigInt(actualFirstIporIndex.indexValue);

        updateDate = updateDate + 1;

        const iporIndexSecondValue = PERCENTAGE_5_18DEC;

        //when
        await testData.warren
            .connect(userOne)
            .itfUpdateIndex(asset, iporIndexSecondValue, updateDate);

        //then
        const actualSecondIporIndex = await testData.warren.getIndex(asset);
        const actualSecondIbtPrice = BigInt(actualSecondIporIndex.ibtPrice);
        const actualSecondIndexValue = BigInt(actualSecondIporIndex.indexValue);

        expect(
            actualFirstIbtPrice,
            `Actual Interest Bearing Token Price should be different than previous one, actual: ${actualSecondIbtPrice}, expected: ${actualFirstIbtPrice}`
        ).to.not.equal(actualSecondIbtPrice);

        expect(
            actualSecondIndexValue,
            `Actual IPOR Index Value is incorrect, actual: ${actualSecondIndexValue}, expected: ${actualFirstIndexValue}`
        ).to.equal(actualFirstIndexValue);
    });

    it("should calculate next after next Interest Bearing Token Price - half year and three months snapshots", async () => {
        //given
        const asset = testData.tokenUsdt.address;
        await testData.warren.addUpdater(userOne.address);
        let updateDate = Math.floor(Date.now() / 1000);
        await testData.warren
            .connect(userOne)
            .itfUpdateIndex(asset, PERCENTAGE_5_18DEC, updateDate);
        updateDate = updateDate + YEAR_IN_SECONDS / 2;
        await testData.warren
            .connect(userOne)
            .itfUpdateIndex(asset, PERCENTAGE_6_18DEC, updateDate);
        updateDate = updateDate + YEAR_IN_SECONDS / 4;

        let iporIndexThirdValue = PERCENTAGE_7_18DEC;

        //when
        await testData.warren
            .connect(userOne)
            .itfUpdateIndex(asset, iporIndexThirdValue, updateDate);

        //then
        const iporIndex = await testData.warren.getIndex(asset);

        const actualIbtPrice = BigInt(iporIndex.ibtPrice);
        const actualIndexValue = BigInt(iporIndex.indexValue);
        const expectedIbtPrice = BigInt("1040000000000000000");

        expect(
            actualIbtPrice,
            `Actual Interest Bearing Token Price is incorrect, actual: ${actualIbtPrice}, expected: ${expectedIbtPrice}`
        ).to.be.eql(expectedIbtPrice);
        expect(
            actualIndexValue,
            `Actual IPOR Index Value is incorrect, actual: ${actualIndexValue}, expected: ${iporIndexThirdValue}`
        ).to.be.eql(iporIndexThirdValue);
    });

    it("should NOT update IPOR Index - asset not supported", async () => {
        //given
        const updateDate = Math.floor(Date.now() / 1000);
        await testData.warren.addUpdater(userOne.address);

        const assets = [userOne.address];
        const indexValues = [BigInt("50000000000000000")];

        await assertError(
            //when
            testData.warren.connect(userOne).itfUpdateIndexes(assets, indexValues, updateDate),
            //then
            "IPOR_200"
        );
    });

    it("should NOT update IPOR Index - wrong input arrays", async () => {
        //given
        const updateDate = Math.floor(Date.now() / 1000);
        await testData.warren.addUpdater(userOne.address);

        const assets = [testData.tokenUsdc.address, testData.tokenDai.address];
        const indexValues = [BigInt("50000000000000000")];

        await assertError(
            //when
            testData.warren.connect(userOne).itfUpdateIndexes(assets, indexValues, updateDate),
            //then
            "IPOR_005"
        );
    });

    it("should NOT update IPOR Index - Accrue timestamp lower than current ipor index timestamp", async () => {
        //given
        const updateDate = Math.floor(Date.now() / 1000);
        await testData.warren.addUpdater(userOne.address);
        const assets = [testData.tokenUsdc.address, testData.tokenDai.address];
        const indexValues = [BigInt("50000000000000000"), BigInt("50000000000000000")];
        await testData.warren.connect(userOne).itfUpdateIndexes(assets, indexValues, updateDate);

        const wrongUpdateDate = updateDate - 1;

        //when
        await assertError(
            //when
            testData.warren.connect(userOne).itfUpdateIndexes(assets, indexValues, wrongUpdateDate),
            //then
            "IPOR_203"
        );
    });

    it("should update IPOR Index - correct input arrays", async () => {
        //given
        const updateDate = Math.floor(Date.now() / 1000);
        await testData.warren.addUpdater(userOne.address);

        const assets = [
            testData.tokenUsdc.address,
            testData.tokenDai.address,
            testData.tokenUsdt.address,
        ];
        const indexValues = [PERCENTAGE_8_18DEC, PERCENTAGE_7_18DEC, PERCENTAGE_5_18DEC];

        //when
        await testData.warren.connect(userOne).itfUpdateIndexes(assets, indexValues, updateDate);

        //then
        for (let i = 0; i < assets.length; i++) {
            const iporIndex = await testData.warren.getIndex(assets[i]);
            const actualIndexValue = BigInt(iporIndex.indexValue);
            expect(
                actualIndexValue,
                `Actual IPOR Index Value is incorrect ${actualIndexValue}, expected ${indexValues[i]}`
            ).to.be.eql(indexValues[i]);
        }
    });

    it("should calculate initial Exponential Moving Average - simple case 1", async () => {
        //given
        const updateDate = Math.floor(Date.now() / 1000);
        await testData.warren.addUpdater(userOne.address);
        const assets = [
            testData.tokenDai.address,
            testData.tokenUsdc.address,
            testData.tokenUsdt.address,
        ];
        const indexValues = [PERCENTAGE_7_18DEC, PERCENTAGE_7_18DEC, PERCENTAGE_7_18DEC];
        const expectedExpoMovingAverage = PERCENTAGE_7_18DEC;
        //when
        await testData.warren.connect(userOne).itfUpdateIndexes(assets, indexValues, updateDate);

        //then
        const iporIndex = await testData.warren.getIndex(assets[0]);
        const actualExponentialMovingAverage = BigInt(await iporIndex.exponentialMovingAverage);
        expect(
            actualExponentialMovingAverage,
            `Actual exponential moving average is incorrect ${actualExponentialMovingAverage}, expected ${expectedExpoMovingAverage}`
        ).to.be.eql(expectedExpoMovingAverage);
    });

    it("should calculate initial Exponential Moving Average - 2x IPOR Index updates - 18 decimals", async () => {
        //given
        const updateDate = Math.floor(Date.now() / 1000);
        await testData.warren.addUpdater(userOne.address);
        const assets = [
            testData.tokenDai.address,
            testData.tokenUsdt.address,
            testData.tokenUsdc.address,
        ];
        const firstIndexValues = [PERCENTAGE_7_18DEC, PERCENTAGE_7_18DEC, PERCENTAGE_7_18DEC];
        const secondIndexValues = [PERCENTAGE_50_18DEC, PERCENTAGE_50_18DEC, PERCENTAGE_50_18DEC];
        const expectedExpoMovingAverage = BigInt("285000000000000000");

        //when
        await testData.warren
            .connect(userOne)
            .itfUpdateIndexes(assets, firstIndexValues, updateDate);
        await testData.warren
            .connect(userOne)
            .itfUpdateIndexes(assets, secondIndexValues, updateDate);

        //then
        const iporIndex = await testData.warren.getIndex(assets[0]);
        const actualExponentialMovingAverage = BigInt(await iporIndex.exponentialMovingAverage);
        expect(
            actualExponentialMovingAverage,
            `Actual exponential moving average for asset ${assets[0]} is incorrect ${actualExponentialMovingAverage}, expected ${expectedExpoMovingAverage}`
        ).to.be.eql(expectedExpoMovingAverage);
    });

    it("should calculate initial Exponential Moving Average - 2x IPOR Index updates - 6 decimals", async () => {
        //given
        const updateDate = Math.floor(Date.now() / 1000);
        await testData.warren.addUpdater(userOne.address);
        const assets = [
            testData.tokenUsdc.address,
            testData.tokenDai.address,
            testData.tokenUsdt.address,
        ];
        const firstIndexValues = [PERCENTAGE_7_6DEC, PERCENTAGE_7_6DEC, PERCENTAGE_7_6DEC];
        const secondIndexValues = [PERCENTAGE_50_6DEC, PERCENTAGE_50_6DEC, PERCENTAGE_50_6DEC];
        const expectedExpoMovingAverage = BigInt("285000");

        //when
        await testData.warren
            .connect(userOne)
            .itfUpdateIndexes(assets, firstIndexValues, updateDate);
        await testData.warren
            .connect(userOne)
            .itfUpdateIndexes(assets, secondIndexValues, updateDate);

        //then
        const iporIndex = await testData.warren.getIndex(assets[0]);
        let actualExponentialMovingAverage = BigInt(await iporIndex.exponentialMovingAverage);
        expect(
            actualExponentialMovingAverage,
            `Actual exponential moving average for asset ${assets[0]} is incorrect ${actualExponentialMovingAverage}, expected ${expectedExpoMovingAverage}`
        ).to.be.eql(expectedExpoMovingAverage);
    });
});<|MERGE_RESOLUTION|>--- conflicted
+++ resolved
@@ -246,11 +246,7 @@
 
         await assertError(
             testData.warren.connect(expectedNewOwner).confirmTransferOwnership(),
-<<<<<<< HEAD
-            "IPOR_6"
-=======
             "IPOR_007"
->>>>>>> 75cff843
         );
     });
 
@@ -292,11 +288,7 @@
     it("should NOT update IPOR Index, because sender is not an updater", async () => {
         await assertError(
             testData.warren.connect(userThree).updateIndex(testData.tokenUsdt.address, 123),
-<<<<<<< HEAD
-            "IPOR_2"
-=======
             "IPOR_202"
->>>>>>> 75cff843
         );
     });
 
