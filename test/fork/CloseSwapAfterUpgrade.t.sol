// SPDX-License-Identifier: BUSL-1.1
pragma solidity 0.8.20;

import "@openzeppelin/contracts/token/ERC20/utils/SafeERC20.sol";
import "@openzeppelin/contracts/token/ERC20/ERC20.sol";
import "contracts/interfaces/types/AmmTypes.sol";
import "./TestForkCommons.sol";
import "./IAsset.sol";

interface IMilton {
    function openSwapPayFixed(
        uint256 totalAmount,
        uint256 acceptableFixedInterestRate,
        uint256 leverage
    ) external returns (uint256);

    function openSwapReceiveFixed(
        uint256 totalAmount,
        uint256 acceptableFixedInterestRate,
        uint256 leverage
    ) external returns (uint256);
}

interface IMiltonStorage {
    struct IporSwapMemory {
        uint256 id;
        address buyer;
        uint256 openTimestamp;
        uint256 endTimestamp;
        uint256 idsIndex;
        uint256 collateral;
        uint256 notional;
        uint256 ibtQuantity;
        uint256 fixedInterestRate;
        uint256 liquidationDepositAmount;
        uint256 state;
    }

    function getSwapPayFixed(uint256 swapId) external view returns (IporSwapMemory memory);

    function getSwapReceiveFixed(uint256 swapId) external view returns (IporSwapMemory memory);
}

contract CloseSwapAfterUpgradeTest is TestForkCommons {
    using SafeERC20 for ERC20;

    function setUp() public {
        /// @dev blockchain state: with DSR before upgrade to v2
        vm.createSelectFork(vm.envString("PROVIDER_URL"), 18070000);
    }

    function testShouldCloseSwapTenor28DaiPayFixed() public {
        //given
        address user = _getUserAddress(22);

        vm.prank(user);
        ERC20(DAI).approve(miltonProxyDai, type(uint256).max);

        deal(DAI, user, 500_000e18);

        vm.prank(user);
<<<<<<< HEAD
        uint256 swapId = IMilton(miltonProxyDai).openSwapPayFixed(2_000 * 1e18, 9e18, 100e18);
=======
        uint256 swapId = IMilton(miltonProxyDai).openSwapPayFixed(2000e18, 9e18, 10e18);
>>>>>>> 788b9f4c

        IMiltonStorage.IporSwapMemory memory swapBeforeUpgrade = IMiltonStorage(miltonStorageProxyDai).getSwapPayFixed(
            swapId
        );

        vm.warp(block.timestamp + 5 days);

        //when
        _init();

        //then
        IAmmSwapsLens.IporSwap[] memory swaps;
        (, swaps) = IAmmSwapsLens(iporProtocolRouterProxy).getSwaps(DAI, user, 0, 10);
        IAmmSwapsLens.IporSwap memory swapAfterUpgradeBeforeClose = swaps[0];

        AmmTypes.Swap memory swapAfterUpgradeBeforeCloseStorage = IAmmStorage(miltonStorageProxyDai).getSwap(
            AmmTypes.SwapDirection.PAY_FIXED_RECEIVE_FLOATING,
            swapId
        );

        /// @dev checking swap via Router
        assertEq(swapBeforeUpgrade.id, swapAfterUpgradeBeforeClose.id, "swapId");
        assertEq(swapBeforeUpgrade.buyer, swapAfterUpgradeBeforeClose.buyer, "swap.buyer");
        assertEq(swapBeforeUpgrade.openTimestamp, swapAfterUpgradeBeforeClose.openTimestamp, "swap.openTimestamp");
        assertEq(swapBeforeUpgrade.collateral, swapAfterUpgradeBeforeClose.collateral, "swap.collateral");
        assertEq(swapBeforeUpgrade.notional, swapAfterUpgradeBeforeClose.notional, "swap.notional");
        assertEq(swapBeforeUpgrade.ibtQuantity, swapAfterUpgradeBeforeClose.ibtQuantity, "swap.ibtQuantity");
        assertEq(
            swapBeforeUpgrade.fixedInterestRate,
            swapAfterUpgradeBeforeClose.fixedInterestRate,
            "swap.fixedInterestRate"
        );
        assertEq(
            swapBeforeUpgrade.liquidationDepositAmount,
            swapAfterUpgradeBeforeClose.liquidationDepositAmount,
            "swap.liquidationDepositAmount"
        );
        assertEq(swapBeforeUpgrade.state, swapAfterUpgradeBeforeClose.state, "swap.state");

        /// @dev checking swap via AmmStorage
        assertEq(swapBeforeUpgrade.id, swapAfterUpgradeBeforeCloseStorage.id, "swapId");
        assertEq(swapBeforeUpgrade.buyer, swapAfterUpgradeBeforeCloseStorage.buyer, "swap.buyer");
        assertEq(
            swapBeforeUpgrade.openTimestamp,
            swapAfterUpgradeBeforeCloseStorage.openTimestamp,
            "swap.openTimestamp"
        );

        assertEq(uint256(swapAfterUpgradeBeforeCloseStorage.tenor), uint256(IporTypes.SwapTenor.DAYS_28), "swap.tenor");
        assertEq(swapBeforeUpgrade.idsIndex, swapAfterUpgradeBeforeCloseStorage.idsIndex, "swap.idsIndex");

        assertEq(swapBeforeUpgrade.collateral, swapAfterUpgradeBeforeCloseStorage.collateral, "swap.collateral");
        assertEq(swapBeforeUpgrade.notional, swapAfterUpgradeBeforeCloseStorage.notional, "swap.notional");
        assertEq(swapBeforeUpgrade.ibtQuantity, swapAfterUpgradeBeforeCloseStorage.ibtQuantity, "swap.ibtQuantity");
        assertEq(
            swapBeforeUpgrade.fixedInterestRate,
            swapAfterUpgradeBeforeCloseStorage.fixedInterestRate,
            "swap.fixedInterestRate"
        );
        assertEq(
            swapBeforeUpgrade.liquidationDepositAmount,
            swapAfterUpgradeBeforeCloseStorage.liquidationDepositAmount,
            "swap.liquidationDepositAmount"
        );
        assertEq(swapBeforeUpgrade.state, uint256(swapAfterUpgradeBeforeCloseStorage.state), "swap.state");

        uint256[] memory swapPfIds = new uint256[](1);
        swapPfIds[0] = swapId;
        uint256[] memory swapRfIds = new uint256[](0);

        vm.prank(user);
        IAmmCloseSwapService(iporProtocolRouterProxy).closeSwapsDai(user, swapPfIds, swapRfIds);

        AmmTypes.Swap memory swapAfterUpgradeAfterCloseStorage = AmmStorage(miltonStorageProxyDai).getSwap(
            AmmTypes.SwapDirection.PAY_FIXED_RECEIVE_FLOATING,
            swapId
        );

        /// @dev checking swap via AmmStorage
        assertEq(swapBeforeUpgrade.id, swapAfterUpgradeAfterCloseStorage.id, "swapId");
        assertEq(swapBeforeUpgrade.buyer, swapAfterUpgradeAfterCloseStorage.buyer, "swap.buyer");
        assertEq(
            swapBeforeUpgrade.openTimestamp,
            swapAfterUpgradeBeforeCloseStorage.openTimestamp,
            "swap.openTimestamp"
        );

        assertEq(uint256(swapAfterUpgradeAfterCloseStorage.tenor), uint256(IporTypes.SwapTenor.DAYS_28), "swap.tenor");
        assertEq(swapBeforeUpgrade.idsIndex, swapAfterUpgradeAfterCloseStorage.idsIndex, "swap.idsIndex");

        assertEq(swapBeforeUpgrade.collateral, swapAfterUpgradeAfterCloseStorage.collateral, "swap.collateral");
        assertEq(swapBeforeUpgrade.notional, swapAfterUpgradeAfterCloseStorage.notional, "swap.notional");
        assertEq(swapBeforeUpgrade.ibtQuantity, swapAfterUpgradeAfterCloseStorage.ibtQuantity, "swap.ibtQuantity");
        assertEq(
            swapBeforeUpgrade.fixedInterestRate,
            swapAfterUpgradeAfterCloseStorage.fixedInterestRate,
            "swap.fixedInterestRate"
        );
        assertEq(
            swapBeforeUpgrade.liquidationDepositAmount,
            swapAfterUpgradeAfterCloseStorage.liquidationDepositAmount,
            "swap.liquidationDepositAmount"
        );
        assertEq(0, uint256(swapAfterUpgradeAfterCloseStorage.state), "swap.state");
    }

    function testShouldCloseSwapTenor28DaiReceiveFixed() public {
        //given
        address user = _getUserAddress(22);

        vm.prank(user);
        ERC20(DAI).approve(miltonProxyDai, type(uint256).max);

        deal(DAI, user, 500_000e18);

        vm.prank(user);
        uint256 swapId = IMilton(miltonProxyDai).openSwapReceiveFixed(1000e18, 0, 100e18);

        IMiltonStorage.IporSwapMemory memory swapBeforeUpgrade = IMiltonStorage(miltonStorageProxyDai)
            .getSwapReceiveFixed(swapId);

        vm.warp(block.timestamp + 5 days);

        //when
        _init();

        //then
        //then
        IAmmSwapsLens.IporSwap[] memory swaps;
        (, swaps) = IAmmSwapsLens(iporProtocolRouterProxy).getSwaps(DAI, user, 0, 10);
        IAmmSwapsLens.IporSwap memory swapAfterUpgradeBeforeClose = swaps[0];

        AmmTypes.Swap memory swapAfterUpgradeBeforeCloseStorage = IAmmStorage(miltonStorageProxyDai).getSwap(
            AmmTypes.SwapDirection.PAY_FLOATING_RECEIVE_FIXED,
            swapId
        );

        /// @dev checking swap via Router
        assertEq(swapBeforeUpgrade.id, swapAfterUpgradeBeforeClose.id, "swapId");
        assertEq(swapBeforeUpgrade.buyer, swapAfterUpgradeBeforeClose.buyer, "swap.buyer");
        assertEq(swapBeforeUpgrade.openTimestamp, swapAfterUpgradeBeforeClose.openTimestamp, "swap.openTimestamp");
        assertEq(swapBeforeUpgrade.collateral, swapAfterUpgradeBeforeClose.collateral, "swap.collateral");
        assertEq(swapBeforeUpgrade.notional, swapAfterUpgradeBeforeClose.notional, "swap.notional");
        assertEq(swapBeforeUpgrade.ibtQuantity, swapAfterUpgradeBeforeClose.ibtQuantity, "swap.ibtQuantity");
        assertEq(
            swapBeforeUpgrade.fixedInterestRate,
            swapAfterUpgradeBeforeClose.fixedInterestRate,
            "swap.fixedInterestRate"
        );
        assertEq(
            swapBeforeUpgrade.liquidationDepositAmount,
            swapAfterUpgradeBeforeClose.liquidationDepositAmount,
            "swap.liquidationDepositAmount"
        );
        assertEq(swapBeforeUpgrade.state, swapAfterUpgradeBeforeClose.state, "swap.state");

        /// @dev checking swap via AmmStorage
        assertEq(swapBeforeUpgrade.id, swapAfterUpgradeBeforeCloseStorage.id, "swapId");
        assertEq(swapBeforeUpgrade.buyer, swapAfterUpgradeBeforeCloseStorage.buyer, "swap.buyer");
        assertEq(
            swapBeforeUpgrade.openTimestamp,
            swapAfterUpgradeBeforeCloseStorage.openTimestamp,
            "swap.openTimestamp"
        );

        assertEq(uint256(swapAfterUpgradeBeforeCloseStorage.tenor), uint256(IporTypes.SwapTenor.DAYS_28), "swap.tenor");
        assertEq(swapBeforeUpgrade.idsIndex, swapAfterUpgradeBeforeCloseStorage.idsIndex, "swap.idsIndex");

        assertEq(swapBeforeUpgrade.collateral, swapAfterUpgradeBeforeCloseStorage.collateral, "swap.collateral");
        assertEq(swapBeforeUpgrade.notional, swapAfterUpgradeBeforeCloseStorage.notional, "swap.notional");
        assertEq(swapBeforeUpgrade.ibtQuantity, swapAfterUpgradeBeforeCloseStorage.ibtQuantity, "swap.ibtQuantity");
        assertEq(
            swapBeforeUpgrade.fixedInterestRate,
            swapAfterUpgradeBeforeCloseStorage.fixedInterestRate,
            "swap.fixedInterestRate"
        );
        assertEq(
            swapBeforeUpgrade.liquidationDepositAmount,
            swapAfterUpgradeBeforeCloseStorage.liquidationDepositAmount,
            "swap.liquidationDepositAmount"
        );
        assertEq(swapBeforeUpgrade.state, uint256(swapAfterUpgradeBeforeCloseStorage.state), "swap.state");

        uint256[] memory swapPfIds = new uint256[](0);
        uint256[] memory swapRfIds = new uint256[](1);
        swapRfIds[0] = swapId;

        vm.prank(user);
        IAmmCloseSwapService(iporProtocolRouterProxy).closeSwapsDai(user, swapPfIds, swapRfIds);

        AmmTypes.Swap memory swapAfterUpgradeAfterCloseStorage = AmmStorage(miltonStorageProxyDai).getSwap(
            AmmTypes.SwapDirection.PAY_FLOATING_RECEIVE_FIXED,
            swapId
        );

        /// @dev checking swap via AmmStorage
        assertEq(swapBeforeUpgrade.id, swapAfterUpgradeAfterCloseStorage.id, "swapId");
        assertEq(swapBeforeUpgrade.buyer, swapAfterUpgradeAfterCloseStorage.buyer, "swap.buyer");
        assertEq(
            swapBeforeUpgrade.openTimestamp,
            swapAfterUpgradeBeforeCloseStorage.openTimestamp,
            "swap.openTimestamp"
        );

        assertEq(uint256(swapAfterUpgradeAfterCloseStorage.tenor), uint256(IporTypes.SwapTenor.DAYS_28), "swap.tenor");
        assertEq(swapBeforeUpgrade.idsIndex, swapAfterUpgradeAfterCloseStorage.idsIndex, "swap.idsIndex");

        assertEq(swapBeforeUpgrade.collateral, swapAfterUpgradeAfterCloseStorage.collateral, "swap.collateral");
        assertEq(swapBeforeUpgrade.notional, swapAfterUpgradeAfterCloseStorage.notional, "swap.notional");
        assertEq(swapBeforeUpgrade.ibtQuantity, swapAfterUpgradeAfterCloseStorage.ibtQuantity, "swap.ibtQuantity");
        assertEq(
            swapBeforeUpgrade.fixedInterestRate,
            swapAfterUpgradeAfterCloseStorage.fixedInterestRate,
            "swap.fixedInterestRate"
        );
        assertEq(
            swapBeforeUpgrade.liquidationDepositAmount,
            swapAfterUpgradeAfterCloseStorage.liquidationDepositAmount,
            "swap.liquidationDepositAmount"
        );
        assertEq(0, uint256(swapAfterUpgradeAfterCloseStorage.state), "swap.state");
    }

    function testShouldCloseSwapTenor28UsdcPayFixed() public {
        //given
        address user = _getUserAddress(22);

        vm.startPrank(user);
        ERC20(USDC).safeApprove(miltonProxyUsdc, 500_000e6);
        vm.stopPrank();

        deal(USDC, user, 500_000e6);

        vm.prank(user);
        uint256 swapId = IMilton(miltonProxyUsdc).openSwapPayFixed(2_000 * 1e6, 9e18, 10e18);

        IMiltonStorage.IporSwapMemory memory swapBeforeUpgrade = IMiltonStorage(miltonStorageProxyUsdc).getSwapPayFixed(
            swapId
        );

        vm.warp(block.timestamp + 5 days);

        //when
        _init();

        //then
        IAmmSwapsLens.IporSwap[] memory swaps;
        (, swaps) = IAmmSwapsLens(iporProtocolRouterProxy).getSwaps(USDC, user, 0, 10);
        IAmmSwapsLens.IporSwap memory swapAfterUpgradeBeforeClose = swaps[0];

        AmmTypes.Swap memory swapAfterUpgradeBeforeCloseStorage = IAmmStorage(miltonStorageProxyUsdc).getSwap(
            AmmTypes.SwapDirection.PAY_FIXED_RECEIVE_FLOATING,
            swapId
        );

        /// @dev checking swap via Router
        assertEq(swapBeforeUpgrade.id, swapAfterUpgradeBeforeClose.id, "swapId");
        assertEq(swapBeforeUpgrade.buyer, swapAfterUpgradeBeforeClose.buyer, "swap.buyer");
        assertEq(swapBeforeUpgrade.openTimestamp, swapAfterUpgradeBeforeClose.openTimestamp, "swap.openTimestamp");
        assertEq(swapBeforeUpgrade.collateral, swapAfterUpgradeBeforeClose.collateral, "swap.collateral");
        assertEq(swapBeforeUpgrade.notional, swapAfterUpgradeBeforeClose.notional, "swap.notional");
        assertEq(swapBeforeUpgrade.ibtQuantity, swapAfterUpgradeBeforeClose.ibtQuantity, "swap.ibtQuantity");
        assertEq(
            swapBeforeUpgrade.fixedInterestRate,
            swapAfterUpgradeBeforeClose.fixedInterestRate,
            "swap.fixedInterestRate"
        );
        assertEq(
            swapBeforeUpgrade.liquidationDepositAmount,
            swapAfterUpgradeBeforeClose.liquidationDepositAmount,
            "swap.liquidationDepositAmount"
        );
        assertEq(swapBeforeUpgrade.state, swapAfterUpgradeBeforeClose.state, "swap.state");

        /// @dev checking swap via AmmStorage
        assertEq(swapBeforeUpgrade.id, swapAfterUpgradeBeforeCloseStorage.id, "swapId");
        assertEq(swapBeforeUpgrade.buyer, swapAfterUpgradeBeforeCloseStorage.buyer, "swap.buyer");
        assertEq(
            swapBeforeUpgrade.openTimestamp,
            swapAfterUpgradeBeforeCloseStorage.openTimestamp,
            "swap.openTimestamp"
        );

        assertEq(uint256(swapAfterUpgradeBeforeCloseStorage.tenor), uint256(IporTypes.SwapTenor.DAYS_28), "swap.tenor");
        assertEq(swapBeforeUpgrade.idsIndex, swapAfterUpgradeBeforeCloseStorage.idsIndex, "swap.idsIndex");

        assertEq(swapBeforeUpgrade.collateral, swapAfterUpgradeBeforeCloseStorage.collateral, "swap.collateral");
        assertEq(swapBeforeUpgrade.notional, swapAfterUpgradeBeforeCloseStorage.notional, "swap.notional");
        assertEq(swapBeforeUpgrade.ibtQuantity, swapAfterUpgradeBeforeCloseStorage.ibtQuantity, "swap.ibtQuantity");
        assertEq(
            swapBeforeUpgrade.fixedInterestRate,
            swapAfterUpgradeBeforeCloseStorage.fixedInterestRate,
            "swap.fixedInterestRate"
        );
        assertEq(
            swapBeforeUpgrade.liquidationDepositAmount,
            swapAfterUpgradeBeforeCloseStorage.liquidationDepositAmount,
            "swap.liquidationDepositAmount"
        );
        assertEq(swapBeforeUpgrade.state, uint256(swapAfterUpgradeBeforeCloseStorage.state), "swap.state");

        uint256[] memory swapPfIds = new uint256[](1);
        swapPfIds[0] = swapId;
        uint256[] memory swapRfIds = new uint256[](0);

        vm.prank(user);
        IAmmCloseSwapService(iporProtocolRouterProxy).closeSwapsUsdc(user, swapPfIds, swapRfIds);

        AmmTypes.Swap memory swapAfterUpgradeAfterCloseStorage = AmmStorage(miltonStorageProxyUsdc).getSwap(
            AmmTypes.SwapDirection.PAY_FIXED_RECEIVE_FLOATING,
            swapId
        );

        /// @dev checking swap via AmmStorage
        assertEq(swapBeforeUpgrade.id, swapAfterUpgradeAfterCloseStorage.id, "swapId");
        assertEq(swapBeforeUpgrade.buyer, swapAfterUpgradeAfterCloseStorage.buyer, "swap.buyer");
        assertEq(
            swapBeforeUpgrade.openTimestamp,
            swapAfterUpgradeBeforeCloseStorage.openTimestamp,
            "swap.openTimestamp"
        );

        assertEq(uint256(swapAfterUpgradeAfterCloseStorage.tenor), uint256(IporTypes.SwapTenor.DAYS_28), "swap.tenor");
        assertEq(swapBeforeUpgrade.idsIndex, swapAfterUpgradeAfterCloseStorage.idsIndex, "swap.idsIndex");

        assertEq(swapBeforeUpgrade.collateral, swapAfterUpgradeAfterCloseStorage.collateral, "swap.collateral");
        assertEq(swapBeforeUpgrade.notional, swapAfterUpgradeAfterCloseStorage.notional, "swap.notional");
        assertEq(swapBeforeUpgrade.ibtQuantity, swapAfterUpgradeAfterCloseStorage.ibtQuantity, "swap.ibtQuantity");
        assertEq(
            swapBeforeUpgrade.fixedInterestRate,
            swapAfterUpgradeAfterCloseStorage.fixedInterestRate,
            "swap.fixedInterestRate"
        );
        assertEq(
            swapBeforeUpgrade.liquidationDepositAmount,
            swapAfterUpgradeAfterCloseStorage.liquidationDepositAmount,
            "swap.liquidationDepositAmount"
        );
        assertEq(0, uint256(swapAfterUpgradeAfterCloseStorage.state), "swap.state");
    }

    function testShouldCloseSwapTenor28UsdtReceiveFixed() public {
        //given
        address user = _getUserAddress(22);

        vm.startPrank(user);
        ERC20(USDT).safeApprove(miltonProxyUsdt, 500_000e6);
        vm.stopPrank();

        deal(USDT, user, 500_000e6);

        vm.prank(user);
        uint256 swapId = IMilton(miltonProxyUsdt).openSwapReceiveFixed(1000e6, 0, 100e18);

        IMiltonStorage.IporSwapMemory memory swapBeforeUpgrade = IMiltonStorage(miltonStorageProxyUsdt)
            .getSwapReceiveFixed(swapId);

        vm.warp(block.timestamp + 5 days);

        //when
        _init();

        //then
        //then
        IAmmSwapsLens.IporSwap[] memory swaps;
        (, swaps) = IAmmSwapsLens(iporProtocolRouterProxy).getSwaps(USDT, user, 0, 10);
        IAmmSwapsLens.IporSwap memory swapAfterUpgradeBeforeClose = swaps[0];

        AmmTypes.Swap memory swapAfterUpgradeBeforeCloseStorage = IAmmStorage(miltonStorageProxyUsdt).getSwap(
            AmmTypes.SwapDirection.PAY_FLOATING_RECEIVE_FIXED,
            swapId
        );

        /// @dev checking swap via Router
        assertEq(swapBeforeUpgrade.id, swapAfterUpgradeBeforeClose.id, "swapId");
        assertEq(swapBeforeUpgrade.buyer, swapAfterUpgradeBeforeClose.buyer, "swap.buyer");
        assertEq(swapBeforeUpgrade.openTimestamp, swapAfterUpgradeBeforeClose.openTimestamp, "swap.openTimestamp");
        assertEq(swapBeforeUpgrade.collateral, swapAfterUpgradeBeforeClose.collateral, "swap.collateral");
        assertEq(swapBeforeUpgrade.notional, swapAfterUpgradeBeforeClose.notional, "swap.notional");
        assertEq(swapBeforeUpgrade.ibtQuantity, swapAfterUpgradeBeforeClose.ibtQuantity, "swap.ibtQuantity");
        assertEq(
            swapBeforeUpgrade.fixedInterestRate,
            swapAfterUpgradeBeforeClose.fixedInterestRate,
            "swap.fixedInterestRate"
        );
        assertEq(
            swapBeforeUpgrade.liquidationDepositAmount,
            swapAfterUpgradeBeforeClose.liquidationDepositAmount,
            "swap.liquidationDepositAmount"
        );
        assertEq(swapBeforeUpgrade.state, swapAfterUpgradeBeforeClose.state, "swap.state");

        /// @dev checking swap via AmmStorage
        assertEq(swapBeforeUpgrade.id, swapAfterUpgradeBeforeCloseStorage.id, "swapId");
        assertEq(swapBeforeUpgrade.buyer, swapAfterUpgradeBeforeCloseStorage.buyer, "swap.buyer");
        assertEq(
            swapBeforeUpgrade.openTimestamp,
            swapAfterUpgradeBeforeCloseStorage.openTimestamp,
            "swap.openTimestamp"
        );

        assertEq(uint256(swapAfterUpgradeBeforeCloseStorage.tenor), uint256(IporTypes.SwapTenor.DAYS_28), "swap.tenor");
        assertEq(swapBeforeUpgrade.idsIndex, swapAfterUpgradeBeforeCloseStorage.idsIndex, "swap.idsIndex");

        assertEq(swapBeforeUpgrade.collateral, swapAfterUpgradeBeforeCloseStorage.collateral, "swap.collateral");
        assertEq(swapBeforeUpgrade.notional, swapAfterUpgradeBeforeCloseStorage.notional, "swap.notional");
        assertEq(swapBeforeUpgrade.ibtQuantity, swapAfterUpgradeBeforeCloseStorage.ibtQuantity, "swap.ibtQuantity");
        assertEq(
            swapBeforeUpgrade.fixedInterestRate,
            swapAfterUpgradeBeforeCloseStorage.fixedInterestRate,
            "swap.fixedInterestRate"
        );
        assertEq(
            swapBeforeUpgrade.liquidationDepositAmount,
            swapAfterUpgradeBeforeCloseStorage.liquidationDepositAmount,
            "swap.liquidationDepositAmount"
        );
        assertEq(swapBeforeUpgrade.state, uint256(swapAfterUpgradeBeforeCloseStorage.state), "swap.state");

        uint256[] memory swapPfIds = new uint256[](0);
        uint256[] memory swapRfIds = new uint256[](1);
        swapRfIds[0] = swapId;

        vm.prank(user);
        IAmmCloseSwapService(iporProtocolRouterProxy).closeSwapsUsdt(user, swapPfIds, swapRfIds);

        AmmTypes.Swap memory swapAfterUpgradeAfterCloseStorage = AmmStorage(miltonStorageProxyUsdt).getSwap(
            AmmTypes.SwapDirection.PAY_FLOATING_RECEIVE_FIXED,
            swapId
        );

        /// @dev checking swap via AmmStorage
        assertEq(swapBeforeUpgrade.id, swapAfterUpgradeAfterCloseStorage.id, "swapId");
        assertEq(swapBeforeUpgrade.buyer, swapAfterUpgradeAfterCloseStorage.buyer, "swap.buyer");
        assertEq(
            swapBeforeUpgrade.openTimestamp,
            swapAfterUpgradeBeforeCloseStorage.openTimestamp,
            "swap.openTimestamp"
        );

        assertEq(uint256(swapAfterUpgradeAfterCloseStorage.tenor), uint256(IporTypes.SwapTenor.DAYS_28), "swap.tenor");
        assertEq(swapBeforeUpgrade.idsIndex, swapAfterUpgradeAfterCloseStorage.idsIndex, "swap.idsIndex");

        assertEq(swapBeforeUpgrade.collateral, swapAfterUpgradeAfterCloseStorage.collateral, "swap.collateral");
        assertEq(swapBeforeUpgrade.notional, swapAfterUpgradeAfterCloseStorage.notional, "swap.notional");
        assertEq(swapBeforeUpgrade.ibtQuantity, swapAfterUpgradeAfterCloseStorage.ibtQuantity, "swap.ibtQuantity");
        assertEq(
            swapBeforeUpgrade.fixedInterestRate,
            swapAfterUpgradeAfterCloseStorage.fixedInterestRate,
            "swap.fixedInterestRate"
        );
        assertEq(
            swapBeforeUpgrade.liquidationDepositAmount,
            swapAfterUpgradeAfterCloseStorage.liquidationDepositAmount,
            "swap.liquidationDepositAmount"
        );
        assertEq(0, uint256(swapAfterUpgradeAfterCloseStorage.state), "swap.state");
    }
}<|MERGE_RESOLUTION|>--- conflicted
+++ resolved
@@ -59,11 +59,7 @@
         deal(DAI, user, 500_000e18);
 
         vm.prank(user);
-<<<<<<< HEAD
-        uint256 swapId = IMilton(miltonProxyDai).openSwapPayFixed(2_000 * 1e18, 9e18, 100e18);
-=======
-        uint256 swapId = IMilton(miltonProxyDai).openSwapPayFixed(2000e18, 9e18, 10e18);
->>>>>>> 788b9f4c
+        uint256 swapId = IMilton(miltonProxyDai).openSwapPayFixed(2_000 * 1e18, 9e18, 10e18);
 
         IMiltonStorage.IporSwapMemory memory swapBeforeUpgrade = IMiltonStorage(miltonStorageProxyDai).getSwapPayFixed(
             swapId
