--- conflicted
+++ resolved
@@ -68,16 +68,11 @@
         miltonMaxSwapCollateralAmount = milton
         .getMaxSwapCollateralAmount();
         miltonMaxLpUtilizationRate = milton.getMaxLpUtilizationRate();
-<<<<<<< HEAD
-        miltonMaxLpUtilizationPerLegRate = milton
-        .getMaxLpUtilizationPerLegRate();
-=======
 //        miltonMaxLpUtilizationRatePayFixed = milton
 //        .getMaxLpUtilizationRatePayFixed(); TODO revert
 //        miltonMaxLpUtilizationRateReceiveFixed = milton
 //        .getMaxLpUtilizationRateReceiveFixed(); TODO revert
-        miltonIncomeFeeRate = milton.getIncomeFeeRate();
->>>>>>> 30ff15b8
+
         miltonOpeningFeeRate = milton.getOpeningFeeRate();
         miltonOpeningFeeTreasuryPortionRate = milton
         .getOpeningFeeTreasuryPortionRate();
@@ -472,13 +467,9 @@
         console2.log("miltonFacadeDataProviderVersion", miltonFacadeDataProviderVersion);
         console2.log("miltonMaxSwapCollateralAmount", miltonMaxSwapCollateralAmount);
         console2.log("miltonMaxLpUtilizationRate", miltonMaxLpUtilizationRate);
-<<<<<<< HEAD
-        console2.log("miltonMaxLpUtilizationPerLegRate", miltonMaxLpUtilizationPerLegRate);
-=======
         console2.log("miltonMaxLpUtilizationRatePayFixed", miltonMaxLpUtilizationRatePayFixed);
         console2.log("miltonMaxLpUtilizationRateReceiveFixed", miltonMaxLpUtilizationRateReceiveFixed);
         console2.log("miltonIncomeFeeRate", miltonIncomeFeeRate);
->>>>>>> 30ff15b8
         console2.log("miltonOpeningFeeRate", miltonOpeningFeeRate);
         console2.log("miltonOpeningFeeTreasuryPortionRate", miltonOpeningFeeTreasuryPortionRate);
         console2.log("miltonIporPublicationFee", miltonIporPublicationFee);
