// SPDX-License-Identifier: UNLICENSED
pragma solidity 0.8.16;

import "../TestCommons.sol";
import {DataUtils} from "../utils/DataUtils.sol";
import {SwapUtils} from "../utils/SwapUtils.sol";
import "../utils/TestConstants.sol";
import "../../contracts/interfaces/types/IporTypes.sol";
import "../../contracts/amm/MiltonStorage.sol";
import "../../contracts/itf/ItfIporOracle.sol";
import "../../contracts/tokens/IpToken.sol";
import "../../contracts/mocks/spread/MockSpreadModel.sol";
import "../../contracts/mocks/tokens/MockTestnetToken.sol";
import "../../contracts/mocks/stanley/MockCase0Stanley.sol";
import "../../contracts/mocks/milton/MockCase0MiltonDai.sol";
import "../../contracts/mocks/joseph/MockCase0JosephDai.sol";

contract MiltonMaintenanceTest is TestCommons, DataUtils, SwapUtils {
    IporProtocolFactory.IporProtocolConfig private _cfg;
    IporProtocolBuilder.IporProtocol internal _iporProtocol;

    event MiltonSpreadModelChanged(
        address indexed changedBy,
        address indexed oldMiltonSpreadModel,
        address indexed newMiltonSpreadModel
    );

    function setUp() public {
        _admin = address(this);
        _userOne = _getUserAddress(1);
        _userTwo = _getUserAddress(2);
        _userThree = _getUserAddress(3);
        _liquidityProvider = _getUserAddress(4);
        _users = usersToArray(_admin, _userOne, _userTwo, _userThree, _liquidityProvider);

        _cfg.approvalsForUsers = _users;
        _cfg.iporOracleUpdater = _userOne;
        _cfg.iporRiskManagementOracleUpdater = _userOne;

        _cfg.spreadImplementation = address(
            new MockSpreadModel(
                TestConstants.PERCENTAGE_4_18DEC,
                TestConstants.PERCENTAGE_2_18DEC,
                TestConstants.ZERO_INT,
                TestConstants.ZERO_INT
            )
        );
    }

    function testShouldPauseSmartContractWhenSenderIsAnAdmin() public {
        //given
       _cfg.miltonTestCase = BuilderUtils.MiltonTestCase.CASE0;
        _iporProtocol = _iporProtocolFactory.getDaiInstance(_cfg);

        vm.prank(_userOne);
        _iporProtocol.iporOracle.itfUpdateIndex(
            address(_iporProtocol.asset),
            TestConstants.PERCENTAGE_3_18DEC,
            block.timestamp
        );

        vm.prank(_liquidityProvider);
        _iporProtocol.joseph.itfProvideLiquidity(TestConstants.USD_28_000_18DEC, block.timestamp);

        // when
        vm.prank(_admin);
        _iporProtocol.milton.pause();

        // then
        vm.expectRevert("Pausable: paused");
        vm.prank(_userOne);
        _iporProtocol.milton.openSwapPayFixed(
            TestConstants.TC_TOTAL_AMOUNT_10_000_18DEC,
            TestConstants.PERCENTAGE_6_18DEC,
            TestConstants.LEVERAGE_18DEC
        );
    }

    function testShouldPauseSmartContractSpecificMethods() public {
        //given
       _cfg.miltonTestCase = BuilderUtils.MiltonTestCase.CASE0;
        _iporProtocol = _iporProtocolFactory.getDaiInstance(_cfg);

        uint256[] memory swapIds = new uint256[](2);
        swapIds[0] = 1;
        swapIds[1] = 2;
        uint256[] memory emptySwapIds = new uint256[](0);

        vm.prank(_userOne);
        _iporProtocol.iporOracle.itfUpdateIndex(
            address(_iporProtocol.asset),
            TestConstants.PERCENTAGE_3_18DEC,
            block.timestamp
        );

        vm.prank(_liquidityProvider);
        _iporProtocol.joseph.itfProvideLiquidity(TestConstants.USD_28_000_18DEC, block.timestamp);

        vm.startPrank(_admin);
        _iporProtocol.milton.setJoseph(_userTwo);

        // when
        _iporProtocol.milton.pause();
        vm.stopPrank();

        // then
        vm.expectRevert("Pausable: paused");
        vm.prank(_userOne);
        _iporProtocol.milton.openSwapPayFixed(
            TestConstants.TC_TOTAL_AMOUNT_10_000_18DEC,
            TestConstants.PERCENTAGE_6_18DEC,
            TestConstants.LEVERAGE_18DEC
        );

        vm.expectRevert("Pausable: paused");
        vm.startPrank(_userOne);
        _iporProtocol.milton.openSwapReceiveFixed(
            TestConstants.TC_TOTAL_AMOUNT_10_000_18DEC,
            TestConstants.PERCENTAGE_1_18DEC,
            TestConstants.LEVERAGE_18DEC
        );

        vm.expectRevert("Pausable: paused");
        _iporProtocol.milton.closeSwapPayFixed(1);

        vm.expectRevert("Pausable: paused");
        _iporProtocol.milton.closeSwapReceiveFixed(1);

        vm.expectRevert("Pausable: paused");
        _iporProtocol.milton.closeSwaps(swapIds, emptySwapIds);

        vm.expectRevert("Pausable: paused");
        _iporProtocol.milton.closeSwaps(emptySwapIds, swapIds);
        vm.stopPrank();

        vm.startPrank(_userTwo);
        vm.expectRevert("Pausable: paused");
        _iporProtocol.milton.depositToStanley(1);

        vm.expectRevert("Pausable: paused");
        _iporProtocol.milton.withdrawFromStanley(1);
        vm.stopPrank();

        vm.expectRevert("Pausable: paused");
        _iporProtocol.milton.setupMaxAllowanceForAsset(_userThree);

        vm.expectRevert("Pausable: paused");
        _iporProtocol.milton.setJoseph(_userThree);

        vm.expectRevert("Pausable: paused");
        _iporProtocol.milton.setMiltonSpreadModel(_userThree);
    }

    function testShouldNotPauseSmartContractSpecificMethodsWhenPaused() public {
        //given
       _cfg.miltonTestCase = BuilderUtils.MiltonTestCase.CASE0;
        _iporProtocol = _iporProtocolFactory.getDaiInstance(_cfg);

        vm.prank(_userOne);
        _iporProtocol.iporOracle.itfUpdateIndex(
            address(_iporProtocol.asset),
            TestConstants.PERCENTAGE_3_18DEC,
            block.timestamp
        );

        vm.prank(_liquidityProvider);
        _iporProtocol.joseph.itfProvideLiquidity(TestConstants.TC_50_000_18DEC, block.timestamp);

        vm.startPrank(_userTwo);
        _iporProtocol.milton.itfOpenSwapPayFixed(
            block.timestamp,
            TestConstants.TC_TOTAL_AMOUNT_10_000_18DEC,
            TestConstants.PERCENTAGE_6_18DEC,
            TestConstants.LEVERAGE_18DEC
        );

        IporTypes.IporSwapMemory memory swapPayFixed = _iporProtocol.miltonStorage.getSwapPayFixed(
            1
        );
        _iporProtocol.milton.itfOpenSwapReceiveFixed(
            block.timestamp,
            TestConstants.TC_TOTAL_AMOUNT_10_000_18DEC,
            TestConstants.PERCENTAGE_1_18DEC,
            TestConstants.LEVERAGE_18DEC
        );

        IporTypes.IporSwapMemory memory swapReceiveFixed = _iporProtocol
            .miltonStorage
            .getSwapReceiveFixed(1);
        vm.stopPrank();

        // when
        vm.startPrank(_admin);
        _iporProtocol.milton.pause();

        // then
        bool paused = _iporProtocol.milton.paused();
        vm.stopPrank();

        vm.startPrank(_userOne);
<<<<<<< HEAD
        _iporProtocol.milton.getVersion();
        _iporProtocol.milton.getAccruedBalance();
        _iporProtocol.milton.calculateSpread();
        _iporProtocol.milton.calculateSoap();
        _iporProtocol.milton.calculateSoapAtTimestamp(block.timestamp);
        _iporProtocol.milton.calculatePayoffPayFixed(swapPayFixed);
        _iporProtocol.milton.calculatePayoffReceiveFixed(swapReceiveFixed);
        _iporProtocol.milton.getMiltonSpreadModel();
        _iporProtocol.milton.getMaxSwapCollateralAmount();
        _iporProtocol.milton.getMaxLpUtilizationRate();
        _iporProtocol.milton.getMaxLpUtilizationPerLegRate();
        _iporProtocol.milton.getIncomeFeeRate();
        _iporProtocol.milton.getOpeningFeeRate();
        _iporProtocol.milton.getOpeningFeeTreasuryPortionRate();
        _iporProtocol.milton.getIporPublicationFee();
        _iporProtocol.milton.getLiquidationDepositAmount();
        _iporProtocol.milton.getMaxLeverage();
        _iporProtocol.milton.getMinLeverage();
        _iporProtocol.milton.getJoseph();
=======
        mockCase0MiltonDai.getVersion();
        mockCase0MiltonDai.getAccruedBalance();
        mockCase0MiltonDai.calculateSpread();
        mockCase0MiltonDai.calculateSoap();
        mockCase0MiltonDai.calculateSoapAtTimestamp(block.timestamp);
        mockCase0MiltonDai.calculatePayoffPayFixed(swapPayFixed);
        mockCase0MiltonDai.calculatePayoffReceiveFixed(swapReceiveFixed);
        mockCase0MiltonDai.getMiltonSpreadModel();
        mockCase0MiltonDai.getMaxSwapCollateralAmount();
        mockCase0MiltonDai.getMaxLpUtilizationRate();
        mockCase0MiltonDai.getMaxLpUtilizationPerLegRate();
        mockCase0MiltonDai.getOpeningFeeRate();
        mockCase0MiltonDai.getOpeningFeeTreasuryPortionRate();
        mockCase0MiltonDai.getIporPublicationFee();
        mockCase0MiltonDai.getLiquidationDepositAmount();
        mockCase0MiltonDai.getMaxLeverage();
        mockCase0MiltonDai.getMinLeverage();
        mockCase0MiltonDai.getJoseph();
>>>>>>> fe501376
        vm.stopPrank();
        assertTrue(paused);
    }

    function testShouldNotPauseSmartContractWhenSenderIsNotAdmin() public {
        //given
       _cfg.miltonTestCase = BuilderUtils.MiltonTestCase.CASE0;
        _iporProtocol = _iporProtocolFactory.getDaiInstance(_cfg);

        // when
        vm.expectRevert("Ownable: caller is not the owner");
        vm.prank(address(_userThree));
        _iporProtocol.milton.pause();
    }

    function testShouldUnpauseSmartContractWhenSenderIsAdmin() public {
        //given
       _cfg.miltonTestCase = BuilderUtils.MiltonTestCase.CASE0;
        _iporProtocol = _iporProtocolFactory.getDaiInstance(_cfg);

        vm.prank(_userOne);
        _iporProtocol.iporOracle.itfUpdateIndex(
            address(_iporProtocol.asset),
            TestConstants.PERCENTAGE_3_18DEC,
            block.timestamp
        );

        vm.prank(_liquidityProvider);
        _iporProtocol.joseph.itfProvideLiquidity(TestConstants.TC_50_000_18DEC, block.timestamp);

        vm.prank(_admin);
        _iporProtocol.milton.pause();
        vm.expectRevert("Pausable: paused");

        vm.prank(_userTwo);
        _iporProtocol.milton.openSwapPayFixed(
            TestConstants.TC_TOTAL_AMOUNT_10_000_18DEC,
            TestConstants.PERCENTAGE_6_18DEC,
            TestConstants.LEVERAGE_18DEC
        );

        // when
        vm.prank(_admin);
        _iporProtocol.milton.unpause();

        vm.startPrank(_userTwo);
        _iporProtocol.milton.openSwapPayFixed(
            TestConstants.TC_TOTAL_AMOUNT_10_000_18DEC,
            TestConstants.PERCENTAGE_6_18DEC,
            TestConstants.LEVERAGE_18DEC
        );

        // then
        IporTypes.IporSwapMemory memory swapPayFixed = _iporProtocol.miltonStorage.getSwapPayFixed(
            1
        );
        vm.stopPrank();
        assertEq(TestConstants.TC_COLLATERAL_18DEC, swapPayFixed.collateral);
    }

    function testShouldNotUnpauseSmartContractWhenSenderIsNotAnAdmin() public {
        // given
       _cfg.miltonTestCase = BuilderUtils.MiltonTestCase.CASE0;
        _iporProtocol = _iporProtocolFactory.getDaiInstance(_cfg);

        vm.prank(_admin);
        _iporProtocol.milton.pause();

        // when
        vm.expectRevert("Ownable: caller is not the owner");
        vm.prank(_userThree);
        _iporProtocol.milton.unpause();
    }

    function testShouldTransferOwnershipSimpleCase1() public {
        // given
       _cfg.miltonTestCase = BuilderUtils.MiltonTestCase.CASE0;
        _iporProtocol = _iporProtocolFactory.getDaiInstance(_cfg);

        // when
        vm.prank(_admin);
        _iporProtocol.milton.transferOwnership(_userTwo);

        vm.prank(_userTwo);
        _iporProtocol.milton.confirmTransferOwnership();

        // then
        vm.prank(_userOne);
        address newOwner = _iporProtocol.milton.owner();
        assertEq(_userTwo, newOwner);
    }

    function testShouldNotTransferOwnershipWhenSenderIsNotCurrentOwner() public {
        // given
       _cfg.miltonTestCase = BuilderUtils.MiltonTestCase.CASE0;
        _iporProtocol = _iporProtocolFactory.getDaiInstance(_cfg);

        // when
        vm.expectRevert("Ownable: caller is not the owner");
        vm.prank(_userThree);
        _iporProtocol.milton.transferOwnership(_userTwo);
    }

    function testShouldNotConfirmTransferOwnershipWhenSenderIsNotAppointedOwner() public {
        // given
       _cfg.miltonTestCase = BuilderUtils.MiltonTestCase.CASE0;
        _iporProtocol = _iporProtocolFactory.getDaiInstance(_cfg);

        // when
        vm.prank(_admin);
        _iporProtocol.milton.transferOwnership(_userTwo);

        // then
        vm.expectRevert("IPOR_007");
        vm.prank(_userThree);
        _iporProtocol.milton.confirmTransferOwnership();
    }

    function testShouldNotConfirmTransferOwnershipTwiceWhenSenderIsNotAppointedOwner() public {
        // given
       _cfg.miltonTestCase = BuilderUtils.MiltonTestCase.CASE0;
        _iporProtocol = _iporProtocolFactory.getDaiInstance(_cfg);

        // when
        vm.prank(_admin);
        _iporProtocol.milton.transferOwnership(_userTwo);
        vm.prank(_userTwo);
        _iporProtocol.milton.confirmTransferOwnership();

        // then
        vm.expectRevert("IPOR_007");
        vm.prank(_userThree);
        _iporProtocol.milton.confirmTransferOwnership();
    }

    function testShouldNotTransferOwnershipWhenSenderAlreadyLostOwnership() public {
        // given
       _cfg.miltonTestCase = BuilderUtils.MiltonTestCase.CASE0;
        _iporProtocol = _iporProtocolFactory.getDaiInstance(_cfg);

        vm.prank(_admin);
        _iporProtocol.milton.transferOwnership(_userTwo);
        vm.prank(_userTwo);
        _iporProtocol.milton.confirmTransferOwnership();

        // when
        vm.prank(_admin);
        vm.expectRevert("Ownable: caller is not the owner");
        _iporProtocol.milton.transferOwnership(_userTwo);
    }

    function testShouldHaveRightsToTransferOwnershipWhenSenderStillHasRights() public {
        // given
       _cfg.miltonTestCase = BuilderUtils.MiltonTestCase.CASE0;
        _iporProtocol = _iporProtocolFactory.getDaiInstance(_cfg);

        vm.startPrank(_admin);
        _iporProtocol.milton.transferOwnership(_userTwo);

        // when
        _iporProtocol.milton.transferOwnership(_userTwo);
        vm.stopPrank();

        // then
        vm.prank(_userOne);
        address actualOwner = _iporProtocol.milton.owner();
        assertEq(actualOwner, address(_admin));
    }

    function testShouldNotSendEthToMiltonDai() public payable {
        _iporProtocol = _iporProtocolFactory.getDaiInstance(_cfg);

        // when
        vm.expectRevert(
            "Transaction reverted: function selector was not recognized and there's no fallback nor receive function"
        );
        address(_iporProtocol.milton).call{value: msg.value}("");
    }

    function testShouldNotSendEthToMiltonUsdt() public payable {
        _iporProtocol = _iporProtocolFactory.getUsdtInstance(_cfg);

        // when
        vm.expectRevert(
            "Transaction reverted: function selector was not recognized and there's no fallback nor receive function"
        );
        address(_iporProtocol.milton).call{value: msg.value}("");
    }

    function testShouldNotSendEthToMiltonUsdc() public payable {
        _iporProtocol = _iporProtocolFactory.getUsdcInstance(_cfg);

        // when
        vm.expectRevert(
            "Transaction reverted: function selector was not recognized and there's no fallback nor receive function"
        );
        address(_iporProtocol.milton).call{value: msg.value}("");
    }

    function testShouldNotSendEthToMiltonStorageDai() public payable {
        _iporProtocol = _iporProtocolFactory.getDaiInstance(_cfg);

        // when
        vm.expectRevert(
            "Transaction reverted: function selector was not recognized and there's no fallback nor receive function"
        );
        address(_iporProtocol.miltonStorage).call{value: msg.value}("");
    }

    function testShouldNotSendEthToMiltonStorageUsdt() public payable {
        _iporProtocol = _iporProtocolFactory.getUsdtInstance(_cfg);

        // when
        vm.expectRevert(
            "Transaction reverted: function selector was not recognized and there's no fallback nor receive function"
        );
        address(_iporProtocol.miltonStorage).call{value: msg.value}("");
    }

    function testShouldNotSendEthToMiltonStorageUsdc() public payable {
        _iporProtocol = _iporProtocolFactory.getUsdcInstance(_cfg);

        // when
        vm.expectRevert(
            "Transaction reverted: function selector was not recognized and there's no fallback nor receive function"
        );
        address(_iporProtocol.miltonStorage).call{value: msg.value}("");
    }

    function testShouldEmitMiltonSpreadModelChanged() public {
        // given
       _cfg.miltonTestCase = BuilderUtils.MiltonTestCase.CASE0;
        _iporProtocol = _iporProtocolFactory.getDaiInstance(_cfg);

        address oldMiltonSpreadModel = _iporProtocol.milton.getMiltonSpreadModel();
        address newMiltonSpreadModel = address(_userThree);

        // when
        vm.expectEmit(true, true, true, true);
        emit MiltonSpreadModelChanged(_admin, oldMiltonSpreadModel, newMiltonSpreadModel);
        _iporProtocol.milton.setMiltonSpreadModel(newMiltonSpreadModel);
    }
}<|MERGE_RESOLUTION|>--- conflicted
+++ resolved
@@ -49,7 +49,7 @@
 
     function testShouldPauseSmartContractWhenSenderIsAnAdmin() public {
         //given
-       _cfg.miltonTestCase = BuilderUtils.MiltonTestCase.CASE0;
+        _cfg.miltonTestCase = BuilderUtils.MiltonTestCase.CASE0;
         _iporProtocol = _iporProtocolFactory.getDaiInstance(_cfg);
 
         vm.prank(_userOne);
@@ -78,7 +78,7 @@
 
     function testShouldPauseSmartContractSpecificMethods() public {
         //given
-       _cfg.miltonTestCase = BuilderUtils.MiltonTestCase.CASE0;
+        _cfg.miltonTestCase = BuilderUtils.MiltonTestCase.CASE0;
         _iporProtocol = _iporProtocolFactory.getDaiInstance(_cfg);
 
         uint256[] memory swapIds = new uint256[](2);
@@ -153,7 +153,7 @@
 
     function testShouldNotPauseSmartContractSpecificMethodsWhenPaused() public {
         //given
-       _cfg.miltonTestCase = BuilderUtils.MiltonTestCase.CASE0;
+        _cfg.miltonTestCase = BuilderUtils.MiltonTestCase.CASE0;
         _iporProtocol = _iporProtocolFactory.getDaiInstance(_cfg);
 
         vm.prank(_userOne);
@@ -174,9 +174,7 @@
             TestConstants.LEVERAGE_18DEC
         );
 
-        IporTypes.IporSwapMemory memory swapPayFixed = _iporProtocol.miltonStorage.getSwapPayFixed(
-            1
-        );
+        IporTypes.IporSwapMemory memory swapPayFixed = _iporProtocol.miltonStorage.getSwapPayFixed(1);
         _iporProtocol.milton.itfOpenSwapReceiveFixed(
             block.timestamp,
             TestConstants.TC_TOTAL_AMOUNT_10_000_18DEC,
@@ -184,9 +182,7 @@
             TestConstants.LEVERAGE_18DEC
         );
 
-        IporTypes.IporSwapMemory memory swapReceiveFixed = _iporProtocol
-            .miltonStorage
-            .getSwapReceiveFixed(1);
+        IporTypes.IporSwapMemory memory swapReceiveFixed = _iporProtocol.miltonStorage.getSwapReceiveFixed(1);
         vm.stopPrank();
 
         // when
@@ -198,7 +194,6 @@
         vm.stopPrank();
 
         vm.startPrank(_userOne);
-<<<<<<< HEAD
         _iporProtocol.milton.getVersion();
         _iporProtocol.milton.getAccruedBalance();
         _iporProtocol.milton.calculateSpread();
@@ -210,7 +205,6 @@
         _iporProtocol.milton.getMaxSwapCollateralAmount();
         _iporProtocol.milton.getMaxLpUtilizationRate();
         _iporProtocol.milton.getMaxLpUtilizationPerLegRate();
-        _iporProtocol.milton.getIncomeFeeRate();
         _iporProtocol.milton.getOpeningFeeRate();
         _iporProtocol.milton.getOpeningFeeTreasuryPortionRate();
         _iporProtocol.milton.getIporPublicationFee();
@@ -218,33 +212,13 @@
         _iporProtocol.milton.getMaxLeverage();
         _iporProtocol.milton.getMinLeverage();
         _iporProtocol.milton.getJoseph();
-=======
-        mockCase0MiltonDai.getVersion();
-        mockCase0MiltonDai.getAccruedBalance();
-        mockCase0MiltonDai.calculateSpread();
-        mockCase0MiltonDai.calculateSoap();
-        mockCase0MiltonDai.calculateSoapAtTimestamp(block.timestamp);
-        mockCase0MiltonDai.calculatePayoffPayFixed(swapPayFixed);
-        mockCase0MiltonDai.calculatePayoffReceiveFixed(swapReceiveFixed);
-        mockCase0MiltonDai.getMiltonSpreadModel();
-        mockCase0MiltonDai.getMaxSwapCollateralAmount();
-        mockCase0MiltonDai.getMaxLpUtilizationRate();
-        mockCase0MiltonDai.getMaxLpUtilizationPerLegRate();
-        mockCase0MiltonDai.getOpeningFeeRate();
-        mockCase0MiltonDai.getOpeningFeeTreasuryPortionRate();
-        mockCase0MiltonDai.getIporPublicationFee();
-        mockCase0MiltonDai.getLiquidationDepositAmount();
-        mockCase0MiltonDai.getMaxLeverage();
-        mockCase0MiltonDai.getMinLeverage();
-        mockCase0MiltonDai.getJoseph();
->>>>>>> fe501376
         vm.stopPrank();
         assertTrue(paused);
     }
 
     function testShouldNotPauseSmartContractWhenSenderIsNotAdmin() public {
         //given
-       _cfg.miltonTestCase = BuilderUtils.MiltonTestCase.CASE0;
+        _cfg.miltonTestCase = BuilderUtils.MiltonTestCase.CASE0;
         _iporProtocol = _iporProtocolFactory.getDaiInstance(_cfg);
 
         // when
@@ -255,7 +229,7 @@
 
     function testShouldUnpauseSmartContractWhenSenderIsAdmin() public {
         //given
-       _cfg.miltonTestCase = BuilderUtils.MiltonTestCase.CASE0;
+        _cfg.miltonTestCase = BuilderUtils.MiltonTestCase.CASE0;
         _iporProtocol = _iporProtocolFactory.getDaiInstance(_cfg);
 
         vm.prank(_userOne);
@@ -291,16 +265,14 @@
         );
 
         // then
-        IporTypes.IporSwapMemory memory swapPayFixed = _iporProtocol.miltonStorage.getSwapPayFixed(
-            1
-        );
+        IporTypes.IporSwapMemory memory swapPayFixed = _iporProtocol.miltonStorage.getSwapPayFixed(1);
         vm.stopPrank();
         assertEq(TestConstants.TC_COLLATERAL_18DEC, swapPayFixed.collateral);
     }
 
     function testShouldNotUnpauseSmartContractWhenSenderIsNotAnAdmin() public {
         // given
-       _cfg.miltonTestCase = BuilderUtils.MiltonTestCase.CASE0;
+        _cfg.miltonTestCase = BuilderUtils.MiltonTestCase.CASE0;
         _iporProtocol = _iporProtocolFactory.getDaiInstance(_cfg);
 
         vm.prank(_admin);
@@ -314,7 +286,7 @@
 
     function testShouldTransferOwnershipSimpleCase1() public {
         // given
-       _cfg.miltonTestCase = BuilderUtils.MiltonTestCase.CASE0;
+        _cfg.miltonTestCase = BuilderUtils.MiltonTestCase.CASE0;
         _iporProtocol = _iporProtocolFactory.getDaiInstance(_cfg);
 
         // when
@@ -332,7 +304,7 @@
 
     function testShouldNotTransferOwnershipWhenSenderIsNotCurrentOwner() public {
         // given
-       _cfg.miltonTestCase = BuilderUtils.MiltonTestCase.CASE0;
+        _cfg.miltonTestCase = BuilderUtils.MiltonTestCase.CASE0;
         _iporProtocol = _iporProtocolFactory.getDaiInstance(_cfg);
 
         // when
@@ -343,7 +315,7 @@
 
     function testShouldNotConfirmTransferOwnershipWhenSenderIsNotAppointedOwner() public {
         // given
-       _cfg.miltonTestCase = BuilderUtils.MiltonTestCase.CASE0;
+        _cfg.miltonTestCase = BuilderUtils.MiltonTestCase.CASE0;
         _iporProtocol = _iporProtocolFactory.getDaiInstance(_cfg);
 
         // when
@@ -358,7 +330,7 @@
 
     function testShouldNotConfirmTransferOwnershipTwiceWhenSenderIsNotAppointedOwner() public {
         // given
-       _cfg.miltonTestCase = BuilderUtils.MiltonTestCase.CASE0;
+        _cfg.miltonTestCase = BuilderUtils.MiltonTestCase.CASE0;
         _iporProtocol = _iporProtocolFactory.getDaiInstance(_cfg);
 
         // when
@@ -375,7 +347,7 @@
 
     function testShouldNotTransferOwnershipWhenSenderAlreadyLostOwnership() public {
         // given
-       _cfg.miltonTestCase = BuilderUtils.MiltonTestCase.CASE0;
+        _cfg.miltonTestCase = BuilderUtils.MiltonTestCase.CASE0;
         _iporProtocol = _iporProtocolFactory.getDaiInstance(_cfg);
 
         vm.prank(_admin);
@@ -391,7 +363,7 @@
 
     function testShouldHaveRightsToTransferOwnershipWhenSenderStillHasRights() public {
         // given
-       _cfg.miltonTestCase = BuilderUtils.MiltonTestCase.CASE0;
+        _cfg.miltonTestCase = BuilderUtils.MiltonTestCase.CASE0;
         _iporProtocol = _iporProtocolFactory.getDaiInstance(_cfg);
 
         vm.startPrank(_admin);
@@ -469,7 +441,7 @@
 
     function testShouldEmitMiltonSpreadModelChanged() public {
         // given
-       _cfg.miltonTestCase = BuilderUtils.MiltonTestCase.CASE0;
+        _cfg.miltonTestCase = BuilderUtils.MiltonTestCase.CASE0;
         _iporProtocol = _iporProtocolFactory.getDaiInstance(_cfg);
 
         address oldMiltonSpreadModel = _iporProtocol.milton.getMiltonSpreadModel();
