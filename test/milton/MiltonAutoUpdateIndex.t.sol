// SPDX-License-Identifier: UNLICENSED
pragma solidity 0.8.16;

import "forge-std/Test.sol";
import "../TestCommons.sol";
import "@openzeppelin/contracts/proxy/ERC1967/ERC1967Proxy.sol";
import "@openzeppelin/contracts-upgradeable/proxy/utils/UUPSUpgradeable.sol";
import {DataUtils} from "../utils/DataUtils.sol";
import "../../contracts/libraries/math/IporMath.sol";
import "../../contracts/libraries/Constants.sol";
import "../../contracts/itf/ItfIporOracle.sol";
import "../../contracts/itf/ItfMiltonUsdt.sol";
import "../../contracts/itf/ItfMiltonUsdc.sol";
import "../../contracts/itf/ItfMiltonDai.sol";
import "../../contracts/itf/ItfJosephUsdt.sol";
import "../../contracts/itf/ItfJosephUsdc.sol";
import "../../contracts/itf/ItfJosephDai.sol";
import "../../contracts/tokens/IpToken.sol";
import "../../contracts/mocks/stanley/MockCase0Stanley.sol";
import "../../contracts/mocks/spread/MockSpreadModel.sol";
import "../../contracts/mocks/tokens/MockTestnetToken.sol";
import "../../contracts/mocks/milton/MockCase0MiltonDai.sol";

contract MiltonAutoUpdateIndex is Test, TestCommons, DataUtils {
    event IporIndexUpdate(
        address asset,
        uint256 indexValue,
        uint256 quasiIbtPrice,
        uint256 exponentialMovingAverage,
        uint256 exponentialWeightedMovingVariance,
        uint256 updateTimestamp
    );

    IporProtocolFactory.IporProtocolConfig private _cfg;
    IporProtocolBuilder.IporProtocol internal _iporProtocol;

    function setUp() public {
        _admin = address(this);
        _userOne = _getUserAddress(1);
        _cfg.iporOracleInitialParamsTestCase = BuilderUtils.IporOracleInitialParamsTestCase.CASE1;
        _cfg.iporOracleUpdater = _admin;
        _cfg.iporRiskManagementOracleUpdater = _admin;
    }

    function testOpenAndCloseSwapPayFixedUsdtAndAutoUpdateIndex() public {
        //given
        vm.warp(100);
        _iporProtocol = _iporProtocolFactory.getUsdtInstance(_cfg);

        MockTestnetToken asset = _iporProtocol.asset;
        ItfMilton milton = _iporProtocol.milton;
        ItfJoseph joseph = _iporProtocol.joseph;
        ItfIporOracle iporOracle = _iporProtocol.iporOracle;

        iporOracle.addUpdater(address(milton));

        milton.setAutoUpdateIporIndexThreshold(1);

        uint256 liquidityAmount = 1000000 * 10**6;
        uint256 totalAmount = 10000 * 10**6;
        uint256 acceptableFixedInterestRate = 10 * 10**16;
        uint256 leverage = 100 * 10**18;

        asset.approve(address(joseph), liquidityAmount);
        asset.approve(address(milton), totalAmount);

        joseph.provideLiquidity(liquidityAmount);

        uint256 myBalanceBefore = _iporProtocol.asset.balanceOf(address(this));

        //then
        vm.expectEmit(true, true, false, false);
        emit IporIndexUpdate(address(asset), 1, 31536000000000000000000000, 1, 1, 100);

        //when
        milton.openSwapPayFixed(totalAmount, acceptableFixedInterestRate, leverage);
        milton.closeSwapPayFixed(1);

        //then
        uint256 myBalanceAfter = _iporProtocol.asset.balanceOf(address(this));
        assertEq(myBalanceBefore - myBalanceAfter, 48075873);
    }

    function testOpenAndCloseSwapReceiveFixedUsdtAndAutoUpdateIndex() public {
        //given
        vm.warp(100);
        _iporProtocol = _iporProtocolFactory.getUsdtInstance(_cfg);

        MockTestnetToken asset = _iporProtocol.asset;
        ItfMilton milton = _iporProtocol.milton;
        ItfJoseph joseph = _iporProtocol.joseph;
        ItfIporOracle iporOracle = _iporProtocol.iporOracle;

        iporOracle.addUpdater(address(milton));

        milton.setAutoUpdateIporIndexThreshold(1);

        uint256 liquidityAmount = 1000000 * 10**6;
        uint256 totalAmount = 10000 * 10**6;
        uint256 acceptableFixedInterestRate = 0;
        uint256 leverage = 100 * 10**18;

        asset.approve(address(joseph), liquidityAmount);
        asset.approve(address(milton), totalAmount);

        joseph.provideLiquidity(liquidityAmount);

        uint256 myBalanceBefore = _iporProtocol.asset.balanceOf(address(this));

        //then
        vm.expectEmit(true, true, false, false);
        emit IporIndexUpdate(address(asset), 1, 31536000000000000000000000, 1, 1, 100);

        //when
        milton.openSwapReceiveFixed(totalAmount, acceptableFixedInterestRate, leverage);
        milton.closeSwapReceiveFixed(1);

        //then
        uint256 myBalanceAfter = _iporProtocol.asset.balanceOf(address(this));
        assertEq(myBalanceBefore - myBalanceAfter, 48075873);
    }

    function testOpenAndCloseSwapPayFixedDaiAndAutoUpdateIndex() public {
        //given
        vm.warp(100);
        _iporProtocol = _iporProtocolFactory.getDaiInstance(_cfg);

        MockTestnetToken asset = _iporProtocol.asset;
        ItfMilton milton = _iporProtocol.milton;
        ItfJoseph joseph = _iporProtocol.joseph;
        ItfIporOracle iporOracle = _iporProtocol.iporOracle;

        iporOracle.addUpdater(address(milton));

        milton.setAutoUpdateIporIndexThreshold(1);

        uint256 liquidityAmount = 1000000 * 10**18;
        uint256 totalAmount = 10000 * 10**18;
        uint256 acceptableFixedInterestRate = 10 * 10**16;
        uint256 leverage = 100 * 10**18;

        asset.approve(address(joseph), liquidityAmount);
        asset.approve(address(milton), totalAmount);

        joseph.provideLiquidity(liquidityAmount);

        uint256 myBalanceBefore = _iporProtocol.asset.balanceOf(address(this));

        //then
        vm.expectEmit(true, true, true, true);
        emit IporIndexUpdate(address(asset), 1, 31536000000000000000000000, 1, 1, 100);

        //when
        milton.openSwapPayFixed(totalAmount, acceptableFixedInterestRate, leverage);
        milton.closeSwapPayFixed(1);

        //then
        uint256 myBalanceAfter = _iporProtocol.asset.balanceOf(address(this));
<<<<<<< HEAD
        assertEq(myBalanceBefore - myBalanceAfter, 108663366336633663366, "incorrect balance");
=======
        assertEq(myBalanceBefore - myBalanceAfter, 48075873362445411054);
>>>>>>> fe501376
    }

    function testOpenAndCloseSwapReceiveFixedDaiAndAutoUpdateIndex() public {
        //given
        vm.warp(100);
        _iporProtocol = _iporProtocolFactory.getDaiInstance(_cfg);

        MockTestnetToken asset = _iporProtocol.asset;
        ItfMilton milton = _iporProtocol.milton;
        ItfJoseph joseph = _iporProtocol.joseph;
        ItfIporOracle iporOracle = _iporProtocol.iporOracle;

        iporOracle.addUpdater(address(milton));

        milton.setAutoUpdateIporIndexThreshold(1);

        uint256 liquidityAmount = 1000000 * 10**18;
        uint256 totalAmount = 10000 * 10**18;
        uint256 acceptableFixedInterestRate = 0;
        uint256 leverage = 100 * 10**18;

        asset.approve(address(joseph), liquidityAmount);
        asset.approve(address(milton), totalAmount);

        joseph.provideLiquidity(liquidityAmount);

        uint256 myBalanceBefore = _iporProtocol.asset.balanceOf(address(this));

        //then
        vm.expectEmit(true, true, true, true);
        emit IporIndexUpdate(address(asset), 1, 31536000000000000000000000, 1, 1, 100);

        //when
        milton.openSwapReceiveFixed(totalAmount, acceptableFixedInterestRate, leverage);
        milton.closeSwapReceiveFixed(1);

        //then
        uint256 myBalanceAfter = _iporProtocol.asset.balanceOf(address(this));
        assertEq(myBalanceBefore - myBalanceAfter, 48075873362445411054);
    }
}<|MERGE_RESOLUTION|>--- conflicted
+++ resolved
@@ -156,11 +156,8 @@
 
         //then
         uint256 myBalanceAfter = _iporProtocol.asset.balanceOf(address(this));
-<<<<<<< HEAD
-        assertEq(myBalanceBefore - myBalanceAfter, 108663366336633663366, "incorrect balance");
-=======
-        assertEq(myBalanceBefore - myBalanceAfter, 48075873362445411054);
->>>>>>> fe501376
+
+        assertEq(myBalanceBefore - myBalanceAfter, 48075873362445411054, "incorrect balance");
     }
 
     function testOpenAndCloseSwapReceiveFixedDaiAndAutoUpdateIndex() public {
