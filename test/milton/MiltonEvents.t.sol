--- conflicted
+++ resolved
@@ -6,7 +6,6 @@
 import {DataUtils} from "../utils/DataUtils.sol";
 import "../utils/TestConstants.sol";
 import "../../contracts/amm/MiltonStorage.sol";
-import "../../contracts/interfaces/IIporRiskManagementOracle.sol";
 import "../../contracts/itf/ItfIporOracle.sol";
 import "../../contracts/mocks/milton/MockCase0MiltonDai.sol";
 import "../../contracts/mocks/milton/MockCase0MiltonUsdt.sol";
@@ -84,55 +83,17 @@
         _users = usersToArray(_admin, _userOne, _userTwo, _userThree, _liquidityProvider);
         _cfg.approvalsForUsers = _users;
         _cfg.iporOracleUpdater = _userOne;
+        _cfg.iporRiskManagementOracleUpdater = _userOne;
     }
 
     function testShouldEmitEventWhenOpenPayFixedSwap18Decimals() public {
         // given
-<<<<<<< HEAD
-        _cfg.miltonImplementation = address(new MockCase0MiltonDai());
+       _cfg.miltonTestCase = BuilderUtils.MiltonTestCase.CASE0;
 
         _iporProtocol = _iporProtocolFactory.getDaiInstance(_cfg);
 
         _iporProtocol.spreadModel.setCalculateQuotePayFixed(TestConstants.PERCENTAGE_4_18DEC);
 
-=======
-        _miltonSpreadModel.setCalculateQuotePayFixed(TestConstants.PERCENTAGE_4_18DEC); // 4%
-        MockTestnetToken daiMockedToken = getTokenDai();
-        ItfIporOracle iporOracle = getIporOracleAsset(
-            _userOne,
-            address(daiMockedToken),
-            TestConstants.TC_DEFAULT_EMA_18DEC_64UINT
-        );
-        IIporRiskManagementOracle iporRiskManagementOracle = getRiskManagementOracleAsset(
-            _userOne,
-            address(daiMockedToken),
-            TestConstants.RMO_UTILIZATION_RATE_48_PER,
-            TestConstants.RMO_UTILIZATION_RATE_90_PER,
-            TestConstants.RMO_NOTIONAL_1B
-        );
-        IpToken ipTokenDai = getIpTokenDai(address(daiMockedToken));
-        MockCase0Stanley stanleyDai = getMockCase0Stanley(address(daiMockedToken));
-        MiltonStorage miltonStorageDai = getMiltonStorage();
-        MockCase0MiltonDai miltonDai = getMockCase0MiltonDai(
-            address(daiMockedToken),
-            address(iporOracle),
-            address(miltonStorageDai),
-            address(_miltonSpreadModel),
-            address(stanleyDai),
-            address(iporRiskManagementOracle)
-        );
-        MockCase0JosephDai josephDai = getMockCase0JosephDai(
-            address(daiMockedToken),
-            address(ipTokenDai),
-            address(miltonDai),
-            address(miltonStorageDai),
-            address(stanleyDai)
-        );
-        prepareApproveForUsersDai(_users, daiMockedToken, address(josephDai), address(miltonDai));
-        prepareMilton(miltonDai, address(josephDai), address(stanleyDai));
-        prepareJoseph(josephDai);
-        prepareIpToken(ipTokenDai, address(josephDai));
->>>>>>> 30ff15b8
         vm.prank(_userOne);
         _iporProtocol.iporOracle.itfUpdateIndex(
             address(_iporProtocol.asset),
@@ -180,51 +141,12 @@
 
     function testShouldEmitEventWhenOpenReceiveFixedSwap18Decimals() public {
         // given
-<<<<<<< HEAD
-        _cfg.miltonImplementation = address(new MockCase0MiltonDai());
+       _cfg.miltonTestCase = BuilderUtils.MiltonTestCase.CASE0;
 
         _iporProtocol = _iporProtocolFactory.getDaiInstance(_cfg);
 
         _iporProtocol.spreadModel.setCalculateQuoteReceiveFixed(TestConstants.PERCENTAGE_2_18DEC);
 
-=======
-        _miltonSpreadModel.setCalculateQuoteReceiveFixed(TestConstants.PERCENTAGE_2_18DEC); // 2%
-        MockTestnetToken daiMockedToken = getTokenDai();
-        ItfIporOracle iporOracle = getIporOracleAsset(
-            _userOne,
-            address(daiMockedToken),
-            TestConstants.TC_DEFAULT_EMA_18DEC_64UINT
-        );
-        IIporRiskManagementOracle iporRiskManagementOracle = getRiskManagementOracleAsset(
-            _userOne,
-            address(daiMockedToken),
-            TestConstants.RMO_UTILIZATION_RATE_48_PER,
-            TestConstants.RMO_UTILIZATION_RATE_90_PER,
-            TestConstants.RMO_NOTIONAL_1B
-        );
-        IpToken ipTokenDai = getIpTokenDai(address(daiMockedToken));
-        MockCase0Stanley stanleyDai = getMockCase0Stanley(address(daiMockedToken));
-        MiltonStorage miltonStorageDai = getMiltonStorage();
-        MockCase0MiltonDai miltonDai = getMockCase0MiltonDai(
-            address(daiMockedToken),
-            address(iporOracle),
-            address(miltonStorageDai),
-            address(_miltonSpreadModel),
-            address(stanleyDai),
-            address(iporRiskManagementOracle)
-        );
-        MockCase0JosephDai josephDai = getMockCase0JosephDai(
-            address(daiMockedToken),
-            address(ipTokenDai),
-            address(miltonDai),
-            address(miltonStorageDai),
-            address(stanleyDai)
-        );
-        prepareApproveForUsersDai(_users, daiMockedToken, address(josephDai), address(miltonDai));
-        prepareMilton(miltonDai, address(josephDai), address(stanleyDai));
-        prepareJoseph(josephDai);
-        prepareIpToken(ipTokenDai, address(josephDai));
->>>>>>> 30ff15b8
         // when
         vm.prank(_userOne);
         _iporProtocol.iporOracle.itfUpdateIndex(
@@ -272,56 +194,12 @@
 
     function testShouldEmitEventWhenOpenPayFixedSwap6Decimals() public {
         // given
-<<<<<<< HEAD
-        _cfg.miltonImplementation = address(new MockCase0MiltonUsdt());
+        _cfg.miltonTestCase = BuilderUtils.MiltonTestCase.CASE0;
 
         _iporProtocol = _iporProtocolFactory.getUsdtInstance(_cfg);
 
         _iporProtocol.spreadModel.setCalculateQuotePayFixed(TestConstants.PERCENTAGE_4_18DEC);
 
-=======
-        _miltonSpreadModel.setCalculateQuotePayFixed(TestConstants.PERCENTAGE_4_18DEC); // 4%
-        MockTestnetToken usdtMockedToken = getTokenUsdt();
-        ItfIporOracle iporOracle = getIporOracleAsset(
-            _userOne,
-            address(usdtMockedToken),
-            TestConstants.TC_DEFAULT_EMA_18DEC_64UINT
-        );
-        IIporRiskManagementOracle iporRiskManagementOracle = getRiskManagementOracleAsset(
-            _userOne,
-            address(usdtMockedToken),
-            TestConstants.RMO_UTILIZATION_RATE_48_PER,
-            TestConstants.RMO_UTILIZATION_RATE_90_PER,
-            TestConstants.RMO_NOTIONAL_1B
-        );
-        IpToken ipTokenUsdt = getIpTokenUsdt(address(usdtMockedToken));
-        MockCase0Stanley stanleyUsdt = getMockCase0Stanley(address(usdtMockedToken));
-        MiltonStorage miltonStorageUsdt = getMiltonStorage();
-        MockCase0MiltonUsdt miltonUsdt = getMockCase0MiltonUsdt(
-            address(usdtMockedToken),
-            address(iporOracle),
-            address(miltonStorageUsdt),
-            address(_miltonSpreadModel),
-            address(stanleyUsdt),
-            address(iporRiskManagementOracle)
-        );
-        MockCase0JosephUsdt josephUsdt = getMockCase0JosephUsdt(
-            address(usdtMockedToken),
-            address(ipTokenUsdt),
-            address(miltonUsdt),
-            address(miltonStorageUsdt),
-            address(stanleyUsdt)
-        );
-        prepareApproveForUsersUsd(
-            _users,
-            usdtMockedToken,
-            address(josephUsdt),
-            address(miltonUsdt)
-        );
-        prepareMilton(miltonUsdt, address(josephUsdt), address(stanleyUsdt));
-        prepareJoseph(josephUsdt);
-        prepareIpToken(ipTokenUsdt, address(josephUsdt));
->>>>>>> 30ff15b8
         // when
         vm.prank(_userOne);
         _iporProtocol.iporOracle.itfUpdateIndex(
@@ -369,56 +247,12 @@
 
     function testShouldEmitEventWhenOpenReceiveFixedSwap6Decimals() public {
         // given
-<<<<<<< HEAD
-        _cfg.miltonImplementation = address(new MockCase0MiltonUsdt());
+        _cfg.miltonTestCase = BuilderUtils.MiltonTestCase.CASE0;
 
         _iporProtocol = _iporProtocolFactory.getUsdtInstance(_cfg);
 
         _iporProtocol.spreadModel.setCalculateQuoteReceiveFixed(TestConstants.PERCENTAGE_2_18DEC);
 
-=======
-        _miltonSpreadModel.setCalculateQuoteReceiveFixed(TestConstants.PERCENTAGE_2_18DEC); // 2%
-        MockTestnetToken usdtMockedToken = getTokenUsdt();
-        ItfIporOracle iporOracle = getIporOracleAsset(
-            _userOne,
-            address(usdtMockedToken),
-            TestConstants.TC_DEFAULT_EMA_18DEC_64UINT
-        );
-        IIporRiskManagementOracle iporRiskManagementOracle = getRiskManagementOracleAsset(
-            _userOne,
-            address(usdtMockedToken),
-            TestConstants.RMO_UTILIZATION_RATE_48_PER,
-            TestConstants.RMO_UTILIZATION_RATE_90_PER,
-            TestConstants.RMO_NOTIONAL_1B
-        );
-        IpToken ipTokenUsdt = getIpTokenUsdt(address(usdtMockedToken));
-        MockCase0Stanley stanleyUsdt = getMockCase0Stanley(address(usdtMockedToken));
-        MiltonStorage miltonStorageUsdt = getMiltonStorage();
-        MockCase0MiltonUsdt miltonUsdt = getMockCase0MiltonUsdt(
-            address(usdtMockedToken),
-            address(iporOracle),
-            address(miltonStorageUsdt),
-            address(_miltonSpreadModel),
-            address(stanleyUsdt),
-            address(iporRiskManagementOracle)
-        );
-        MockCase0JosephUsdt josephUsdt = getMockCase0JosephUsdt(
-            address(usdtMockedToken),
-            address(ipTokenUsdt),
-            address(miltonUsdt),
-            address(miltonStorageUsdt),
-            address(stanleyUsdt)
-        );
-        prepareApproveForUsersUsd(
-            _users,
-            usdtMockedToken,
-            address(josephUsdt),
-            address(miltonUsdt)
-        );
-        prepareMilton(miltonUsdt, address(josephUsdt), address(stanleyUsdt));
-        prepareJoseph(josephUsdt);
-        prepareIpToken(ipTokenUsdt, address(josephUsdt));
->>>>>>> 30ff15b8
         // when
         vm.prank(_userOne);
         _iporProtocol.iporOracle.itfUpdateIndex(
@@ -466,47 +300,12 @@
 
     function testShouldEmitEventWhenClosePayFixedSwap18Decimals() public {
         // given
-<<<<<<< HEAD
-        _cfg.miltonImplementation = address(new MockCase0MiltonDai());
+       _cfg.miltonTestCase = BuilderUtils.MiltonTestCase.CASE0;
 
         _iporProtocol = _iporProtocolFactory.getDaiInstance(_cfg);
 
         _iporProtocol.spreadModel.setCalculateQuotePayFixed(TestConstants.PERCENTAGE_6_18DEC);
 
-=======
-        _miltonSpreadModel.setCalculateQuotePayFixed(TestConstants.PERCENTAGE_6_18DEC); // 6%
-        MockTestnetToken daiMockedToken = getTokenDai();
-        ItfIporOracle iporOracle = getIporOracleAsset(_userOne, address(daiMockedToken), 5e16);
-        IIporRiskManagementOracle iporRiskManagementOracle = getRiskManagementOracleAsset(
-            _userOne,
-            address(daiMockedToken),
-            TestConstants.RMO_UTILIZATION_RATE_48_PER,
-            TestConstants.RMO_UTILIZATION_RATE_90_PER,
-            TestConstants.RMO_NOTIONAL_1B
-        );
-        IpToken ipTokenDai = getIpTokenDai(address(daiMockedToken));
-        MockCase0Stanley stanleyDai = getMockCase0Stanley(address(daiMockedToken));
-        MiltonStorage miltonStorageDai = getMiltonStorage();
-        MockCase0MiltonDai miltonDai = getMockCase0MiltonDai(
-            address(daiMockedToken),
-            address(iporOracle),
-            address(miltonStorageDai),
-            address(_miltonSpreadModel),
-            address(stanleyDai),
-            address(iporRiskManagementOracle)
-        );
-        MockCase0JosephDai josephDai = getMockCase0JosephDai(
-            address(daiMockedToken),
-            address(ipTokenDai),
-            address(miltonDai),
-            address(miltonStorageDai),
-            address(stanleyDai)
-        );
-        prepareApproveForUsersDai(_users, daiMockedToken, address(josephDai), address(miltonDai));
-        prepareMilton(miltonDai, address(josephDai), address(stanleyDai));
-        prepareJoseph(josephDai);
-        prepareIpToken(ipTokenDai, address(josephDai));
->>>>>>> 30ff15b8
         // when
         vm.prank(_userOne);
         _iporProtocol.iporOracle.itfUpdateIndex(
@@ -553,56 +352,12 @@
 
     function testShouldEmitEventWhenClosePayFixedSwap6DecimalsAndTakerClosedSwap() public {
         // given
-<<<<<<< HEAD
-        _cfg.miltonImplementation = address(new MockCase0MiltonUsdt());
+        _cfg.miltonTestCase = BuilderUtils.MiltonTestCase.CASE0;
 
         _iporProtocol = _iporProtocolFactory.getUsdtInstance(_cfg);
 
         _iporProtocol.spreadModel.setCalculateQuotePayFixed(TestConstants.PERCENTAGE_6_18DEC);
 
-=======
-        _miltonSpreadModel.setCalculateQuotePayFixed(TestConstants.PERCENTAGE_6_18DEC); // 6%
-        MockTestnetToken usdtMockedToken = getTokenUsdt();
-        ItfIporOracle iporOracle = getIporOracleAsset(
-            _userOne,
-            address(usdtMockedToken),
-            TestConstants.TC_DEFAULT_EMA_18DEC_64UINT
-        );
-        IIporRiskManagementOracle iporRiskManagementOracle = getRiskManagementOracleAsset(
-            _userOne,
-            address(usdtMockedToken),
-            TestConstants.RMO_UTILIZATION_RATE_48_PER,
-            TestConstants.RMO_UTILIZATION_RATE_90_PER,
-            TestConstants.RMO_NOTIONAL_1B
-        );
-        IpToken ipTokenUsdt = getIpTokenUsdt(address(usdtMockedToken));
-        MockCase0Stanley stanleyUsdt = getMockCase0Stanley(address(usdtMockedToken));
-        MiltonStorage miltonStorageUsdt = getMiltonStorage();
-        MockCase0MiltonUsdt miltonUsdt = getMockCase0MiltonUsdt(
-            address(usdtMockedToken),
-            address(iporOracle),
-            address(miltonStorageUsdt),
-            address(_miltonSpreadModel),
-            address(stanleyUsdt),
-            address(iporRiskManagementOracle)
-        );
-        MockCase0JosephUsdt josephUsdt = getMockCase0JosephUsdt(
-            address(usdtMockedToken),
-            address(ipTokenUsdt),
-            address(miltonUsdt),
-            address(miltonStorageUsdt),
-            address(stanleyUsdt)
-        );
-        prepareApproveForUsersUsd(
-            _users,
-            usdtMockedToken,
-            address(josephUsdt),
-            address(miltonUsdt)
-        );
-        prepareMilton(miltonUsdt, address(josephUsdt), address(stanleyUsdt));
-        prepareJoseph(josephUsdt);
-        prepareIpToken(ipTokenUsdt, address(josephUsdt));
->>>>>>> 30ff15b8
         // when
         vm.prank(_userOne);
         _iporProtocol.iporOracle.itfUpdateIndex(
@@ -649,55 +404,11 @@
 
     function testShouldEmitEventWhenClosePayFixedSwap6DecimalsAndNotTakerClosedSwap() public {
         // given
-<<<<<<< HEAD
-        _cfg.miltonImplementation = address(new MockCase0MiltonUsdt());
+        _cfg.miltonTestCase = BuilderUtils.MiltonTestCase.CASE0;
 
         _iporProtocol = _iporProtocolFactory.getUsdtInstance(_cfg);
 
         _iporProtocol.spreadModel.setCalculateQuotePayFixed(TestConstants.PERCENTAGE_6_18DEC);
-=======
-        _miltonSpreadModel.setCalculateQuotePayFixed(TestConstants.PERCENTAGE_6_18DEC); // 6%
-        MockTestnetToken usdtMockedToken = getTokenUsdt();
-        ItfIporOracle iporOracle = getIporOracleAsset(
-            _userOne,
-            address(usdtMockedToken),
-            TestConstants.TC_DEFAULT_EMA_18DEC_64UINT
-        );
-        IIporRiskManagementOracle iporRiskManagementOracle = getRiskManagementOracleAsset(
-            _userOne,
-            address(usdtMockedToken),
-            TestConstants.RMO_UTILIZATION_RATE_48_PER,
-            TestConstants.RMO_UTILIZATION_RATE_90_PER,
-            TestConstants.RMO_NOTIONAL_1B
-        );
-        IpToken ipTokenUsdt = getIpTokenUsdt(address(usdtMockedToken));
-        MockCase0Stanley stanleyUsdt = getMockCase0Stanley(address(usdtMockedToken));
-        MiltonStorage miltonStorageUsdt = getMiltonStorage();
-        MockCase0MiltonUsdt miltonUsdt = getMockCase0MiltonUsdt(
-            address(usdtMockedToken),
-            address(iporOracle),
-            address(miltonStorageUsdt),
-            address(_miltonSpreadModel),
-            address(stanleyUsdt),
-            address(iporRiskManagementOracle)
-        );
-        MockCase0JosephUsdt josephUsdt = getMockCase0JosephUsdt(
-            address(usdtMockedToken),
-            address(ipTokenUsdt),
-            address(miltonUsdt),
-            address(miltonStorageUsdt),
-            address(stanleyUsdt)
-        );
-        prepareApproveForUsersUsd(
-            _users,
-            usdtMockedToken,
-            address(josephUsdt),
-            address(miltonUsdt)
-        );
-        prepareMilton(miltonUsdt, address(josephUsdt), address(stanleyUsdt));
-        prepareJoseph(josephUsdt);
-        prepareIpToken(ipTokenUsdt, address(josephUsdt));
->>>>>>> 30ff15b8
 
         _iporProtocol.milton.addSwapLiquidator(_userThree);
 
@@ -746,34 +457,11 @@
 
     function testShouldEmitMiltonSpreadModelChanged() public {
         // given
-<<<<<<< HEAD
-        _cfg.miltonImplementation = address(new MockCase0MiltonDai());
+       _cfg.miltonTestCase = BuilderUtils.MiltonTestCase.CASE0;
 
         _iporProtocol = _iporProtocolFactory.getDaiInstance(_cfg);
 
         address oldMiltonSpreadModel = _iporProtocol.milton.getMiltonSpreadModel();
-=======
-        MockTestnetToken daiMockedToken = getTokenDai();
-        ItfIporOracle iporOracle = getIporOracleAsset(_userOne, address(daiMockedToken), 0);
-        IIporRiskManagementOracle iporRiskManagementOracle = getRiskManagementOracleAsset(
-            _userOne,
-            address(daiMockedToken),
-            TestConstants.RMO_UTILIZATION_RATE_48_PER,
-            TestConstants.RMO_UTILIZATION_RATE_90_PER,
-            TestConstants.RMO_NOTIONAL_1B
-        );
-        MockCase0Stanley stanleyDai = getMockCase0Stanley(address(daiMockedToken));
-        MiltonStorage miltonStorageDai = getMiltonStorage();
-        MockCase0MiltonDai miltonDai = getMockCase0MiltonDai(
-            address(daiMockedToken),
-            address(iporOracle),
-            address(miltonStorageDai),
-            address(_miltonSpreadModel),
-            address(stanleyDai),
-            address(iporRiskManagementOracle)
-        );
-        address oldMiltonSpreadModel = miltonDai.getMiltonSpreadModel();
->>>>>>> 30ff15b8
         address newMiltonSpreadModel = address(_userThree);
 
         // then
