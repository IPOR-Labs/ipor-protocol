--- conflicted
+++ resolved
@@ -664,13 +664,8 @@
                 PERIOD_25_DAYS_IN_SECONDS,
                 USD_10_000_000_18DEC,
                 BigNumber.from("1"),
-<<<<<<< HEAD
-                (contract) => {
+                async (contract) => {
                     return contract.closeSwaps([1], []);
-=======
-                async (contract) => {
-                    return contract.closeSwapsPayFixed([1]);
->>>>>>> 3d4dfebf
                 },
                 ZERO,
                 true,
@@ -787,13 +782,8 @@
                 PERIOD_25_DAYS_IN_SECONDS,
                 USD_10_000_000_18DEC,
                 BigNumber.from("1"),
-<<<<<<< HEAD
-                (contract) => {
+                async (contract) => {
                     return contract.closeSwaps([], [1]);
-=======
-                async (contract) => {
-                    return contract.closeSwapsReceiveFixed([1]);
->>>>>>> 3d4dfebf
                 },
                 ZERO,
                 true,
@@ -1276,242 +1266,6 @@
         );
     });
 
-<<<<<<< HEAD
-=======
-    it("should NOT close two receive fixed position using multicall function when one of is is not valid, DAI", async () => {
-        miltonSpreadModel.setCalculateQuoteReceiveFixed(BigNumber.from("4").mul(N0__01_18DEC));
-        const testData = await prepareTestData(
-            BigNumber.from(Math.floor(Date.now() / 1000)),
-            [admin, userOne, userTwo, userThree, liquidityProvider],
-            ["DAI"],
-            [PERCENTAGE_5_18DEC],
-            miltonSpreadModel,
-            MiltonUsdcCase.CASE3,
-            MiltonUsdtCase.CASE3,
-            MiltonDaiCase.CASE3,
-            MockStanleyCase.CASE1,
-            JosephUsdcMockCases.CASE0,
-            JosephUsdtMockCases.CASE0,
-            JosephDaiMockCases.CASE0
-        );
-
-        await prepareApproveForUsers(
-            [userOne, userTwo, userThree, liquidityProvider],
-            "DAI",
-            testData
-        );
-        await setupTokenDaiInitialValuesForUsers(
-            [admin, userOne, userTwo, userThree, liquidityProvider],
-            testData
-        );
-        const { tokenDai } = testData;
-        if (tokenDai === undefined) {
-            expect(true).to.be.false;
-            return;
-        }
-
-        await assertError(
-            executeCloseSwapsTestCase(
-                testData,
-                tokenDai.address,
-                USD_10_18DEC,
-                1,
-                userTwo,
-                userTwo,
-                PERCENTAGE_5_18DEC,
-                PERCENTAGE_160_18DEC,
-                PERIOD_25_DAYS_IN_SECONDS,
-                USD_10_000_000_18DEC,
-                BigNumber.from("2"),
-                async (contract) => {
-                    return contract.closeSwapsReceiveFixed([1, 300]);
-                },
-                ZERO,
-                false,
-                admin,
-                userOne,
-                liquidityProvider
-            ),
-            "IPOR_305"
-        );
-    });
-
-    it("should NOT close two pay fixed position using multicall function when one of is is not valid, DAI", async () => {
-        miltonSpreadModel.setCalculateQuotePayFixed(BigNumber.from("6").mul(N0__01_18DEC));
-        const testData = await prepareTestData(
-            BigNumber.from(Math.floor(Date.now() / 1000)),
-            [admin, userOne, userTwo, userThree, liquidityProvider],
-            ["DAI"],
-            [PERCENTAGE_5_18DEC],
-            miltonSpreadModel,
-            MiltonUsdcCase.CASE3,
-            MiltonUsdtCase.CASE3,
-            MiltonDaiCase.CASE3,
-            MockStanleyCase.CASE1,
-            JosephUsdcMockCases.CASE0,
-            JosephUsdtMockCases.CASE0,
-            JosephDaiMockCases.CASE0
-        );
-
-        await prepareApproveForUsers(
-            [userOne, userTwo, userThree, liquidityProvider],
-            "DAI",
-            testData
-        );
-        await setupTokenDaiInitialValuesForUsers(
-            [admin, userOne, userTwo, userThree, liquidityProvider],
-            testData
-        );
-
-        const { tokenDai } = testData;
-        if (tokenDai === undefined) {
-            expect(true).to.be.false;
-            return;
-        }
-
-        await assertError(
-            executeCloseSwapsTestCase(
-                testData,
-                tokenDai.address,
-                USD_10_18DEC,
-                0,
-                userTwo,
-                userTwo,
-                PERCENTAGE_5_18DEC,
-                PERCENTAGE_160_18DEC,
-                PERIOD_25_DAYS_IN_SECONDS,
-                USD_10_000_000_18DEC,
-                BigNumber.from("2"),
-                async (contract) => {
-                    return contract.closeSwapsPayFixed([1, 300]);
-                },
-                ZERO,
-                false,
-                admin,
-                userOne,
-                liquidityProvider
-            ),
-            "IPOR_305"
-        );
-    });
-
-    it("should fail to close pay fixed positions using multicall function when list of swaps is empty, DAI", async () => {
-        const testData = await prepareTestData(
-            BigNumber.from(Math.floor(Date.now() / 1000)),
-            [admin, userOne, userTwo, userThree, liquidityProvider],
-            ["DAI"],
-            [PERCENTAGE_5_18DEC],
-            miltonSpreadModel,
-            MiltonUsdcCase.CASE3,
-            MiltonUsdtCase.CASE3,
-            MiltonDaiCase.CASE3,
-            MockStanleyCase.CASE1,
-            JosephUsdcMockCases.CASE0,
-            JosephUsdtMockCases.CASE0,
-            JosephDaiMockCases.CASE0
-        );
-
-        const { tokenDai } = testData;
-        if (tokenDai === undefined) {
-            expect(true).to.be.false;
-            return;
-        }
-
-        await prepareApproveForUsers(
-            [userOne, userTwo, userThree, liquidityProvider],
-            "DAI",
-            testData
-        );
-        await setupTokenDaiInitialValuesForUsers(
-            [admin, userOne, userTwo, userThree, liquidityProvider],
-            testData
-        );
-
-        await assertError(
-            executeCloseSwapsTestCase(
-                testData,
-                tokenDai.address,
-                USD_10_18DEC,
-                0,
-                userTwo,
-                userTwo,
-                PERCENTAGE_5_18DEC,
-                PERCENTAGE_160_18DEC,
-                PERIOD_25_DAYS_IN_SECONDS,
-                USD_10_000_000_18DEC,
-                ZERO,
-                async (contract) => {
-                    return contract.closeSwapsPayFixed([]);
-                },
-                ZERO,
-                false,
-                admin,
-                userOne,
-                liquidityProvider
-            ),
-            "IPOR_314"
-        );
-    });
-
-    it("should fail to close receive fixed positions using multicall function when list of swaps is empty, DAI", async () => {
-        const testData = await prepareTestData(
-            BigNumber.from(Math.floor(Date.now() / 1000)),
-            [admin, userOne, userTwo, userThree, liquidityProvider],
-            ["DAI"],
-            [PERCENTAGE_5_18DEC],
-            miltonSpreadModel,
-            MiltonUsdcCase.CASE3,
-            MiltonUsdtCase.CASE3,
-            MiltonDaiCase.CASE3,
-            MockStanleyCase.CASE1,
-            JosephUsdcMockCases.CASE0,
-            JosephUsdtMockCases.CASE0,
-            JosephDaiMockCases.CASE0
-        );
-
-        await prepareApproveForUsers(
-            [userOne, userTwo, userThree, liquidityProvider],
-            "DAI",
-            testData
-        );
-        await setupTokenDaiInitialValuesForUsers(
-            [admin, userOne, userTwo, userThree, liquidityProvider],
-            testData
-        );
-
-        const { tokenDai } = testData;
-        if (tokenDai === undefined) {
-            expect(true).to.be.false;
-            return;
-        }
-
-        await assertError(
-            executeCloseSwapsTestCase(
-                testData,
-                tokenDai.address,
-                USD_10_18DEC,
-                1,
-                userTwo,
-                userTwo,
-                PERCENTAGE_5_18DEC,
-                PERCENTAGE_160_18DEC,
-                PERIOD_25_DAYS_IN_SECONDS,
-                USD_10_000_000_18DEC,
-                ZERO,
-                async (contract) => {
-                    return contract.closeSwapsReceiveFixed([]);
-                },
-                ZERO,
-                false,
-                admin,
-                userOne,
-                liquidityProvider
-            ),
-            "IPOR_314"
-        );
-    });
-
->>>>>>> 3d4dfebf
     it("should NOT close position, DAI, when ERC20: amount exceeds balance milton on DAI token", async () => {
         //given
         miltonSpreadModel.setCalculateQuotePayFixed(BigNumber.from("6").mul(N0__01_18DEC));
