--- conflicted
+++ resolved
@@ -153,28 +153,6 @@
         assertEq(actualValue, TestConstants.USD_100_000_18DEC);
     }
 
-<<<<<<< HEAD
-    function testShouldSetupInitValueForMaxLpUtilizationPercentage() public {
-        // when
-        uint256 actualValue = _miltonDai.getMaxLpUtilizationRate();
-        // then
-        assertEq(actualValue, 8 * TestConstants.D17);
-    }
-
-    function testShouldSetupInitValueForMaxLpUtilizationPerLegPercentage() public {
-        // when
-        uint256 actualValue = _miltonDai.getMaxLpUtilizationPerLegRate();
-        // then
-        assertEq(actualValue, 15 * TestConstants.D15);
-=======
-    function testShouldSetupInitValueForIncomeFeePercentage() public {
-        // when
-        uint256 actualValue = _miltonDai.getIncomeFeeRate();
-        // then
-        assertEq(actualValue, 1 * TestConstants.D17);
->>>>>>> 30ff15b8
-    }
-
     function testShouldSetupInitValueForOpeningFeePercentage() public {
         // when
         uint256 actualValue = _miltonDai.getOpeningFeeRate();
