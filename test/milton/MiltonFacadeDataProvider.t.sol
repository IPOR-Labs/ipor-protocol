// SPDX-License-Identifier: UNLICENSED
pragma solidity 0.8.16;

import "../TestCommons.sol";
import "../../contracts/interfaces/types/MiltonFacadeTypes.sol";
import {DataUtils} from "../utils/DataUtils.sol";
import {SwapUtils} from "../utils/SwapUtils.sol";
import "../utils/TestConstants.sol";
import "../../contracts/interfaces/IIporRiskManagementOracle.sol";
import "../../contracts/interfaces/IMiltonFacadeDataProvider.sol";
import "../../contracts/itf/ItfIporOracle.sol";
import "../../contracts/tokens/IpToken.sol";
import "../../contracts/mocks/spread/MockSpreadModel.sol";
import "../../contracts/mocks/tokens/MockTestnetToken.sol";
import "../../contracts/mocks/stanley/MockCase1Stanley.sol";

contract MiltonFacadeDataProviderTest is TestCommons, DataUtils, SwapUtils {
    IporProtocolFactory.IporProtocolConfig private _cfg;
    IporProtocolFactory.AmmConfig private _ammCfg;

    function setUp() public {
        _admin = address(this);
        _userOne = _getUserAddress(1);
        _userTwo = _getUserAddress(2);
        _userThree = _getUserAddress(3);
        _liquidityProvider = _getUserAddress(4);

        _users = usersToArray(_admin, _userOne, _userTwo, _userThree, _liquidityProvider);

        _cfg.approvalsForUsers = _users;
        _ammCfg.iporOracleUpdater = _userOne;
        _ammCfg.miltonDaiImplementation = address(new MockCase0MiltonDai());
        _ammCfg.miltonUsdtImplementation = address(new MockCase0MiltonUsdt());
        _ammCfg.miltonUsdcImplementation = address(new MockCase0MiltonUsdc());
    }

    function prepareMiltonFacadeDataProvider(IporProtocolFactory.Amm memory amm)
        public
        returns (IMiltonFacadeDataProvider)
    {
        _iporProtocolFactory.setupUsers(_cfg, amm.usdt);
        _iporProtocolFactory.setupUsers(_cfg, amm.usdc);
        _iporProtocolFactory.setupUsers(_cfg, amm.dai);

        address[] memory assets = new address[](3);
        assets[0] = address(amm.dai.asset);
        assets[1] = address(amm.usdt.asset);
        assets[2] = address(amm.usdc.asset);

        address[] memory miltons = new address[](3);
        miltons[0] = address(amm.dai.milton);
        miltons[1] = address(amm.usdt.milton);
        miltons[2] = address(amm.usdc.milton);

        address[] memory miltonStorages = new address[](3);
        miltonStorages[0] = address(amm.dai.miltonStorage);
        miltonStorages[1] = address(amm.usdt.miltonStorage);
        miltonStorages[2] = address(amm.usdc.miltonStorage);

        address[] memory josephs = new address[](3);
        josephs[0] = address(amm.dai.joseph);
        josephs[1] = address(amm.usdt.joseph);
        josephs[2] = address(amm.usdc.joseph);

        IMiltonFacadeDataProvider miltonFacadeDataProvider = getMiltonFacadeDataProvider(
            address(amm.iporOracle),
            assets,
            miltons,
            miltonStorages,
            josephs
        );
        return miltonFacadeDataProvider;
    }

    function testShouldListConfigurationUsdtUsdcDai() public {
        //given
<<<<<<< HEAD
        IporProtocolFactory.Amm memory amm = _iporProtocolFactory.getFullInstance(_ammCfg);

        IMiltonFacadeDataProvider miltonFacadeDataProvider = prepareMiltonFacadeDataProvider(amm);

        amm.usdt.spreadModel.setCalculateSpreadPayFixed(1 * TestConstants.D16_INT);
        amm.usdc.spreadModel.setCalculateSpreadPayFixed(1 * TestConstants.D16_INT);
        amm.dai.spreadModel.setCalculateSpreadPayFixed(1 * TestConstants.D16_INT);

        amm.usdt.spreadModel.setCalculateSpreadReceiveFixed(1 * TestConstants.D16_INT);
        amm.usdc.spreadModel.setCalculateSpreadReceiveFixed(1 * TestConstants.D16_INT);
        amm.dai.spreadModel.setCalculateSpreadReceiveFixed(1 * TestConstants.D16_INT);

        vm.startPrank(_userOne);
        amm.iporOracle.itfUpdateIndex(
            address(amm.usdt.asset),
            TestConstants.PERCENTAGE_5_18DEC,
            block.timestamp
=======
        _miltonSpreadModel.setCalculateSpreadPayFixed(1 * TestConstants.D16_INT);
        _miltonSpreadModel.setCalculateSpreadReceiveFixed(1 * TestConstants.D16_INT);
        address[] memory tokenAddresses =
            addressesToArray(address(_usdtMockedToken), address(_usdcMockedToken), address(_daiMockedToken));
        address[] memory ipTokenAddresses =
            addressesToArray(address(_ipTokenUsdt), address(_ipTokenUsdc), address(_ipTokenDai));
        ItfIporOracle iporOracle = getIporOracleAssets(
            _userOne, tokenAddresses, uint32(block.timestamp), TestConstants.TC_5_EMA_18DEC_64UINT, 0
        );
        IIporRiskManagementOracle iporRiskManagementOracle = getRiskManagementOracleAssets(
            _userOne,
            tokenAddresses,
            TestConstants.RMO_UTILIZATION_RATE_48_PER,
            TestConstants.RMO_UTILIZATION_RATE_80_PER,
            TestConstants.RMO_NOTIONAL_1B
        );
        MiltonStorages memory miltonStorages = getMiltonStorages();
        address[] memory miltonStorageAddresses = addressesToArray(
            address(miltonStorages.miltonStorageUsdt),
            address(miltonStorages.miltonStorageUsdc),
            address(miltonStorages.miltonStorageDai)
        );
        address[] memory mockCase1StanleyAddresses = addressesToArray(
            address(getMockCase1Stanley(address(_usdtMockedToken))),
            address(getMockCase1Stanley(address(_usdcMockedToken))),
            address(getMockCase1Stanley(address(_daiMockedToken)))
        );
        MockCase0Miltons memory mockCase0Miltons = getMockCase0Miltons(
            address(iporOracle),
            address(_miltonSpreadModel),
            address(_usdtMockedToken),
            address(_usdcMockedToken),
            address(_daiMockedToken),
            miltonStorageAddresses,
            mockCase1StanleyAddresses,
            address(iporRiskManagementOracle)
        );
        address[] memory mockCase0MiltonAddresses = addressesToArray(
            address(mockCase0Miltons.mockCase0MiltonUsdt),
            address(mockCase0Miltons.mockCase0MiltonUsdc),
            address(mockCase0Miltons.mockCase0MiltonDai)
        );
        MockCase0Josephs memory mockCase0Josephs = getMockCase0Josephs(
            tokenAddresses,
            ipTokenAddresses,
            mockCase0MiltonAddresses,
            miltonStorageAddresses,
            mockCase1StanleyAddresses
        );
        address[] memory mockCase0JosephAddresses = addressesToArray(
            address(mockCase0Josephs.mockCase0JosephUsdt),
            address(mockCase0Josephs.mockCase0JosephUsdc),
            address(mockCase0Josephs.mockCase0JosephDai)
        );
        prepareApproveForUsersUsd(
            _users,
            _usdtMockedToken,
            address(mockCase0Josephs.mockCase0JosephUsdt),
            address(mockCase0Miltons.mockCase0MiltonUsdt)
        );
        prepareApproveForUsersUsd(
            _users,
            _usdcMockedToken,
            address(mockCase0Josephs.mockCase0JosephUsdc),
            address(mockCase0Miltons.mockCase0MiltonUsdc)
        );
        prepareApproveForUsersDai(
            _users,
            _daiMockedToken,
            address(mockCase0Josephs.mockCase0JosephDai),
            address(mockCase0Miltons.mockCase0MiltonDai)
        );
        prepareMilton(
            mockCase0Miltons.mockCase0MiltonUsdt,
            address(mockCase0Josephs.mockCase0JosephUsdt),
            mockCase1StanleyAddresses[0]
        );
        prepareMilton(
            mockCase0Miltons.mockCase0MiltonUsdc,
            address(mockCase0Josephs.mockCase0JosephUsdc),
            mockCase1StanleyAddresses[1]
>>>>>>> 30ff15b8
        );
        amm.iporOracle.itfUpdateIndex(
            address(amm.usdc.asset),
            TestConstants.PERCENTAGE_5_18DEC,
            block.timestamp
        );
        amm.iporOracle.itfUpdateIndex(
            address(amm.dai.asset),
            TestConstants.PERCENTAGE_5_18DEC,
            block.timestamp
        );
        vm.stopPrank();

        vm.startPrank(_liquidityProvider);
        amm.usdt.joseph.itfProvideLiquidity(TestConstants.USD_28_000_6DEC, block.timestamp);
        amm.usdc.joseph.itfProvideLiquidity(TestConstants.USD_28_000_6DEC, block.timestamp);
        amm.dai.joseph.itfProvideLiquidity(TestConstants.USD_28_000_18DEC, block.timestamp);
        vm.stopPrank();

        // when
        MiltonFacadeTypes.AssetConfiguration[] memory assetConfigurations = miltonFacadeDataProvider
            .getConfiguration();

        // then
        for (uint256 i; i < assetConfigurations.length; ++i) {
            assertEq(TestConstants.LEVERAGE_18DEC, assetConfigurations[i].minLeverage);
            assertEq(TestConstants.LEVERAGE_1000_18DEC, assetConfigurations[i].maxLeveragePayFixed);
            assertEq(TestConstants.LEVERAGE_1000_18DEC, assetConfigurations[i].maxLeverageReceiveFixed);
            assertEq(3 * TestConstants.D14, assetConfigurations[i].openingFeeRate);
            assertEq(
                TestConstants.TC_IPOR_PUBLICATION_AMOUNT_18DEC,
                assetConfigurations[i].iporPublicationFeeAmount
            );
            assertEq(
                TestConstants.TC_LIQUIDATION_DEPOSIT_AMOUNT_18DEC,
                assetConfigurations[i].liquidationDepositAmount
            );
            assertEq(1 * TestConstants.D17, assetConfigurations[i].incomeFeeRate);
            assertEq(1 * TestConstants.D16_INT, assetConfigurations[i].spreadPayFixed);
            assertEq(1 * TestConstants.D16_INT, assetConfigurations[i].spreadReceiveFixed);
            assertEq(8 * TestConstants.D17, assetConfigurations[i].maxLpUtilizationRate);
            assertEq(48 * TestConstants.D16, assetConfigurations[i].maxLpUtilizationRatePayFixed);
            assertEq(48 * TestConstants.D16, assetConfigurations[i].maxLpUtilizationRateReceiveFixed);
        }
    }

    function testShouldListCorrectNumberItemsUsdtUsdcDai() public {
        //given
<<<<<<< HEAD
        IporProtocolFactory.Amm memory amm = _iporProtocolFactory.getFullInstance(_ammCfg);

        IMiltonFacadeDataProvider miltonFacadeDataProvider = prepareMiltonFacadeDataProvider(amm);

        amm.usdt.spreadModel.setCalculateSpreadPayFixed(6 * TestConstants.D16_INT);
        amm.usdc.spreadModel.setCalculateSpreadPayFixed(6 * TestConstants.D16_INT);
        amm.dai.spreadModel.setCalculateSpreadPayFixed(6 * TestConstants.D16_INT);

        vm.startPrank(_userOne);
        amm.iporOracle.itfUpdateIndex(
            address(amm.usdt.asset),
            TestConstants.PERCENTAGE_5_18DEC,
            block.timestamp
=======
        _miltonSpreadModel.setCalculateSpreadPayFixed(6 * TestConstants.D16_INT);
        address[] memory tokenAddresses =
            addressesToArray(address(_usdtMockedToken), address(_usdcMockedToken), address(_daiMockedToken));
        address[] memory ipTokenAddresses =
            addressesToArray(address(_ipTokenUsdt), address(_ipTokenUsdc), address(_ipTokenDai));
        ItfIporOracle iporOracle = getIporOracleAssets(
            _userOne, tokenAddresses, uint32(block.timestamp), TestConstants.TC_5_EMA_18DEC_64UINT, 0
        );
        IIporRiskManagementOracle iporRiskManagementOracle = getRiskManagementOracleAssets(
            _userOne,
            tokenAddresses,
            TestConstants.RMO_UTILIZATION_RATE_48_PER,
            TestConstants.RMO_UTILIZATION_RATE_90_PER,
            TestConstants.RMO_NOTIONAL_1B
        );
        address[] memory mockCase1StanleyAddresses = addressesToArray(
            address(getMockCase1Stanley(address(_usdtMockedToken))),
            address(getMockCase1Stanley(address(_usdcMockedToken))),
            address(getMockCase1Stanley(address(_daiMockedToken)))
        );
        MiltonStorages memory miltonStorages = getMiltonStorages();
        address[] memory miltonStorageAddresses = addressesToArray(
            address(miltonStorages.miltonStorageUsdt),
            address(miltonStorages.miltonStorageUsdc),
            address(miltonStorages.miltonStorageDai)
        );
        MockCase0Miltons memory mockCase0Miltons = getMockCase0Miltons(
            address(iporOracle),
            address(_miltonSpreadModel),
            address(_usdtMockedToken),
            address(_usdcMockedToken),
            address(_daiMockedToken),
            miltonStorageAddresses,
            mockCase1StanleyAddresses,
            address(iporRiskManagementOracle)
        );
        address[] memory mockCase0MiltonAddresses = addressesToArray(
            address(mockCase0Miltons.mockCase0MiltonUsdt),
            address(mockCase0Miltons.mockCase0MiltonUsdc),
            address(mockCase0Miltons.mockCase0MiltonDai)
        );
        MockCase0Josephs memory mockCase0Josephs = getMockCase0Josephs(
            tokenAddresses,
            ipTokenAddresses,
            mockCase0MiltonAddresses,
            miltonStorageAddresses,
            mockCase1StanleyAddresses
        );
        address[] memory mockCase0JosephAddresses = addressesToArray(
            address(mockCase0Josephs.mockCase0JosephUsdt),
            address(mockCase0Josephs.mockCase0JosephUsdc),
            address(mockCase0Josephs.mockCase0JosephDai)
        );
        prepareApproveForUsersUsd(
            _users,
            _usdtMockedToken,
            address(mockCase0Josephs.mockCase0JosephUsdt),
            address(mockCase0Miltons.mockCase0MiltonUsdt)
        );
        prepareApproveForUsersUsd(
            _users,
            _usdcMockedToken,
            address(mockCase0Josephs.mockCase0JosephUsdc),
            address(mockCase0Miltons.mockCase0MiltonUsdc)
        );
        prepareApproveForUsersDai(
            _users,
            _daiMockedToken,
            address(mockCase0Josephs.mockCase0JosephDai),
            address(mockCase0Miltons.mockCase0MiltonDai)
        );
        prepareMilton(
            mockCase0Miltons.mockCase0MiltonUsdt,
            address(mockCase0Josephs.mockCase0JosephUsdt),
            mockCase1StanleyAddresses[0]
        );
        prepareMilton(
            mockCase0Miltons.mockCase0MiltonUsdc,
            address(mockCase0Josephs.mockCase0JosephUsdc),
            mockCase1StanleyAddresses[1]
>>>>>>> 30ff15b8
        );
        amm.iporOracle.itfUpdateIndex(
            address(amm.usdc.asset),
            TestConstants.PERCENTAGE_5_18DEC,
            block.timestamp
        );
        amm.iporOracle.itfUpdateIndex(
            address(amm.dai.asset),
            TestConstants.PERCENTAGE_5_18DEC,
            block.timestamp
        );
        vm.stopPrank();

        vm.prank(_liquidityProvider);
        amm.usdt.joseph.itfProvideLiquidity(TestConstants.USD_28_000_6DEC, block.timestamp);
        amm.usdc.joseph.itfProvideLiquidity(TestConstants.USD_28_000_6DEC, block.timestamp);
        amm.dai.joseph.itfProvideLiquidity(TestConstants.USD_28_000_18DEC, block.timestamp);
        vm.stopPrank();

        // when
        vm.startPrank(_userTwo);
        amm.usdt.milton.itfOpenSwapPayFixed(
            block.timestamp,
            TestConstants.TC_TOTAL_AMOUNT_10_000_6DEC,
            9 * TestConstants.D17,
            TestConstants.LEVERAGE_18DEC
        );
        amm.usdc.milton.itfOpenSwapPayFixed(
            block.timestamp,
            TestConstants.TC_TOTAL_AMOUNT_10_000_6DEC,
            9 * TestConstants.D17,
            TestConstants.LEVERAGE_18DEC
        );
        amm.dai.milton.itfOpenSwapPayFixed(
            block.timestamp,
            TestConstants.TC_TOTAL_AMOUNT_10_000_18DEC,
            9 * TestConstants.D17,
            TestConstants.LEVERAGE_18DEC
        );

        (
            uint256 totalCountUsdt,
            MiltonFacadeTypes.IporSwap[] memory swapsUsdt
        ) = miltonFacadeDataProvider.getMySwaps(address(amm.usdt.asset), TestConstants.ZERO, 50);
        (
            uint256 totalCountUsdc,
            MiltonFacadeTypes.IporSwap[] memory swapsUsdc
        ) = miltonFacadeDataProvider.getMySwaps(address(amm.usdc.asset), TestConstants.ZERO, 50);
        (
            uint256 totalCountDai,
            MiltonFacadeTypes.IporSwap[] memory swapsDai
        ) = miltonFacadeDataProvider.getMySwaps(address(amm.dai.asset), TestConstants.ZERO, 50);
        vm.stopPrank();

        // then
        assertEq(totalCountUsdt, 1);
        assertEq(totalCountUsdc, 1);
        assertEq(totalCountDai, 1);
        assertEq(swapsUsdt.length, 1);
        assertEq(swapsUsdc.length, 1);
        assertEq(swapsDai.length, 1);
        assertEq(swapsUsdt.length, totalCountUsdt);
        assertEq(swapsUsdc.length, totalCountUsdc);
        assertEq(swapsDai.length, totalCountDai);
        assertEq(3, totalCountUsdt + totalCountUsdc + totalCountDai);
        assertEq(3, swapsUsdt.length + swapsUsdc.length + swapsDai.length);
    }

    function testShouldFailWhenPageSizeIsZero() public {
        //given
<<<<<<< HEAD
        IporProtocolFactory.Amm memory amm = _iporProtocolFactory.getFullInstance(_ammCfg);
        IMiltonFacadeDataProvider miltonFacadeDataProvider = prepareMiltonFacadeDataProvider(amm);

=======
        address[] memory tokenAddresses =
            addressesToArray(address(_usdtMockedToken), address(_usdcMockedToken), address(_daiMockedToken));
        address[] memory ipTokenAddresses =
            addressesToArray(address(_ipTokenUsdt), address(_ipTokenUsdc), address(_ipTokenDai));
        ItfIporOracle iporOracle = getIporOracleAssets(
            _userOne, tokenAddresses, uint32(block.timestamp), TestConstants.TC_DEFAULT_EMA_18DEC_64UINT, 0
        );
        IIporRiskManagementOracle iporRiskManagementOracle = getRiskManagementOracleAssets(
            _userOne,
            tokenAddresses,
            TestConstants.RMO_UTILIZATION_RATE_48_PER,
            TestConstants.RMO_UTILIZATION_RATE_90_PER,
            TestConstants.RMO_NOTIONAL_1B
        );
        address[] memory mockCase1StanleyAddresses = addressesToArray(
            address(getMockCase1Stanley(address(_usdtMockedToken))),
            address(getMockCase1Stanley(address(_usdcMockedToken))),
            address(getMockCase1Stanley(address(_daiMockedToken)))
        );
        MiltonStorages memory miltonStorages = getMiltonStorages();
        address[] memory miltonStorageAddresses = addressesToArray(
            address(miltonStorages.miltonStorageUsdt),
            address(miltonStorages.miltonStorageUsdc),
            address(miltonStorages.miltonStorageDai)
        );
        MockCase0Miltons memory mockCase0Miltons = getMockCase0Miltons(
            address(iporOracle),
            address(_miltonSpreadModel),
            address(_usdtMockedToken),
            address(_usdcMockedToken),
            address(_daiMockedToken),
            miltonStorageAddresses,
            mockCase1StanleyAddresses,
            address(iporRiskManagementOracle)
        );
        address[] memory mockCase0MiltonAddresses = addressesToArray(
            address(mockCase0Miltons.mockCase0MiltonUsdt),
            address(mockCase0Miltons.mockCase0MiltonUsdc),
            address(mockCase0Miltons.mockCase0MiltonDai)
        );
        MockCase0Josephs memory mockCase0Josephs = getMockCase0Josephs(
            tokenAddresses,
            ipTokenAddresses,
            mockCase0MiltonAddresses,
            miltonStorageAddresses,
            mockCase1StanleyAddresses
        );
        address[] memory mockCase0JosephAddresses = addressesToArray(
            address(mockCase0Josephs.mockCase0JosephUsdt),
            address(mockCase0Josephs.mockCase0JosephUsdc),
            address(mockCase0Josephs.mockCase0JosephDai)
        );
        prepareApproveForUsersDai(
            _users,
            _daiMockedToken,
            address(mockCase0Josephs.mockCase0JosephDai),
            address(mockCase0Miltons.mockCase0MiltonDai)
        );
        prepareMilton(
            mockCase0Miltons.mockCase0MiltonDai,
            address(mockCase0Josephs.mockCase0JosephDai),
            mockCase1StanleyAddresses[2]
        );
        prepareJoseph(mockCase0Josephs.mockCase0JosephDai);
        prepareIpToken(_ipTokenDai, mockCase0JosephAddresses[2]);
        IMiltonFacadeDataProvider miltonFacadeDataProvider = getMiltonFacadeDataProvider(
            address(iporOracle),
            tokenAddresses,
            mockCase0MiltonAddresses,
            miltonStorageAddresses,
            mockCase0JosephAddresses
        );
>>>>>>> 30ff15b8
        vm.prank(_userOne);
        amm.iporOracle.itfUpdateIndex(
            address(amm.dai.asset),
            TestConstants.PERCENTAGE_5_18DEC,
            block.timestamp
        );

        vm.prank(_liquidityProvider);
        amm.dai.joseph.itfProvideLiquidity(TestConstants.USD_50_000_18DEC, block.timestamp);

        // when
        vm.prank(_userTwo);
        vm.expectRevert(abi.encodePacked("IPOR_009"));
        (
            uint256 totalCountDai,
            MiltonFacadeTypes.IporSwap[] memory swapsDai
        ) = miltonFacadeDataProvider.getMySwaps(address(amm.dai.asset), 0, 0);

        // then
        assertEq(totalCountDai, TestConstants.ZERO);
        assertEq(swapsDai.length, TestConstants.ZERO);
        assertEq(swapsDai.length, totalCountDai);
    }

    function testShouldFailWhenPageSizeIsGreaterThanFifty() public {
        //given
<<<<<<< HEAD
        IporProtocolFactory.Amm memory amm = _iporProtocolFactory.getFullInstance(_ammCfg);
        IMiltonFacadeDataProvider miltonFacadeDataProvider = prepareMiltonFacadeDataProvider(amm);

=======
        address[] memory tokenAddresses =
            addressesToArray(address(_usdtMockedToken), address(_usdcMockedToken), address(_daiMockedToken));
        address[] memory ipTokenAddresses =
            addressesToArray(address(_ipTokenUsdt), address(_ipTokenUsdc), address(_ipTokenDai));
        ItfIporOracle iporOracle = getIporOracleAssets(
            _userOne, tokenAddresses, uint32(block.timestamp), TestConstants.TC_DEFAULT_EMA_18DEC_64UINT, 0
        );
        IIporRiskManagementOracle iporRiskManagementOracle = getRiskManagementOracleAssets(
            _userOne,
            tokenAddresses,
            TestConstants.RMO_UTILIZATION_RATE_48_PER,
            TestConstants.RMO_UTILIZATION_RATE_90_PER,
            TestConstants.RMO_NOTIONAL_1B
        );
        address[] memory mockCase1StanleyAddresses = addressesToArray(
            address(getMockCase1Stanley(address(_usdtMockedToken))),
            address(getMockCase1Stanley(address(_usdcMockedToken))),
            address(getMockCase1Stanley(address(_daiMockedToken)))
        );
        MiltonStorages memory miltonStorages = getMiltonStorages();
        address[] memory miltonStorageAddresses = addressesToArray(
            address(miltonStorages.miltonStorageUsdt),
            address(miltonStorages.miltonStorageUsdc),
            address(miltonStorages.miltonStorageDai)
        );
        MockCase0Miltons memory mockCase0Miltons = getMockCase0Miltons(
            address(iporOracle),
            address(_miltonSpreadModel),
            address(_usdtMockedToken),
            address(_usdcMockedToken),
            address(_daiMockedToken),
            miltonStorageAddresses,
            mockCase1StanleyAddresses,
            address(iporRiskManagementOracle)
        );
        address[] memory mockCase0MiltonAddresses = addressesToArray(
            address(mockCase0Miltons.mockCase0MiltonUsdt),
            address(mockCase0Miltons.mockCase0MiltonUsdc),
            address(mockCase0Miltons.mockCase0MiltonDai)
        );
        MockCase0Josephs memory mockCase0Josephs = getMockCase0Josephs(
            tokenAddresses,
            ipTokenAddresses,
            mockCase0MiltonAddresses,
            miltonStorageAddresses,
            mockCase1StanleyAddresses
        );
        address[] memory mockCase0JosephAddresses = addressesToArray(
            address(mockCase0Josephs.mockCase0JosephUsdt),
            address(mockCase0Josephs.mockCase0JosephUsdc),
            address(mockCase0Josephs.mockCase0JosephDai)
        );
        prepareApproveForUsersDai(
            _users,
            _daiMockedToken,
            address(mockCase0Josephs.mockCase0JosephDai),
            address(mockCase0Miltons.mockCase0MiltonDai)
        );
        prepareMilton(
            mockCase0Miltons.mockCase0MiltonDai,
            address(mockCase0Josephs.mockCase0JosephDai),
            mockCase1StanleyAddresses[2]
        );
        prepareJoseph(mockCase0Josephs.mockCase0JosephDai);
        prepareIpToken(_ipTokenDai, mockCase0JosephAddresses[2]);
        IMiltonFacadeDataProvider miltonFacadeDataProvider = getMiltonFacadeDataProvider(
            address(iporOracle),
            tokenAddresses,
            mockCase0MiltonAddresses,
            miltonStorageAddresses,
            mockCase0JosephAddresses
        );
>>>>>>> 30ff15b8
        vm.prank(_userOne);
        amm.iporOracle.itfUpdateIndex(
            address(amm.dai.asset),
            TestConstants.PERCENTAGE_5_18DEC,
            block.timestamp
        );
        vm.prank(_liquidityProvider);
        amm.dai.joseph.itfProvideLiquidity(TestConstants.USD_50_000_18DEC, block.timestamp);

        // when
        vm.prank(_userTwo);
        vm.expectRevert(abi.encodePacked("IPOR_010"));
        (
            uint256 totalCountDai,
            MiltonFacadeTypes.IporSwap[] memory swapsDai
        ) = miltonFacadeDataProvider.getMySwaps(address(amm.dai.asset), 0, 51);
        // then
        assertEq(totalCountDai, TestConstants.ZERO);
        assertEq(swapsDai.length, TestConstants.ZERO);
        assertEq(swapsDai.length, totalCountDai);
    }

    function testShouldReceiveEmptyListOfSwaps() public {
        //given
<<<<<<< HEAD
        IporProtocolFactory.Amm memory amm = _iporProtocolFactory.getFullInstance(_ammCfg);
        IMiltonFacadeDataProvider miltonFacadeDataProvider = prepareMiltonFacadeDataProvider(amm);

=======
        address[] memory tokenAddresses =
            addressesToArray(address(_usdtMockedToken), address(_usdcMockedToken), address(_daiMockedToken));
        address[] memory ipTokenAddresses =
            addressesToArray(address(_ipTokenUsdt), address(_ipTokenUsdc), address(_ipTokenDai));
        ItfIporOracle iporOracle = getIporOracleAssets(
            _userOne, tokenAddresses, uint32(block.timestamp), TestConstants.TC_DEFAULT_EMA_18DEC_64UINT, 0
        );
        IIporRiskManagementOracle iporRiskManagementOracle = getRiskManagementOracleAssets(
            _userOne,
            tokenAddresses,
            TestConstants.RMO_UTILIZATION_RATE_48_PER,
            TestConstants.RMO_UTILIZATION_RATE_90_PER,
            TestConstants.RMO_NOTIONAL_1B
        );
        address[] memory mockCase1StanleyAddresses = addressesToArray(
            address(getMockCase1Stanley(address(_usdtMockedToken))),
            address(getMockCase1Stanley(address(_usdcMockedToken))),
            address(getMockCase1Stanley(address(_daiMockedToken)))
        );
        MiltonStorages memory miltonStorages = getMiltonStorages();
        address[] memory miltonStorageAddresses = addressesToArray(
            address(miltonStorages.miltonStorageUsdt),
            address(miltonStorages.miltonStorageUsdc),
            address(miltonStorages.miltonStorageDai)
        );
        MockCase0Miltons memory mockCase0Miltons = getMockCase0Miltons(
            address(iporOracle),
            address(_miltonSpreadModel),
            address(_usdtMockedToken),
            address(_usdcMockedToken),
            address(_daiMockedToken),
            miltonStorageAddresses,
            mockCase1StanleyAddresses,
            address(iporRiskManagementOracle)
        );
        address[] memory mockCase0MiltonAddresses = addressesToArray(
            address(mockCase0Miltons.mockCase0MiltonUsdt),
            address(mockCase0Miltons.mockCase0MiltonUsdc),
            address(mockCase0Miltons.mockCase0MiltonDai)
        );
        MockCase0Josephs memory mockCase0Josephs = getMockCase0Josephs(
            tokenAddresses,
            ipTokenAddresses,
            mockCase0MiltonAddresses,
            miltonStorageAddresses,
            mockCase1StanleyAddresses
        );
        address[] memory mockCase0JosephAddresses = addressesToArray(
            address(mockCase0Josephs.mockCase0JosephUsdt),
            address(mockCase0Josephs.mockCase0JosephUsdc),
            address(mockCase0Josephs.mockCase0JosephDai)
        );
        prepareApproveForUsersDai(
            _users,
            _daiMockedToken,
            address(mockCase0Josephs.mockCase0JosephDai),
            address(mockCase0Miltons.mockCase0MiltonDai)
        );
        prepareMilton(
            mockCase0Miltons.mockCase0MiltonDai,
            address(mockCase0Josephs.mockCase0JosephDai),
            mockCase1StanleyAddresses[2]
        );
        prepareJoseph(mockCase0Josephs.mockCase0JosephDai);
        prepareIpToken(_ipTokenDai, mockCase0JosephAddresses[2]);
        IMiltonFacadeDataProvider miltonFacadeDataProvider = getMiltonFacadeDataProvider(
            address(iporOracle),
            tokenAddresses,
            mockCase0MiltonAddresses,
            miltonStorageAddresses,
            mockCase0JosephAddresses
        );
>>>>>>> 30ff15b8
        vm.prank(_userOne);
        amm.iporOracle.itfUpdateIndex(
            address(amm.dai.asset),
            TestConstants.PERCENTAGE_5_18DEC,
            block.timestamp
        );
        vm.prank(_liquidityProvider);
        amm.dai.joseph.itfProvideLiquidity(TestConstants.USD_50_000_18DEC, block.timestamp);
        vm.prank(_userTwo);
        // when
        (
            uint256 totalCountDai,
            MiltonFacadeTypes.IporSwap[] memory swapsDai
        ) = miltonFacadeDataProvider.getMySwaps(address(amm.dai.asset), 0, 10);

        // then
        assertEq(totalCountDai, TestConstants.ZERO);
        assertEq(swapsDai.length, TestConstants.ZERO);
        assertEq(swapsDai.length, totalCountDai);
    }

    function testShouldReceiveEmptyListOfSwapsWhenUserPassesNonZeroOffsetAndDoesNotHaveAnySwap()
        public
    {
        //given
<<<<<<< HEAD
        IporProtocolFactory.Amm memory amm = _iporProtocolFactory.getFullInstance(_ammCfg);
        IMiltonFacadeDataProvider miltonFacadeDataProvider = prepareMiltonFacadeDataProvider(amm);

=======
        address[] memory tokenAddresses =
            addressesToArray(address(_usdtMockedToken), address(_usdcMockedToken), address(_daiMockedToken));
        address[] memory ipTokenAddresses =
            addressesToArray(address(_ipTokenUsdt), address(_ipTokenUsdc), address(_ipTokenDai));
        ItfIporOracle iporOracle = getIporOracleAssets(
            _userOne, tokenAddresses, uint32(block.timestamp), TestConstants.TC_DEFAULT_EMA_18DEC_64UINT, 0
        );
        IIporRiskManagementOracle iporRiskManagementOracle = getRiskManagementOracleAssets(
            _userOne,
            tokenAddresses,
            TestConstants.RMO_UTILIZATION_RATE_48_PER,
            TestConstants.RMO_UTILIZATION_RATE_90_PER,
            TestConstants.RMO_NOTIONAL_1B
        );
        address[] memory mockCase1StanleyAddresses = addressesToArray(
            address(getMockCase1Stanley(address(_usdtMockedToken))),
            address(getMockCase1Stanley(address(_usdcMockedToken))),
            address(getMockCase1Stanley(address(_daiMockedToken)))
        );
        MiltonStorages memory miltonStorages = getMiltonStorages();
        address[] memory miltonStorageAddresses = addressesToArray(
            address(miltonStorages.miltonStorageUsdt),
            address(miltonStorages.miltonStorageUsdc),
            address(miltonStorages.miltonStorageDai)
        );
        MockCase0Miltons memory mockCase0Miltons = getMockCase0Miltons(
            address(iporOracle),
            address(_miltonSpreadModel),
            address(_usdtMockedToken),
            address(_usdcMockedToken),
            address(_daiMockedToken),
            miltonStorageAddresses,
            mockCase1StanleyAddresses,
            address(iporRiskManagementOracle)
        );
        address[] memory mockCase0MiltonAddresses = addressesToArray(
            address(mockCase0Miltons.mockCase0MiltonUsdt),
            address(mockCase0Miltons.mockCase0MiltonUsdc),
            address(mockCase0Miltons.mockCase0MiltonDai)
        );
        MockCase0Josephs memory mockCase0Josephs = getMockCase0Josephs(
            tokenAddresses,
            ipTokenAddresses,
            mockCase0MiltonAddresses,
            miltonStorageAddresses,
            mockCase1StanleyAddresses
        );
        address[] memory mockCase0JosephAddresses = addressesToArray(
            address(mockCase0Josephs.mockCase0JosephUsdt),
            address(mockCase0Josephs.mockCase0JosephUsdc),
            address(mockCase0Josephs.mockCase0JosephDai)
        );
        prepareApproveForUsersDai(
            _users,
            _daiMockedToken,
            address(mockCase0Josephs.mockCase0JosephDai),
            address(mockCase0Miltons.mockCase0MiltonDai)
        );
        prepareMilton(
            mockCase0Miltons.mockCase0MiltonDai,
            address(mockCase0Josephs.mockCase0JosephDai),
            mockCase1StanleyAddresses[2]
        );
        prepareJoseph(mockCase0Josephs.mockCase0JosephDai);
        prepareIpToken(_ipTokenDai, mockCase0JosephAddresses[2]);
        IMiltonFacadeDataProvider miltonFacadeDataProvider = getMiltonFacadeDataProvider(
            address(iporOracle),
            tokenAddresses,
            mockCase0MiltonAddresses,
            miltonStorageAddresses,
            mockCase0JosephAddresses
        );
>>>>>>> 30ff15b8
        vm.prank(_userOne);
        amm.iporOracle.itfUpdateIndex(
            address(amm.dai.asset),
            TestConstants.PERCENTAGE_5_18DEC,
            block.timestamp
        );
        vm.prank(_liquidityProvider);
        amm.dai.joseph.itfProvideLiquidity(TestConstants.USD_50_000_18DEC, block.timestamp);

        // when
        vm.prank(_userTwo);
        (
            uint256 totalCountDai,
            MiltonFacadeTypes.IporSwap[] memory swapsDai
        ) = miltonFacadeDataProvider.getMySwaps(address(amm.dai.asset), 10, 10);

        // then
        assertEq(totalCountDai, TestConstants.ZERO);
        assertEq(swapsDai.length, TestConstants.ZERO);
        assertEq(swapsDai.length, totalCountDai);
    }

    function testShouldReceiveLimitedSwapArray() public {
        //given
<<<<<<< HEAD
        IporProtocolFactory.Amm memory amm = _iporProtocolFactory.getFullInstance(_ammCfg);
        IMiltonFacadeDataProvider miltonFacadeDataProvider = prepareMiltonFacadeDataProvider(amm);

        amm.usdt.spreadModel.setCalculateQuotePayFixed(TestConstants.PERCENTAGE_6_18DEC);
        amm.usdt.spreadModel.setCalculateQuoteReceiveFixed(20000047708334227);
        amm.usdc.spreadModel.setCalculateQuotePayFixed(TestConstants.PERCENTAGE_6_18DEC);
        amm.usdc.spreadModel.setCalculateQuoteReceiveFixed(20000047708334227);
        amm.dai.spreadModel.setCalculateQuotePayFixed(TestConstants.PERCENTAGE_6_18DEC);
        amm.dai.spreadModel.setCalculateQuoteReceiveFixed(20000047708334227);

=======
        _miltonSpreadModel.setCalculateQuotePayFixed(TestConstants.PERCENTAGE_6_18DEC);
        _miltonSpreadModel.setCalculateQuoteReceiveFixed(20000047708334227);
        address[] memory tokenAddresses =
            addressesToArray(address(_usdtMockedToken), address(_usdcMockedToken), address(_daiMockedToken));
        address[] memory ipTokenAddresses =
            addressesToArray(address(_ipTokenUsdt), address(_ipTokenUsdc), address(_ipTokenDai));
        ItfIporOracle iporOracle = getIporOracleAssets(
            _userOne, tokenAddresses, uint32(block.timestamp), TestConstants.TC_DEFAULT_EMA_18DEC_64UINT, 0
        );
        IIporRiskManagementOracle iporRiskManagementOracle = getRiskManagementOracleAssets(
            _userOne,
            tokenAddresses,
            TestConstants.RMO_UTILIZATION_RATE_48_PER,
            TestConstants.RMO_UTILIZATION_RATE_90_PER,
            TestConstants.RMO_NOTIONAL_1B
        );
        address[] memory mockCase1StanleyAddresses = addressesToArray(
            address(getMockCase1Stanley(address(_usdtMockedToken))),
            address(getMockCase1Stanley(address(_usdcMockedToken))),
            address(getMockCase1Stanley(address(_daiMockedToken)))
        );
        MiltonStorages memory miltonStorages = getMiltonStorages();
        address[] memory miltonStorageAddresses = addressesToArray(
            address(miltonStorages.miltonStorageUsdt),
            address(miltonStorages.miltonStorageUsdc),
            address(miltonStorages.miltonStorageDai)
        );
        MockCase0Miltons memory mockCase0Miltons = getMockCase0Miltons(
            address(iporOracle),
            address(_miltonSpreadModel),
            address(_usdtMockedToken),
            address(_usdcMockedToken),
            address(_daiMockedToken),
            miltonStorageAddresses,
            mockCase1StanleyAddresses,
            address(iporRiskManagementOracle)
        );
        address[] memory mockCase0MiltonAddresses = addressesToArray(
            address(mockCase0Miltons.mockCase0MiltonUsdt),
            address(mockCase0Miltons.mockCase0MiltonUsdc),
            address(mockCase0Miltons.mockCase0MiltonDai)
        );
        MockCase0Josephs memory mockCase0Josephs = getMockCase0Josephs(
            tokenAddresses,
            ipTokenAddresses,
            mockCase0MiltonAddresses,
            miltonStorageAddresses,
            mockCase1StanleyAddresses
        );
        address[] memory mockCase0JosephAddresses = addressesToArray(
            address(mockCase0Josephs.mockCase0JosephUsdt),
            address(mockCase0Josephs.mockCase0JosephUsdc),
            address(mockCase0Josephs.mockCase0JosephDai)
        );
        prepareApproveForUsersDai(
            _users,
            _daiMockedToken,
            address(mockCase0Josephs.mockCase0JosephDai),
            address(mockCase0Miltons.mockCase0MiltonDai)
        );
        prepareMilton(
            mockCase0Miltons.mockCase0MiltonDai,
            address(mockCase0Josephs.mockCase0JosephDai),
            mockCase1StanleyAddresses[2]
        );
        prepareJoseph(mockCase0Josephs.mockCase0JosephDai);
        prepareIpToken(_ipTokenDai, mockCase0JosephAddresses[2]);
        IMiltonFacadeDataProvider miltonFacadeDataProvider = getMiltonFacadeDataProvider(
            address(iporOracle),
            tokenAddresses,
            mockCase0MiltonAddresses,
            miltonStorageAddresses,
            mockCase0JosephAddresses
        );
>>>>>>> 30ff15b8
        vm.prank(_userOne);
        amm.iporOracle.itfUpdateIndex(
            address(amm.dai.asset),
            TestConstants.PERCENTAGE_5_18DEC,
            block.timestamp
        );

        vm.prank(_liquidityProvider);
        amm.dai.joseph.itfProvideLiquidity(TestConstants.USD_50_000_18DEC, block.timestamp);

        iterateOpenSwapsPayFixed(
            _userTwo,
            amm.dai.milton,
            11,
            TestConstants.USD_100_18DEC,
            TestConstants.LEVERAGE_18DEC
        );

        // when
        vm.prank(_userTwo);
        (
            uint256 totalCountDai,
            MiltonFacadeTypes.IporSwap[] memory swapsDai
        ) = miltonFacadeDataProvider.getMySwaps(address(amm.dai.asset), 0, 10);

        // then
        assertEq(totalCountDai, 11);
        assertEq(swapsDai.length, 10);
    }

    function testShouldReceiveLimitedSwapArrayWithOffset() public {
        //given
<<<<<<< HEAD
        IporProtocolFactory.Amm memory amm = _iporProtocolFactory.getFullInstance(_ammCfg);
        IMiltonFacadeDataProvider miltonFacadeDataProvider = prepareMiltonFacadeDataProvider(amm);

        amm.usdt.spreadModel.setCalculateQuotePayFixed(TestConstants.PERCENTAGE_6_18DEC);
        amm.usdt.spreadModel.setCalculateQuoteReceiveFixed(20000023854167113);
        amm.usdc.spreadModel.setCalculateQuotePayFixed(TestConstants.PERCENTAGE_6_18DEC);
        amm.usdc.spreadModel.setCalculateQuoteReceiveFixed(20000023854167113);
        amm.dai.spreadModel.setCalculateQuotePayFixed(TestConstants.PERCENTAGE_6_18DEC);
        amm.dai.spreadModel.setCalculateQuoteReceiveFixed(20000023854167113);

=======
        _miltonSpreadModel.setCalculateQuotePayFixed(TestConstants.PERCENTAGE_6_18DEC);
        _miltonSpreadModel.setCalculateQuoteReceiveFixed(20000023854167113);
        address[] memory tokenAddresses =
            addressesToArray(address(_usdtMockedToken), address(_usdcMockedToken), address(_daiMockedToken));
        address[] memory ipTokenAddresses =
            addressesToArray(address(_ipTokenUsdt), address(_ipTokenUsdc), address(_ipTokenDai));
        ItfIporOracle iporOracle = getIporOracleAssets(
            _userOne, tokenAddresses, uint32(block.timestamp), TestConstants.TC_DEFAULT_EMA_18DEC_64UINT, 0
        );
        IIporRiskManagementOracle iporRiskManagementOracle = getRiskManagementOracleAssets(
            _userOne,
            tokenAddresses,
            TestConstants.RMO_UTILIZATION_RATE_48_PER,
            TestConstants.RMO_UTILIZATION_RATE_90_PER,
            TestConstants.RMO_NOTIONAL_1B
        );
        address[] memory mockCase1StanleyAddresses = addressesToArray(
            address(getMockCase1Stanley(address(_usdtMockedToken))),
            address(getMockCase1Stanley(address(_usdcMockedToken))),
            address(getMockCase1Stanley(address(_daiMockedToken)))
        );
        MiltonStorages memory miltonStorages = getMiltonStorages();
        address[] memory miltonStorageAddresses = addressesToArray(
            address(miltonStorages.miltonStorageUsdt),
            address(miltonStorages.miltonStorageUsdc),
            address(miltonStorages.miltonStorageDai)
        );
        MockCase0Miltons memory mockCase0Miltons = getMockCase0Miltons(
            address(iporOracle),
            address(_miltonSpreadModel),
            address(_usdtMockedToken),
            address(_usdcMockedToken),
            address(_daiMockedToken),
            miltonStorageAddresses,
            mockCase1StanleyAddresses,
            address(iporRiskManagementOracle)
        );
        address[] memory mockCase0MiltonAddresses = addressesToArray(
            address(mockCase0Miltons.mockCase0MiltonUsdt),
            address(mockCase0Miltons.mockCase0MiltonUsdc),
            address(mockCase0Miltons.mockCase0MiltonDai)
        );
        MockCase0Josephs memory mockCase0Josephs = getMockCase0Josephs(
            tokenAddresses,
            ipTokenAddresses,
            mockCase0MiltonAddresses,
            miltonStorageAddresses,
            mockCase1StanleyAddresses
        );
        address[] memory mockCase0JosephAddresses = addressesToArray(
            address(mockCase0Josephs.mockCase0JosephUsdt),
            address(mockCase0Josephs.mockCase0JosephUsdc),
            address(mockCase0Josephs.mockCase0JosephDai)
        );
        prepareApproveForUsersDai(
            _users,
            _daiMockedToken,
            address(mockCase0Josephs.mockCase0JosephDai),
            address(mockCase0Miltons.mockCase0MiltonDai)
        );
        prepareMilton(
            mockCase0Miltons.mockCase0MiltonDai,
            address(mockCase0Josephs.mockCase0JosephDai),
            mockCase1StanleyAddresses[2]
        );
        prepareJoseph(mockCase0Josephs.mockCase0JosephDai);
        prepareIpToken(_ipTokenDai, mockCase0JosephAddresses[2]);
        IMiltonFacadeDataProvider miltonFacadeDataProvider = getMiltonFacadeDataProvider(
            address(iporOracle),
            tokenAddresses,
            mockCase0MiltonAddresses,
            miltonStorageAddresses,
            mockCase0JosephAddresses
        );
>>>>>>> 30ff15b8
        vm.prank(_userOne);
        amm.iporOracle.itfUpdateIndex(
            address(amm.dai.asset),
            TestConstants.PERCENTAGE_5_18DEC,
            block.timestamp
        );

        vm.prank(_liquidityProvider);
        amm.dai.joseph.itfProvideLiquidity(TestConstants.USD_50_000_18DEC, block.timestamp);

        iterateOpenSwapsPayFixed(
            _userTwo,
            amm.dai.milton,
            22,
            TestConstants.USD_100_18DEC,
            TestConstants.LEVERAGE_18DEC
        );

        // when
        vm.prank(_userTwo);
        (
            uint256 totalCountDai,
            MiltonFacadeTypes.IporSwap[] memory swapsDai
        ) = miltonFacadeDataProvider.getMySwaps(address(amm.dai.asset), 10, 10);

        // then
        assertEq(totalCountDai, 22);
        assertEq(swapsDai.length, 10);
    }

    function testShouldReceiveRestOfSwapsOnly() public {
        //given
<<<<<<< HEAD
        IporProtocolFactory.Amm memory amm = _iporProtocolFactory.getFullInstance(_ammCfg);
        IMiltonFacadeDataProvider miltonFacadeDataProvider = prepareMiltonFacadeDataProvider(amm);

        amm.usdt.spreadModel.setCalculateQuotePayFixed(TestConstants.PERCENTAGE_6_18DEC);
        amm.usdt.spreadModel.setCalculateQuoteReceiveFixed(20000023854167113);
        amm.usdc.spreadModel.setCalculateQuotePayFixed(TestConstants.PERCENTAGE_6_18DEC);
        amm.usdc.spreadModel.setCalculateQuoteReceiveFixed(20000023854167113);
        amm.dai.spreadModel.setCalculateQuotePayFixed(TestConstants.PERCENTAGE_6_18DEC);
        amm.dai.spreadModel.setCalculateQuoteReceiveFixed(20000023854167113);

=======
        _miltonSpreadModel.setCalculateQuotePayFixed(TestConstants.PERCENTAGE_6_18DEC);
        _miltonSpreadModel.setCalculateQuoteReceiveFixed(20000023854167113);
        address[] memory tokenAddresses =
            addressesToArray(address(_usdtMockedToken), address(_usdcMockedToken), address(_daiMockedToken));
        address[] memory ipTokenAddresses =
            addressesToArray(address(_ipTokenUsdt), address(_ipTokenUsdc), address(_ipTokenDai));
        ItfIporOracle iporOracle = getIporOracleAssets(
            _userOne, tokenAddresses, uint32(block.timestamp), TestConstants.TC_DEFAULT_EMA_18DEC_64UINT, 0
        );
        IIporRiskManagementOracle iporRiskManagementOracle = getRiskManagementOracleAssets(
            _userOne,
            tokenAddresses,
            TestConstants.RMO_UTILIZATION_RATE_48_PER,
            TestConstants.RMO_UTILIZATION_RATE_90_PER,
            TestConstants.RMO_NOTIONAL_1B
        );
        address[] memory mockCase1StanleyAddresses = addressesToArray(
            address(getMockCase1Stanley(address(_usdtMockedToken))),
            address(getMockCase1Stanley(address(_usdcMockedToken))),
            address(getMockCase1Stanley(address(_daiMockedToken)))
        );
        MiltonStorages memory miltonStorages = getMiltonStorages();
        address[] memory miltonStorageAddresses = addressesToArray(
            address(miltonStorages.miltonStorageUsdt),
            address(miltonStorages.miltonStorageUsdc),
            address(miltonStorages.miltonStorageDai)
        );
        MockCase0Miltons memory mockCase0Miltons = getMockCase0Miltons(
            address(iporOracle),
            address(_miltonSpreadModel),
            address(_usdtMockedToken),
            address(_usdcMockedToken),
            address(_daiMockedToken),
            miltonStorageAddresses,
            mockCase1StanleyAddresses,
            address(iporRiskManagementOracle)
        );
        address[] memory mockCase0MiltonAddresses = addressesToArray(
            address(mockCase0Miltons.mockCase0MiltonUsdt),
            address(mockCase0Miltons.mockCase0MiltonUsdc),
            address(mockCase0Miltons.mockCase0MiltonDai)
        );
        MockCase0Josephs memory mockCase0Josephs = getMockCase0Josephs(
            tokenAddresses,
            ipTokenAddresses,
            mockCase0MiltonAddresses,
            miltonStorageAddresses,
            mockCase1StanleyAddresses
        );
        address[] memory mockCase0JosephAddresses = addressesToArray(
            address(mockCase0Josephs.mockCase0JosephUsdt),
            address(mockCase0Josephs.mockCase0JosephUsdc),
            address(mockCase0Josephs.mockCase0JosephDai)
        );
        prepareApproveForUsersDai(
            _users,
            _daiMockedToken,
            address(mockCase0Josephs.mockCase0JosephDai),
            address(mockCase0Miltons.mockCase0MiltonDai)
        );
        prepareMilton(
            mockCase0Miltons.mockCase0MiltonDai,
            address(mockCase0Josephs.mockCase0JosephDai),
            mockCase1StanleyAddresses[2]
        );
        prepareJoseph(mockCase0Josephs.mockCase0JosephDai);
        prepareIpToken(_ipTokenDai, mockCase0JosephAddresses[2]);
        IMiltonFacadeDataProvider miltonFacadeDataProvider = getMiltonFacadeDataProvider(
            address(iporOracle),
            tokenAddresses,
            mockCase0MiltonAddresses,
            miltonStorageAddresses,
            mockCase0JosephAddresses
        );
>>>>>>> 30ff15b8
        vm.prank(_userOne);
        amm.iporOracle.itfUpdateIndex(
            address(amm.dai.asset),
            TestConstants.PERCENTAGE_5_18DEC,
            block.timestamp
        );

        vm.prank(_liquidityProvider);
        amm.dai.joseph.itfProvideLiquidity(TestConstants.USD_50_000_18DEC, block.timestamp);

        iterateOpenSwapsPayFixed(
            _userTwo,
            amm.dai.milton,
            22,
            TestConstants.USD_100_18DEC,
            TestConstants.LEVERAGE_18DEC
        );
        // when
        vm.prank(_userTwo);
        (
            uint256 totalCountDai,
            MiltonFacadeTypes.IporSwap[] memory swapsDai
        ) = miltonFacadeDataProvider.getMySwaps(address(amm.dai.asset), 20, 10);

        // then
        assertEq(totalCountDai, 22);
        assertEq(swapsDai.length, 2);
    }

    function testShouldReceiveEmptyListOfSwapsWhenOffsetIsEqualToNumberOfSwaps() public {
        //given
<<<<<<< HEAD
        IporProtocolFactory.Amm memory amm = _iporProtocolFactory.getFullInstance(_ammCfg);
        IMiltonFacadeDataProvider miltonFacadeDataProvider = prepareMiltonFacadeDataProvider(amm);

        amm.usdt.spreadModel.setCalculateQuotePayFixed(TestConstants.PERCENTAGE_6_18DEC);
        amm.usdt.spreadModel.setCalculateQuoteReceiveFixed(TestConstants.PERCENTAGE_2_18DEC);
        amm.usdc.spreadModel.setCalculateQuotePayFixed(TestConstants.PERCENTAGE_6_18DEC);
        amm.usdc.spreadModel.setCalculateQuoteReceiveFixed(TestConstants.PERCENTAGE_2_18DEC);
        amm.dai.spreadModel.setCalculateQuotePayFixed(TestConstants.PERCENTAGE_6_18DEC);
        amm.dai.spreadModel.setCalculateQuoteReceiveFixed(TestConstants.PERCENTAGE_2_18DEC);

=======
        _miltonSpreadModel.setCalculateQuotePayFixed(TestConstants.PERCENTAGE_6_18DEC);
        _miltonSpreadModel.setCalculateQuoteReceiveFixed(TestConstants.PERCENTAGE_2_18DEC);
        address[] memory tokenAddresses =
            addressesToArray(address(_usdtMockedToken), address(_usdcMockedToken), address(_daiMockedToken));
        address[] memory ipTokenAddresses =
            addressesToArray(address(_ipTokenUsdt), address(_ipTokenUsdc), address(_ipTokenDai));
        ItfIporOracle iporOracle = getIporOracleAssets(
            _userOne, tokenAddresses, uint32(block.timestamp), TestConstants.TC_DEFAULT_EMA_18DEC_64UINT, 0
        );
        IIporRiskManagementOracle iporRiskManagementOracle = getRiskManagementOracleAssets(
            _userOne,
            tokenAddresses,
            TestConstants.RMO_UTILIZATION_RATE_48_PER,
            TestConstants.RMO_UTILIZATION_RATE_90_PER,
            TestConstants.RMO_NOTIONAL_1B
        );
        address[] memory mockCase1StanleyAddresses = addressesToArray(
            address(getMockCase1Stanley(address(_usdtMockedToken))),
            address(getMockCase1Stanley(address(_usdcMockedToken))),
            address(getMockCase1Stanley(address(_daiMockedToken)))
        );
        MiltonStorages memory miltonStorages = getMiltonStorages();
        address[] memory miltonStorageAddresses = addressesToArray(
            address(miltonStorages.miltonStorageUsdt),
            address(miltonStorages.miltonStorageUsdc),
            address(miltonStorages.miltonStorageDai)
        );
        MockCase0Miltons memory mockCase0Miltons = getMockCase0Miltons(
            address(iporOracle),
            address(_miltonSpreadModel),
            address(_usdtMockedToken),
            address(_usdcMockedToken),
            address(_daiMockedToken),
            miltonStorageAddresses,
            mockCase1StanleyAddresses,
            address(iporRiskManagementOracle)
        );
        address[] memory mockCase0MiltonAddresses = addressesToArray(
            address(mockCase0Miltons.mockCase0MiltonUsdt),
            address(mockCase0Miltons.mockCase0MiltonUsdc),
            address(mockCase0Miltons.mockCase0MiltonDai)
        );
        MockCase0Josephs memory mockCase0Josephs = getMockCase0Josephs(
            tokenAddresses,
            ipTokenAddresses,
            mockCase0MiltonAddresses,
            miltonStorageAddresses,
            mockCase1StanleyAddresses
        );
        address[] memory mockCase0JosephAddresses = addressesToArray(
            address(mockCase0Josephs.mockCase0JosephUsdt),
            address(mockCase0Josephs.mockCase0JosephUsdc),
            address(mockCase0Josephs.mockCase0JosephDai)
        );
        prepareApproveForUsersDai(
            _users,
            _daiMockedToken,
            address(mockCase0Josephs.mockCase0JosephDai),
            address(mockCase0Miltons.mockCase0MiltonDai)
        );
        prepareMilton(
            mockCase0Miltons.mockCase0MiltonDai,
            address(mockCase0Josephs.mockCase0JosephDai),
            mockCase1StanleyAddresses[2]
        );
        prepareJoseph(mockCase0Josephs.mockCase0JosephDai);
        prepareIpToken(_ipTokenDai, mockCase0JosephAddresses[2]);
        IMiltonFacadeDataProvider miltonFacadeDataProvider = getMiltonFacadeDataProvider(
            address(iporOracle),
            tokenAddresses,
            mockCase0MiltonAddresses,
            miltonStorageAddresses,
            mockCase0JosephAddresses
        );
>>>>>>> 30ff15b8
        vm.prank(_userOne);
        amm.iporOracle.itfUpdateIndex(
            address(amm.dai.asset),
            TestConstants.PERCENTAGE_5_18DEC,
            block.timestamp
        );
        vm.prank(_liquidityProvider);
        amm.dai.joseph.itfProvideLiquidity(TestConstants.USD_50_000_18DEC, block.timestamp);
        iterateOpenSwapsPayFixed(
            _userTwo,
            amm.dai.milton,
            20,
            TestConstants.USD_100_18DEC,
            TestConstants.LEVERAGE_18DEC
        );

        // when
        vm.prank(_userTwo);
        (
            uint256 totalCountDai,
            MiltonFacadeTypes.IporSwap[] memory swapsDai
        ) = miltonFacadeDataProvider.getMySwaps(address(amm.dai.asset), 20, 10);

        // then
        assertEq(totalCountDai, 20);
        assertEq(0, swapsDai.length);
    }
}<|MERGE_RESOLUTION|>--- conflicted
+++ resolved
@@ -6,13 +6,13 @@
 import {DataUtils} from "../utils/DataUtils.sol";
 import {SwapUtils} from "../utils/SwapUtils.sol";
 import "../utils/TestConstants.sol";
-import "../../contracts/interfaces/IIporRiskManagementOracle.sol";
 import "../../contracts/interfaces/IMiltonFacadeDataProvider.sol";
 import "../../contracts/itf/ItfIporOracle.sol";
 import "../../contracts/tokens/IpToken.sol";
 import "../../contracts/mocks/spread/MockSpreadModel.sol";
 import "../../contracts/mocks/tokens/MockTestnetToken.sol";
 import "../../contracts/mocks/stanley/MockCase1Stanley.sol";
+import "../utils/builder/BuilderUtils.sol";
 
 contract MiltonFacadeDataProviderTest is TestCommons, DataUtils, SwapUtils {
     IporProtocolFactory.IporProtocolConfig private _cfg;
@@ -28,10 +28,13 @@
         _users = usersToArray(_admin, _userOne, _userTwo, _userThree, _liquidityProvider);
 
         _cfg.approvalsForUsers = _users;
+
         _ammCfg.iporOracleUpdater = _userOne;
-        _ammCfg.miltonDaiImplementation = address(new MockCase0MiltonDai());
-        _ammCfg.miltonUsdtImplementation = address(new MockCase0MiltonUsdt());
-        _ammCfg.miltonUsdcImplementation = address(new MockCase0MiltonUsdc());
+        _ammCfg.iporRiskManagementOracleUpdater = _userOne;
+        _ammCfg.miltonDaiTestCase = BuilderUtils.MiltonTestCase.CASE0;
+        _ammCfg.miltonUsdtTestCase = BuilderUtils.MiltonTestCase.CASE0;
+        _ammCfg.miltonUsdcTestCase = BuilderUtils.MiltonTestCase.CASE0;
+
     }
 
     function prepareMiltonFacadeDataProvider(IporProtocolFactory.Amm memory amm)
@@ -74,10 +77,22 @@
 
     function testShouldListConfigurationUsdtUsdcDai() public {
         //given
-<<<<<<< HEAD
-        IporProtocolFactory.Amm memory amm = _iporProtocolFactory.getFullInstance(_ammCfg);
-
-        IMiltonFacadeDataProvider miltonFacadeDataProvider = prepareMiltonFacadeDataProvider(amm);
+        _ammCfg.iporOracleInitialParamsTestCase = BuilderUtils.IporOracleInitialParamsTestCase.CASE5;
+        _ammCfg.iporRiskManagementOracleInitialParamsTestCase = BuilderUtils
+            .IporRiskManagementOracleInitialParamsTestCase
+            .CASE6;
+
+        IporProtocolFactory.Amm memory amm = _iporProtocolFactory.getFullInstance(_ammCfg);
+
+        IMiltonFacadeDataProvider miltonFacadeDataProvider = prepareMiltonFacadeDataProvider(amm);
+
+        amm.usdt.spreadModel.setCalculateQuotePayFixed(0);
+        amm.usdc.spreadModel.setCalculateQuotePayFixed(0);
+        amm.dai.spreadModel.setCalculateQuotePayFixed(0);
+
+        amm.usdt.spreadModel.setCalculateQuoteReceiveFixed(0);
+        amm.usdc.spreadModel.setCalculateQuoteReceiveFixed(0);
+        amm.dai.spreadModel.setCalculateQuoteReceiveFixed(0);
 
         amm.usdt.spreadModel.setCalculateSpreadPayFixed(1 * TestConstants.D16_INT);
         amm.usdc.spreadModel.setCalculateSpreadPayFixed(1 * TestConstants.D16_INT);
@@ -88,104 +103,9 @@
         amm.dai.spreadModel.setCalculateSpreadReceiveFixed(1 * TestConstants.D16_INT);
 
         vm.startPrank(_userOne);
-        amm.iporOracle.itfUpdateIndex(
-            address(amm.usdt.asset),
-            TestConstants.PERCENTAGE_5_18DEC,
-            block.timestamp
-=======
-        _miltonSpreadModel.setCalculateSpreadPayFixed(1 * TestConstants.D16_INT);
-        _miltonSpreadModel.setCalculateSpreadReceiveFixed(1 * TestConstants.D16_INT);
-        address[] memory tokenAddresses =
-            addressesToArray(address(_usdtMockedToken), address(_usdcMockedToken), address(_daiMockedToken));
-        address[] memory ipTokenAddresses =
-            addressesToArray(address(_ipTokenUsdt), address(_ipTokenUsdc), address(_ipTokenDai));
-        ItfIporOracle iporOracle = getIporOracleAssets(
-            _userOne, tokenAddresses, uint32(block.timestamp), TestConstants.TC_5_EMA_18DEC_64UINT, 0
-        );
-        IIporRiskManagementOracle iporRiskManagementOracle = getRiskManagementOracleAssets(
-            _userOne,
-            tokenAddresses,
-            TestConstants.RMO_UTILIZATION_RATE_48_PER,
-            TestConstants.RMO_UTILIZATION_RATE_80_PER,
-            TestConstants.RMO_NOTIONAL_1B
-        );
-        MiltonStorages memory miltonStorages = getMiltonStorages();
-        address[] memory miltonStorageAddresses = addressesToArray(
-            address(miltonStorages.miltonStorageUsdt),
-            address(miltonStorages.miltonStorageUsdc),
-            address(miltonStorages.miltonStorageDai)
-        );
-        address[] memory mockCase1StanleyAddresses = addressesToArray(
-            address(getMockCase1Stanley(address(_usdtMockedToken))),
-            address(getMockCase1Stanley(address(_usdcMockedToken))),
-            address(getMockCase1Stanley(address(_daiMockedToken)))
-        );
-        MockCase0Miltons memory mockCase0Miltons = getMockCase0Miltons(
-            address(iporOracle),
-            address(_miltonSpreadModel),
-            address(_usdtMockedToken),
-            address(_usdcMockedToken),
-            address(_daiMockedToken),
-            miltonStorageAddresses,
-            mockCase1StanleyAddresses,
-            address(iporRiskManagementOracle)
-        );
-        address[] memory mockCase0MiltonAddresses = addressesToArray(
-            address(mockCase0Miltons.mockCase0MiltonUsdt),
-            address(mockCase0Miltons.mockCase0MiltonUsdc),
-            address(mockCase0Miltons.mockCase0MiltonDai)
-        );
-        MockCase0Josephs memory mockCase0Josephs = getMockCase0Josephs(
-            tokenAddresses,
-            ipTokenAddresses,
-            mockCase0MiltonAddresses,
-            miltonStorageAddresses,
-            mockCase1StanleyAddresses
-        );
-        address[] memory mockCase0JosephAddresses = addressesToArray(
-            address(mockCase0Josephs.mockCase0JosephUsdt),
-            address(mockCase0Josephs.mockCase0JosephUsdc),
-            address(mockCase0Josephs.mockCase0JosephDai)
-        );
-        prepareApproveForUsersUsd(
-            _users,
-            _usdtMockedToken,
-            address(mockCase0Josephs.mockCase0JosephUsdt),
-            address(mockCase0Miltons.mockCase0MiltonUsdt)
-        );
-        prepareApproveForUsersUsd(
-            _users,
-            _usdcMockedToken,
-            address(mockCase0Josephs.mockCase0JosephUsdc),
-            address(mockCase0Miltons.mockCase0MiltonUsdc)
-        );
-        prepareApproveForUsersDai(
-            _users,
-            _daiMockedToken,
-            address(mockCase0Josephs.mockCase0JosephDai),
-            address(mockCase0Miltons.mockCase0MiltonDai)
-        );
-        prepareMilton(
-            mockCase0Miltons.mockCase0MiltonUsdt,
-            address(mockCase0Josephs.mockCase0JosephUsdt),
-            mockCase1StanleyAddresses[0]
-        );
-        prepareMilton(
-            mockCase0Miltons.mockCase0MiltonUsdc,
-            address(mockCase0Josephs.mockCase0JosephUsdc),
-            mockCase1StanleyAddresses[1]
->>>>>>> 30ff15b8
-        );
-        amm.iporOracle.itfUpdateIndex(
-            address(amm.usdc.asset),
-            TestConstants.PERCENTAGE_5_18DEC,
-            block.timestamp
-        );
-        amm.iporOracle.itfUpdateIndex(
-            address(amm.dai.asset),
-            TestConstants.PERCENTAGE_5_18DEC,
-            block.timestamp
-        );
+        amm.iporOracle.itfUpdateIndex(address(amm.usdt.asset), TestConstants.PERCENTAGE_5_18DEC, block.timestamp);
+        amm.iporOracle.itfUpdateIndex(address(amm.usdc.asset), TestConstants.PERCENTAGE_5_18DEC, block.timestamp);
+        amm.iporOracle.itfUpdateIndex(address(amm.dai.asset), TestConstants.PERCENTAGE_5_18DEC, block.timestamp);
         vm.stopPrank();
 
         vm.startPrank(_liquidityProvider);
@@ -195,8 +115,7 @@
         vm.stopPrank();
 
         // when
-        MiltonFacadeTypes.AssetConfiguration[] memory assetConfigurations = miltonFacadeDataProvider
-            .getConfiguration();
+        MiltonFacadeTypes.AssetConfiguration[] memory assetConfigurations = miltonFacadeDataProvider.getConfiguration();
 
         // then
         for (uint256 i; i < assetConfigurations.length; ++i) {
@@ -204,10 +123,7 @@
             assertEq(TestConstants.LEVERAGE_1000_18DEC, assetConfigurations[i].maxLeveragePayFixed);
             assertEq(TestConstants.LEVERAGE_1000_18DEC, assetConfigurations[i].maxLeverageReceiveFixed);
             assertEq(3 * TestConstants.D14, assetConfigurations[i].openingFeeRate);
-            assertEq(
-                TestConstants.TC_IPOR_PUBLICATION_AMOUNT_18DEC,
-                assetConfigurations[i].iporPublicationFeeAmount
-            );
+            assertEq(TestConstants.TC_IPOR_PUBLICATION_AMOUNT_18DEC, assetConfigurations[i].iporPublicationFeeAmount);
             assertEq(
                 TestConstants.TC_LIQUIDATION_DEPOSIT_AMOUNT_18DEC,
                 assetConfigurations[i].liquidationDepositAmount
@@ -223,7 +139,6 @@
 
     function testShouldListCorrectNumberItemsUsdtUsdcDai() public {
         //given
-<<<<<<< HEAD
         IporProtocolFactory.Amm memory amm = _iporProtocolFactory.getFullInstance(_ammCfg);
 
         IMiltonFacadeDataProvider miltonFacadeDataProvider = prepareMiltonFacadeDataProvider(amm);
@@ -233,103 +148,9 @@
         amm.dai.spreadModel.setCalculateSpreadPayFixed(6 * TestConstants.D16_INT);
 
         vm.startPrank(_userOne);
-        amm.iporOracle.itfUpdateIndex(
-            address(amm.usdt.asset),
-            TestConstants.PERCENTAGE_5_18DEC,
-            block.timestamp
-=======
-        _miltonSpreadModel.setCalculateSpreadPayFixed(6 * TestConstants.D16_INT);
-        address[] memory tokenAddresses =
-            addressesToArray(address(_usdtMockedToken), address(_usdcMockedToken), address(_daiMockedToken));
-        address[] memory ipTokenAddresses =
-            addressesToArray(address(_ipTokenUsdt), address(_ipTokenUsdc), address(_ipTokenDai));
-        ItfIporOracle iporOracle = getIporOracleAssets(
-            _userOne, tokenAddresses, uint32(block.timestamp), TestConstants.TC_5_EMA_18DEC_64UINT, 0
-        );
-        IIporRiskManagementOracle iporRiskManagementOracle = getRiskManagementOracleAssets(
-            _userOne,
-            tokenAddresses,
-            TestConstants.RMO_UTILIZATION_RATE_48_PER,
-            TestConstants.RMO_UTILIZATION_RATE_90_PER,
-            TestConstants.RMO_NOTIONAL_1B
-        );
-        address[] memory mockCase1StanleyAddresses = addressesToArray(
-            address(getMockCase1Stanley(address(_usdtMockedToken))),
-            address(getMockCase1Stanley(address(_usdcMockedToken))),
-            address(getMockCase1Stanley(address(_daiMockedToken)))
-        );
-        MiltonStorages memory miltonStorages = getMiltonStorages();
-        address[] memory miltonStorageAddresses = addressesToArray(
-            address(miltonStorages.miltonStorageUsdt),
-            address(miltonStorages.miltonStorageUsdc),
-            address(miltonStorages.miltonStorageDai)
-        );
-        MockCase0Miltons memory mockCase0Miltons = getMockCase0Miltons(
-            address(iporOracle),
-            address(_miltonSpreadModel),
-            address(_usdtMockedToken),
-            address(_usdcMockedToken),
-            address(_daiMockedToken),
-            miltonStorageAddresses,
-            mockCase1StanleyAddresses,
-            address(iporRiskManagementOracle)
-        );
-        address[] memory mockCase0MiltonAddresses = addressesToArray(
-            address(mockCase0Miltons.mockCase0MiltonUsdt),
-            address(mockCase0Miltons.mockCase0MiltonUsdc),
-            address(mockCase0Miltons.mockCase0MiltonDai)
-        );
-        MockCase0Josephs memory mockCase0Josephs = getMockCase0Josephs(
-            tokenAddresses,
-            ipTokenAddresses,
-            mockCase0MiltonAddresses,
-            miltonStorageAddresses,
-            mockCase1StanleyAddresses
-        );
-        address[] memory mockCase0JosephAddresses = addressesToArray(
-            address(mockCase0Josephs.mockCase0JosephUsdt),
-            address(mockCase0Josephs.mockCase0JosephUsdc),
-            address(mockCase0Josephs.mockCase0JosephDai)
-        );
-        prepareApproveForUsersUsd(
-            _users,
-            _usdtMockedToken,
-            address(mockCase0Josephs.mockCase0JosephUsdt),
-            address(mockCase0Miltons.mockCase0MiltonUsdt)
-        );
-        prepareApproveForUsersUsd(
-            _users,
-            _usdcMockedToken,
-            address(mockCase0Josephs.mockCase0JosephUsdc),
-            address(mockCase0Miltons.mockCase0MiltonUsdc)
-        );
-        prepareApproveForUsersDai(
-            _users,
-            _daiMockedToken,
-            address(mockCase0Josephs.mockCase0JosephDai),
-            address(mockCase0Miltons.mockCase0MiltonDai)
-        );
-        prepareMilton(
-            mockCase0Miltons.mockCase0MiltonUsdt,
-            address(mockCase0Josephs.mockCase0JosephUsdt),
-            mockCase1StanleyAddresses[0]
-        );
-        prepareMilton(
-            mockCase0Miltons.mockCase0MiltonUsdc,
-            address(mockCase0Josephs.mockCase0JosephUsdc),
-            mockCase1StanleyAddresses[1]
->>>>>>> 30ff15b8
-        );
-        amm.iporOracle.itfUpdateIndex(
-            address(amm.usdc.asset),
-            TestConstants.PERCENTAGE_5_18DEC,
-            block.timestamp
-        );
-        amm.iporOracle.itfUpdateIndex(
-            address(amm.dai.asset),
-            TestConstants.PERCENTAGE_5_18DEC,
-            block.timestamp
-        );
+        amm.iporOracle.itfUpdateIndex(address(amm.usdt.asset), TestConstants.PERCENTAGE_5_18DEC, block.timestamp);
+        amm.iporOracle.itfUpdateIndex(address(amm.usdc.asset), TestConstants.PERCENTAGE_5_18DEC, block.timestamp);
+        amm.iporOracle.itfUpdateIndex(address(amm.dai.asset), TestConstants.PERCENTAGE_5_18DEC, block.timestamp);
         vm.stopPrank();
 
         vm.prank(_liquidityProvider);
@@ -359,18 +180,21 @@
             TestConstants.LEVERAGE_18DEC
         );
 
-        (
-            uint256 totalCountUsdt,
-            MiltonFacadeTypes.IporSwap[] memory swapsUsdt
-        ) = miltonFacadeDataProvider.getMySwaps(address(amm.usdt.asset), TestConstants.ZERO, 50);
-        (
-            uint256 totalCountUsdc,
-            MiltonFacadeTypes.IporSwap[] memory swapsUsdc
-        ) = miltonFacadeDataProvider.getMySwaps(address(amm.usdc.asset), TestConstants.ZERO, 50);
-        (
-            uint256 totalCountDai,
-            MiltonFacadeTypes.IporSwap[] memory swapsDai
-        ) = miltonFacadeDataProvider.getMySwaps(address(amm.dai.asset), TestConstants.ZERO, 50);
+        (uint256 totalCountUsdt, MiltonFacadeTypes.IporSwap[] memory swapsUsdt) = miltonFacadeDataProvider.getMySwaps(
+            address(amm.usdt.asset),
+            TestConstants.ZERO,
+            50
+        );
+        (uint256 totalCountUsdc, MiltonFacadeTypes.IporSwap[] memory swapsUsdc) = miltonFacadeDataProvider.getMySwaps(
+            address(amm.usdc.asset),
+            TestConstants.ZERO,
+            50
+        );
+        (uint256 totalCountDai, MiltonFacadeTypes.IporSwap[] memory swapsDai) = miltonFacadeDataProvider.getMySwaps(
+            address(amm.dai.asset),
+            TestConstants.ZERO,
+            50
+        );
         vm.stopPrank();
 
         // then
@@ -389,90 +213,11 @@
 
     function testShouldFailWhenPageSizeIsZero() public {
         //given
-<<<<<<< HEAD
-        IporProtocolFactory.Amm memory amm = _iporProtocolFactory.getFullInstance(_ammCfg);
-        IMiltonFacadeDataProvider miltonFacadeDataProvider = prepareMiltonFacadeDataProvider(amm);
-
-=======
-        address[] memory tokenAddresses =
-            addressesToArray(address(_usdtMockedToken), address(_usdcMockedToken), address(_daiMockedToken));
-        address[] memory ipTokenAddresses =
-            addressesToArray(address(_ipTokenUsdt), address(_ipTokenUsdc), address(_ipTokenDai));
-        ItfIporOracle iporOracle = getIporOracleAssets(
-            _userOne, tokenAddresses, uint32(block.timestamp), TestConstants.TC_DEFAULT_EMA_18DEC_64UINT, 0
-        );
-        IIporRiskManagementOracle iporRiskManagementOracle = getRiskManagementOracleAssets(
-            _userOne,
-            tokenAddresses,
-            TestConstants.RMO_UTILIZATION_RATE_48_PER,
-            TestConstants.RMO_UTILIZATION_RATE_90_PER,
-            TestConstants.RMO_NOTIONAL_1B
-        );
-        address[] memory mockCase1StanleyAddresses = addressesToArray(
-            address(getMockCase1Stanley(address(_usdtMockedToken))),
-            address(getMockCase1Stanley(address(_usdcMockedToken))),
-            address(getMockCase1Stanley(address(_daiMockedToken)))
-        );
-        MiltonStorages memory miltonStorages = getMiltonStorages();
-        address[] memory miltonStorageAddresses = addressesToArray(
-            address(miltonStorages.miltonStorageUsdt),
-            address(miltonStorages.miltonStorageUsdc),
-            address(miltonStorages.miltonStorageDai)
-        );
-        MockCase0Miltons memory mockCase0Miltons = getMockCase0Miltons(
-            address(iporOracle),
-            address(_miltonSpreadModel),
-            address(_usdtMockedToken),
-            address(_usdcMockedToken),
-            address(_daiMockedToken),
-            miltonStorageAddresses,
-            mockCase1StanleyAddresses,
-            address(iporRiskManagementOracle)
-        );
-        address[] memory mockCase0MiltonAddresses = addressesToArray(
-            address(mockCase0Miltons.mockCase0MiltonUsdt),
-            address(mockCase0Miltons.mockCase0MiltonUsdc),
-            address(mockCase0Miltons.mockCase0MiltonDai)
-        );
-        MockCase0Josephs memory mockCase0Josephs = getMockCase0Josephs(
-            tokenAddresses,
-            ipTokenAddresses,
-            mockCase0MiltonAddresses,
-            miltonStorageAddresses,
-            mockCase1StanleyAddresses
-        );
-        address[] memory mockCase0JosephAddresses = addressesToArray(
-            address(mockCase0Josephs.mockCase0JosephUsdt),
-            address(mockCase0Josephs.mockCase0JosephUsdc),
-            address(mockCase0Josephs.mockCase0JosephDai)
-        );
-        prepareApproveForUsersDai(
-            _users,
-            _daiMockedToken,
-            address(mockCase0Josephs.mockCase0JosephDai),
-            address(mockCase0Miltons.mockCase0MiltonDai)
-        );
-        prepareMilton(
-            mockCase0Miltons.mockCase0MiltonDai,
-            address(mockCase0Josephs.mockCase0JosephDai),
-            mockCase1StanleyAddresses[2]
-        );
-        prepareJoseph(mockCase0Josephs.mockCase0JosephDai);
-        prepareIpToken(_ipTokenDai, mockCase0JosephAddresses[2]);
-        IMiltonFacadeDataProvider miltonFacadeDataProvider = getMiltonFacadeDataProvider(
-            address(iporOracle),
-            tokenAddresses,
-            mockCase0MiltonAddresses,
-            miltonStorageAddresses,
-            mockCase0JosephAddresses
-        );
->>>>>>> 30ff15b8
-        vm.prank(_userOne);
-        amm.iporOracle.itfUpdateIndex(
-            address(amm.dai.asset),
-            TestConstants.PERCENTAGE_5_18DEC,
-            block.timestamp
-        );
+        IporProtocolFactory.Amm memory amm = _iporProtocolFactory.getFullInstance(_ammCfg);
+        IMiltonFacadeDataProvider miltonFacadeDataProvider = prepareMiltonFacadeDataProvider(amm);
+
+        vm.prank(_userOne);
+        amm.iporOracle.itfUpdateIndex(address(amm.dai.asset), TestConstants.PERCENTAGE_5_18DEC, block.timestamp);
 
         vm.prank(_liquidityProvider);
         amm.dai.joseph.itfProvideLiquidity(TestConstants.USD_50_000_18DEC, block.timestamp);
@@ -480,10 +225,11 @@
         // when
         vm.prank(_userTwo);
         vm.expectRevert(abi.encodePacked("IPOR_009"));
-        (
-            uint256 totalCountDai,
-            MiltonFacadeTypes.IporSwap[] memory swapsDai
-        ) = miltonFacadeDataProvider.getMySwaps(address(amm.dai.asset), 0, 0);
+        (uint256 totalCountDai, MiltonFacadeTypes.IporSwap[] memory swapsDai) = miltonFacadeDataProvider.getMySwaps(
+            address(amm.dai.asset),
+            0,
+            0
+        );
 
         // then
         assertEq(totalCountDai, TestConstants.ZERO);
@@ -493,100 +239,22 @@
 
     function testShouldFailWhenPageSizeIsGreaterThanFifty() public {
         //given
-<<<<<<< HEAD
-        IporProtocolFactory.Amm memory amm = _iporProtocolFactory.getFullInstance(_ammCfg);
-        IMiltonFacadeDataProvider miltonFacadeDataProvider = prepareMiltonFacadeDataProvider(amm);
-
-=======
-        address[] memory tokenAddresses =
-            addressesToArray(address(_usdtMockedToken), address(_usdcMockedToken), address(_daiMockedToken));
-        address[] memory ipTokenAddresses =
-            addressesToArray(address(_ipTokenUsdt), address(_ipTokenUsdc), address(_ipTokenDai));
-        ItfIporOracle iporOracle = getIporOracleAssets(
-            _userOne, tokenAddresses, uint32(block.timestamp), TestConstants.TC_DEFAULT_EMA_18DEC_64UINT, 0
-        );
-        IIporRiskManagementOracle iporRiskManagementOracle = getRiskManagementOracleAssets(
-            _userOne,
-            tokenAddresses,
-            TestConstants.RMO_UTILIZATION_RATE_48_PER,
-            TestConstants.RMO_UTILIZATION_RATE_90_PER,
-            TestConstants.RMO_NOTIONAL_1B
-        );
-        address[] memory mockCase1StanleyAddresses = addressesToArray(
-            address(getMockCase1Stanley(address(_usdtMockedToken))),
-            address(getMockCase1Stanley(address(_usdcMockedToken))),
-            address(getMockCase1Stanley(address(_daiMockedToken)))
-        );
-        MiltonStorages memory miltonStorages = getMiltonStorages();
-        address[] memory miltonStorageAddresses = addressesToArray(
-            address(miltonStorages.miltonStorageUsdt),
-            address(miltonStorages.miltonStorageUsdc),
-            address(miltonStorages.miltonStorageDai)
-        );
-        MockCase0Miltons memory mockCase0Miltons = getMockCase0Miltons(
-            address(iporOracle),
-            address(_miltonSpreadModel),
-            address(_usdtMockedToken),
-            address(_usdcMockedToken),
-            address(_daiMockedToken),
-            miltonStorageAddresses,
-            mockCase1StanleyAddresses,
-            address(iporRiskManagementOracle)
-        );
-        address[] memory mockCase0MiltonAddresses = addressesToArray(
-            address(mockCase0Miltons.mockCase0MiltonUsdt),
-            address(mockCase0Miltons.mockCase0MiltonUsdc),
-            address(mockCase0Miltons.mockCase0MiltonDai)
-        );
-        MockCase0Josephs memory mockCase0Josephs = getMockCase0Josephs(
-            tokenAddresses,
-            ipTokenAddresses,
-            mockCase0MiltonAddresses,
-            miltonStorageAddresses,
-            mockCase1StanleyAddresses
-        );
-        address[] memory mockCase0JosephAddresses = addressesToArray(
-            address(mockCase0Josephs.mockCase0JosephUsdt),
-            address(mockCase0Josephs.mockCase0JosephUsdc),
-            address(mockCase0Josephs.mockCase0JosephDai)
-        );
-        prepareApproveForUsersDai(
-            _users,
-            _daiMockedToken,
-            address(mockCase0Josephs.mockCase0JosephDai),
-            address(mockCase0Miltons.mockCase0MiltonDai)
-        );
-        prepareMilton(
-            mockCase0Miltons.mockCase0MiltonDai,
-            address(mockCase0Josephs.mockCase0JosephDai),
-            mockCase1StanleyAddresses[2]
-        );
-        prepareJoseph(mockCase0Josephs.mockCase0JosephDai);
-        prepareIpToken(_ipTokenDai, mockCase0JosephAddresses[2]);
-        IMiltonFacadeDataProvider miltonFacadeDataProvider = getMiltonFacadeDataProvider(
-            address(iporOracle),
-            tokenAddresses,
-            mockCase0MiltonAddresses,
-            miltonStorageAddresses,
-            mockCase0JosephAddresses
-        );
->>>>>>> 30ff15b8
-        vm.prank(_userOne);
-        amm.iporOracle.itfUpdateIndex(
-            address(amm.dai.asset),
-            TestConstants.PERCENTAGE_5_18DEC,
-            block.timestamp
-        );
+        IporProtocolFactory.Amm memory amm = _iporProtocolFactory.getFullInstance(_ammCfg);
+        IMiltonFacadeDataProvider miltonFacadeDataProvider = prepareMiltonFacadeDataProvider(amm);
+
+        vm.prank(_userOne);
+        amm.iporOracle.itfUpdateIndex(address(amm.dai.asset), TestConstants.PERCENTAGE_5_18DEC, block.timestamp);
         vm.prank(_liquidityProvider);
         amm.dai.joseph.itfProvideLiquidity(TestConstants.USD_50_000_18DEC, block.timestamp);
 
         // when
         vm.prank(_userTwo);
         vm.expectRevert(abi.encodePacked("IPOR_010"));
-        (
-            uint256 totalCountDai,
-            MiltonFacadeTypes.IporSwap[] memory swapsDai
-        ) = miltonFacadeDataProvider.getMySwaps(address(amm.dai.asset), 0, 51);
+        (uint256 totalCountDai, MiltonFacadeTypes.IporSwap[] memory swapsDai) = miltonFacadeDataProvider.getMySwaps(
+            address(amm.dai.asset),
+            0,
+            51
+        );
         // then
         assertEq(totalCountDai, TestConstants.ZERO);
         assertEq(swapsDai.length, TestConstants.ZERO);
@@ -595,98 +263,20 @@
 
     function testShouldReceiveEmptyListOfSwaps() public {
         //given
-<<<<<<< HEAD
-        IporProtocolFactory.Amm memory amm = _iporProtocolFactory.getFullInstance(_ammCfg);
-        IMiltonFacadeDataProvider miltonFacadeDataProvider = prepareMiltonFacadeDataProvider(amm);
-
-=======
-        address[] memory tokenAddresses =
-            addressesToArray(address(_usdtMockedToken), address(_usdcMockedToken), address(_daiMockedToken));
-        address[] memory ipTokenAddresses =
-            addressesToArray(address(_ipTokenUsdt), address(_ipTokenUsdc), address(_ipTokenDai));
-        ItfIporOracle iporOracle = getIporOracleAssets(
-            _userOne, tokenAddresses, uint32(block.timestamp), TestConstants.TC_DEFAULT_EMA_18DEC_64UINT, 0
-        );
-        IIporRiskManagementOracle iporRiskManagementOracle = getRiskManagementOracleAssets(
-            _userOne,
-            tokenAddresses,
-            TestConstants.RMO_UTILIZATION_RATE_48_PER,
-            TestConstants.RMO_UTILIZATION_RATE_90_PER,
-            TestConstants.RMO_NOTIONAL_1B
-        );
-        address[] memory mockCase1StanleyAddresses = addressesToArray(
-            address(getMockCase1Stanley(address(_usdtMockedToken))),
-            address(getMockCase1Stanley(address(_usdcMockedToken))),
-            address(getMockCase1Stanley(address(_daiMockedToken)))
-        );
-        MiltonStorages memory miltonStorages = getMiltonStorages();
-        address[] memory miltonStorageAddresses = addressesToArray(
-            address(miltonStorages.miltonStorageUsdt),
-            address(miltonStorages.miltonStorageUsdc),
-            address(miltonStorages.miltonStorageDai)
-        );
-        MockCase0Miltons memory mockCase0Miltons = getMockCase0Miltons(
-            address(iporOracle),
-            address(_miltonSpreadModel),
-            address(_usdtMockedToken),
-            address(_usdcMockedToken),
-            address(_daiMockedToken),
-            miltonStorageAddresses,
-            mockCase1StanleyAddresses,
-            address(iporRiskManagementOracle)
-        );
-        address[] memory mockCase0MiltonAddresses = addressesToArray(
-            address(mockCase0Miltons.mockCase0MiltonUsdt),
-            address(mockCase0Miltons.mockCase0MiltonUsdc),
-            address(mockCase0Miltons.mockCase0MiltonDai)
-        );
-        MockCase0Josephs memory mockCase0Josephs = getMockCase0Josephs(
-            tokenAddresses,
-            ipTokenAddresses,
-            mockCase0MiltonAddresses,
-            miltonStorageAddresses,
-            mockCase1StanleyAddresses
-        );
-        address[] memory mockCase0JosephAddresses = addressesToArray(
-            address(mockCase0Josephs.mockCase0JosephUsdt),
-            address(mockCase0Josephs.mockCase0JosephUsdc),
-            address(mockCase0Josephs.mockCase0JosephDai)
-        );
-        prepareApproveForUsersDai(
-            _users,
-            _daiMockedToken,
-            address(mockCase0Josephs.mockCase0JosephDai),
-            address(mockCase0Miltons.mockCase0MiltonDai)
-        );
-        prepareMilton(
-            mockCase0Miltons.mockCase0MiltonDai,
-            address(mockCase0Josephs.mockCase0JosephDai),
-            mockCase1StanleyAddresses[2]
-        );
-        prepareJoseph(mockCase0Josephs.mockCase0JosephDai);
-        prepareIpToken(_ipTokenDai, mockCase0JosephAddresses[2]);
-        IMiltonFacadeDataProvider miltonFacadeDataProvider = getMiltonFacadeDataProvider(
-            address(iporOracle),
-            tokenAddresses,
-            mockCase0MiltonAddresses,
-            miltonStorageAddresses,
-            mockCase0JosephAddresses
-        );
->>>>>>> 30ff15b8
-        vm.prank(_userOne);
-        amm.iporOracle.itfUpdateIndex(
-            address(amm.dai.asset),
-            TestConstants.PERCENTAGE_5_18DEC,
-            block.timestamp
-        );
-        vm.prank(_liquidityProvider);
-        amm.dai.joseph.itfProvideLiquidity(TestConstants.USD_50_000_18DEC, block.timestamp);
-        vm.prank(_userTwo);
-        // when
-        (
-            uint256 totalCountDai,
-            MiltonFacadeTypes.IporSwap[] memory swapsDai
-        ) = miltonFacadeDataProvider.getMySwaps(address(amm.dai.asset), 0, 10);
+        IporProtocolFactory.Amm memory amm = _iporProtocolFactory.getFullInstance(_ammCfg);
+        IMiltonFacadeDataProvider miltonFacadeDataProvider = prepareMiltonFacadeDataProvider(amm);
+
+        vm.prank(_userOne);
+        amm.iporOracle.itfUpdateIndex(address(amm.dai.asset), TestConstants.PERCENTAGE_5_18DEC, block.timestamp);
+        vm.prank(_liquidityProvider);
+        amm.dai.joseph.itfProvideLiquidity(TestConstants.USD_50_000_18DEC, block.timestamp);
+        vm.prank(_userTwo);
+        // when
+        (uint256 totalCountDai, MiltonFacadeTypes.IporSwap[] memory swapsDai) = miltonFacadeDataProvider.getMySwaps(
+            address(amm.dai.asset),
+            0,
+            10
+        );
 
         // then
         assertEq(totalCountDai, TestConstants.ZERO);
@@ -694,103 +284,23 @@
         assertEq(swapsDai.length, totalCountDai);
     }
 
-    function testShouldReceiveEmptyListOfSwapsWhenUserPassesNonZeroOffsetAndDoesNotHaveAnySwap()
-        public
-    {
-        //given
-<<<<<<< HEAD
-        IporProtocolFactory.Amm memory amm = _iporProtocolFactory.getFullInstance(_ammCfg);
-        IMiltonFacadeDataProvider miltonFacadeDataProvider = prepareMiltonFacadeDataProvider(amm);
-
-=======
-        address[] memory tokenAddresses =
-            addressesToArray(address(_usdtMockedToken), address(_usdcMockedToken), address(_daiMockedToken));
-        address[] memory ipTokenAddresses =
-            addressesToArray(address(_ipTokenUsdt), address(_ipTokenUsdc), address(_ipTokenDai));
-        ItfIporOracle iporOracle = getIporOracleAssets(
-            _userOne, tokenAddresses, uint32(block.timestamp), TestConstants.TC_DEFAULT_EMA_18DEC_64UINT, 0
-        );
-        IIporRiskManagementOracle iporRiskManagementOracle = getRiskManagementOracleAssets(
-            _userOne,
-            tokenAddresses,
-            TestConstants.RMO_UTILIZATION_RATE_48_PER,
-            TestConstants.RMO_UTILIZATION_RATE_90_PER,
-            TestConstants.RMO_NOTIONAL_1B
-        );
-        address[] memory mockCase1StanleyAddresses = addressesToArray(
-            address(getMockCase1Stanley(address(_usdtMockedToken))),
-            address(getMockCase1Stanley(address(_usdcMockedToken))),
-            address(getMockCase1Stanley(address(_daiMockedToken)))
-        );
-        MiltonStorages memory miltonStorages = getMiltonStorages();
-        address[] memory miltonStorageAddresses = addressesToArray(
-            address(miltonStorages.miltonStorageUsdt),
-            address(miltonStorages.miltonStorageUsdc),
-            address(miltonStorages.miltonStorageDai)
-        );
-        MockCase0Miltons memory mockCase0Miltons = getMockCase0Miltons(
-            address(iporOracle),
-            address(_miltonSpreadModel),
-            address(_usdtMockedToken),
-            address(_usdcMockedToken),
-            address(_daiMockedToken),
-            miltonStorageAddresses,
-            mockCase1StanleyAddresses,
-            address(iporRiskManagementOracle)
-        );
-        address[] memory mockCase0MiltonAddresses = addressesToArray(
-            address(mockCase0Miltons.mockCase0MiltonUsdt),
-            address(mockCase0Miltons.mockCase0MiltonUsdc),
-            address(mockCase0Miltons.mockCase0MiltonDai)
-        );
-        MockCase0Josephs memory mockCase0Josephs = getMockCase0Josephs(
-            tokenAddresses,
-            ipTokenAddresses,
-            mockCase0MiltonAddresses,
-            miltonStorageAddresses,
-            mockCase1StanleyAddresses
-        );
-        address[] memory mockCase0JosephAddresses = addressesToArray(
-            address(mockCase0Josephs.mockCase0JosephUsdt),
-            address(mockCase0Josephs.mockCase0JosephUsdc),
-            address(mockCase0Josephs.mockCase0JosephDai)
-        );
-        prepareApproveForUsersDai(
-            _users,
-            _daiMockedToken,
-            address(mockCase0Josephs.mockCase0JosephDai),
-            address(mockCase0Miltons.mockCase0MiltonDai)
-        );
-        prepareMilton(
-            mockCase0Miltons.mockCase0MiltonDai,
-            address(mockCase0Josephs.mockCase0JosephDai),
-            mockCase1StanleyAddresses[2]
-        );
-        prepareJoseph(mockCase0Josephs.mockCase0JosephDai);
-        prepareIpToken(_ipTokenDai, mockCase0JosephAddresses[2]);
-        IMiltonFacadeDataProvider miltonFacadeDataProvider = getMiltonFacadeDataProvider(
-            address(iporOracle),
-            tokenAddresses,
-            mockCase0MiltonAddresses,
-            miltonStorageAddresses,
-            mockCase0JosephAddresses
-        );
->>>>>>> 30ff15b8
-        vm.prank(_userOne);
-        amm.iporOracle.itfUpdateIndex(
-            address(amm.dai.asset),
-            TestConstants.PERCENTAGE_5_18DEC,
-            block.timestamp
-        );
-        vm.prank(_liquidityProvider);
-        amm.dai.joseph.itfProvideLiquidity(TestConstants.USD_50_000_18DEC, block.timestamp);
-
-        // when
-        vm.prank(_userTwo);
-        (
-            uint256 totalCountDai,
-            MiltonFacadeTypes.IporSwap[] memory swapsDai
-        ) = miltonFacadeDataProvider.getMySwaps(address(amm.dai.asset), 10, 10);
+    function testShouldReceiveEmptyListOfSwapsWhenUserPassesNonZeroOffsetAndDoesNotHaveAnySwap() public {
+        //given
+        IporProtocolFactory.Amm memory amm = _iporProtocolFactory.getFullInstance(_ammCfg);
+        IMiltonFacadeDataProvider miltonFacadeDataProvider = prepareMiltonFacadeDataProvider(amm);
+
+        vm.prank(_userOne);
+        amm.iporOracle.itfUpdateIndex(address(amm.dai.asset), TestConstants.PERCENTAGE_5_18DEC, block.timestamp);
+        vm.prank(_liquidityProvider);
+        amm.dai.joseph.itfProvideLiquidity(TestConstants.USD_50_000_18DEC, block.timestamp);
+
+        // when
+        vm.prank(_userTwo);
+        (uint256 totalCountDai, MiltonFacadeTypes.IporSwap[] memory swapsDai) = miltonFacadeDataProvider.getMySwaps(
+            address(amm.dai.asset),
+            10,
+            10
+        );
 
         // then
         assertEq(totalCountDai, TestConstants.ZERO);
@@ -800,7 +310,6 @@
 
     function testShouldReceiveLimitedSwapArray() public {
         //given
-<<<<<<< HEAD
         IporProtocolFactory.Amm memory amm = _iporProtocolFactory.getFullInstance(_ammCfg);
         IMiltonFacadeDataProvider miltonFacadeDataProvider = prepareMiltonFacadeDataProvider(amm);
 
@@ -811,88 +320,8 @@
         amm.dai.spreadModel.setCalculateQuotePayFixed(TestConstants.PERCENTAGE_6_18DEC);
         amm.dai.spreadModel.setCalculateQuoteReceiveFixed(20000047708334227);
 
-=======
-        _miltonSpreadModel.setCalculateQuotePayFixed(TestConstants.PERCENTAGE_6_18DEC);
-        _miltonSpreadModel.setCalculateQuoteReceiveFixed(20000047708334227);
-        address[] memory tokenAddresses =
-            addressesToArray(address(_usdtMockedToken), address(_usdcMockedToken), address(_daiMockedToken));
-        address[] memory ipTokenAddresses =
-            addressesToArray(address(_ipTokenUsdt), address(_ipTokenUsdc), address(_ipTokenDai));
-        ItfIporOracle iporOracle = getIporOracleAssets(
-            _userOne, tokenAddresses, uint32(block.timestamp), TestConstants.TC_DEFAULT_EMA_18DEC_64UINT, 0
-        );
-        IIporRiskManagementOracle iporRiskManagementOracle = getRiskManagementOracleAssets(
-            _userOne,
-            tokenAddresses,
-            TestConstants.RMO_UTILIZATION_RATE_48_PER,
-            TestConstants.RMO_UTILIZATION_RATE_90_PER,
-            TestConstants.RMO_NOTIONAL_1B
-        );
-        address[] memory mockCase1StanleyAddresses = addressesToArray(
-            address(getMockCase1Stanley(address(_usdtMockedToken))),
-            address(getMockCase1Stanley(address(_usdcMockedToken))),
-            address(getMockCase1Stanley(address(_daiMockedToken)))
-        );
-        MiltonStorages memory miltonStorages = getMiltonStorages();
-        address[] memory miltonStorageAddresses = addressesToArray(
-            address(miltonStorages.miltonStorageUsdt),
-            address(miltonStorages.miltonStorageUsdc),
-            address(miltonStorages.miltonStorageDai)
-        );
-        MockCase0Miltons memory mockCase0Miltons = getMockCase0Miltons(
-            address(iporOracle),
-            address(_miltonSpreadModel),
-            address(_usdtMockedToken),
-            address(_usdcMockedToken),
-            address(_daiMockedToken),
-            miltonStorageAddresses,
-            mockCase1StanleyAddresses,
-            address(iporRiskManagementOracle)
-        );
-        address[] memory mockCase0MiltonAddresses = addressesToArray(
-            address(mockCase0Miltons.mockCase0MiltonUsdt),
-            address(mockCase0Miltons.mockCase0MiltonUsdc),
-            address(mockCase0Miltons.mockCase0MiltonDai)
-        );
-        MockCase0Josephs memory mockCase0Josephs = getMockCase0Josephs(
-            tokenAddresses,
-            ipTokenAddresses,
-            mockCase0MiltonAddresses,
-            miltonStorageAddresses,
-            mockCase1StanleyAddresses
-        );
-        address[] memory mockCase0JosephAddresses = addressesToArray(
-            address(mockCase0Josephs.mockCase0JosephUsdt),
-            address(mockCase0Josephs.mockCase0JosephUsdc),
-            address(mockCase0Josephs.mockCase0JosephDai)
-        );
-        prepareApproveForUsersDai(
-            _users,
-            _daiMockedToken,
-            address(mockCase0Josephs.mockCase0JosephDai),
-            address(mockCase0Miltons.mockCase0MiltonDai)
-        );
-        prepareMilton(
-            mockCase0Miltons.mockCase0MiltonDai,
-            address(mockCase0Josephs.mockCase0JosephDai),
-            mockCase1StanleyAddresses[2]
-        );
-        prepareJoseph(mockCase0Josephs.mockCase0JosephDai);
-        prepareIpToken(_ipTokenDai, mockCase0JosephAddresses[2]);
-        IMiltonFacadeDataProvider miltonFacadeDataProvider = getMiltonFacadeDataProvider(
-            address(iporOracle),
-            tokenAddresses,
-            mockCase0MiltonAddresses,
-            miltonStorageAddresses,
-            mockCase0JosephAddresses
-        );
->>>>>>> 30ff15b8
-        vm.prank(_userOne);
-        amm.iporOracle.itfUpdateIndex(
-            address(amm.dai.asset),
-            TestConstants.PERCENTAGE_5_18DEC,
-            block.timestamp
-        );
+        vm.prank(_userOne);
+        amm.iporOracle.itfUpdateIndex(address(amm.dai.asset), TestConstants.PERCENTAGE_5_18DEC, block.timestamp);
 
         vm.prank(_liquidityProvider);
         amm.dai.joseph.itfProvideLiquidity(TestConstants.USD_50_000_18DEC, block.timestamp);
@@ -907,10 +336,11 @@
 
         // when
         vm.prank(_userTwo);
-        (
-            uint256 totalCountDai,
-            MiltonFacadeTypes.IporSwap[] memory swapsDai
-        ) = miltonFacadeDataProvider.getMySwaps(address(amm.dai.asset), 0, 10);
+        (uint256 totalCountDai, MiltonFacadeTypes.IporSwap[] memory swapsDai) = miltonFacadeDataProvider.getMySwaps(
+            address(amm.dai.asset),
+            0,
+            10
+        );
 
         // then
         assertEq(totalCountDai, 11);
@@ -919,7 +349,6 @@
 
     function testShouldReceiveLimitedSwapArrayWithOffset() public {
         //given
-<<<<<<< HEAD
         IporProtocolFactory.Amm memory amm = _iporProtocolFactory.getFullInstance(_ammCfg);
         IMiltonFacadeDataProvider miltonFacadeDataProvider = prepareMiltonFacadeDataProvider(amm);
 
@@ -930,88 +359,8 @@
         amm.dai.spreadModel.setCalculateQuotePayFixed(TestConstants.PERCENTAGE_6_18DEC);
         amm.dai.spreadModel.setCalculateQuoteReceiveFixed(20000023854167113);
 
-=======
-        _miltonSpreadModel.setCalculateQuotePayFixed(TestConstants.PERCENTAGE_6_18DEC);
-        _miltonSpreadModel.setCalculateQuoteReceiveFixed(20000023854167113);
-        address[] memory tokenAddresses =
-            addressesToArray(address(_usdtMockedToken), address(_usdcMockedToken), address(_daiMockedToken));
-        address[] memory ipTokenAddresses =
-            addressesToArray(address(_ipTokenUsdt), address(_ipTokenUsdc), address(_ipTokenDai));
-        ItfIporOracle iporOracle = getIporOracleAssets(
-            _userOne, tokenAddresses, uint32(block.timestamp), TestConstants.TC_DEFAULT_EMA_18DEC_64UINT, 0
-        );
-        IIporRiskManagementOracle iporRiskManagementOracle = getRiskManagementOracleAssets(
-            _userOne,
-            tokenAddresses,
-            TestConstants.RMO_UTILIZATION_RATE_48_PER,
-            TestConstants.RMO_UTILIZATION_RATE_90_PER,
-            TestConstants.RMO_NOTIONAL_1B
-        );
-        address[] memory mockCase1StanleyAddresses = addressesToArray(
-            address(getMockCase1Stanley(address(_usdtMockedToken))),
-            address(getMockCase1Stanley(address(_usdcMockedToken))),
-            address(getMockCase1Stanley(address(_daiMockedToken)))
-        );
-        MiltonStorages memory miltonStorages = getMiltonStorages();
-        address[] memory miltonStorageAddresses = addressesToArray(
-            address(miltonStorages.miltonStorageUsdt),
-            address(miltonStorages.miltonStorageUsdc),
-            address(miltonStorages.miltonStorageDai)
-        );
-        MockCase0Miltons memory mockCase0Miltons = getMockCase0Miltons(
-            address(iporOracle),
-            address(_miltonSpreadModel),
-            address(_usdtMockedToken),
-            address(_usdcMockedToken),
-            address(_daiMockedToken),
-            miltonStorageAddresses,
-            mockCase1StanleyAddresses,
-            address(iporRiskManagementOracle)
-        );
-        address[] memory mockCase0MiltonAddresses = addressesToArray(
-            address(mockCase0Miltons.mockCase0MiltonUsdt),
-            address(mockCase0Miltons.mockCase0MiltonUsdc),
-            address(mockCase0Miltons.mockCase0MiltonDai)
-        );
-        MockCase0Josephs memory mockCase0Josephs = getMockCase0Josephs(
-            tokenAddresses,
-            ipTokenAddresses,
-            mockCase0MiltonAddresses,
-            miltonStorageAddresses,
-            mockCase1StanleyAddresses
-        );
-        address[] memory mockCase0JosephAddresses = addressesToArray(
-            address(mockCase0Josephs.mockCase0JosephUsdt),
-            address(mockCase0Josephs.mockCase0JosephUsdc),
-            address(mockCase0Josephs.mockCase0JosephDai)
-        );
-        prepareApproveForUsersDai(
-            _users,
-            _daiMockedToken,
-            address(mockCase0Josephs.mockCase0JosephDai),
-            address(mockCase0Miltons.mockCase0MiltonDai)
-        );
-        prepareMilton(
-            mockCase0Miltons.mockCase0MiltonDai,
-            address(mockCase0Josephs.mockCase0JosephDai),
-            mockCase1StanleyAddresses[2]
-        );
-        prepareJoseph(mockCase0Josephs.mockCase0JosephDai);
-        prepareIpToken(_ipTokenDai, mockCase0JosephAddresses[2]);
-        IMiltonFacadeDataProvider miltonFacadeDataProvider = getMiltonFacadeDataProvider(
-            address(iporOracle),
-            tokenAddresses,
-            mockCase0MiltonAddresses,
-            miltonStorageAddresses,
-            mockCase0JosephAddresses
-        );
->>>>>>> 30ff15b8
-        vm.prank(_userOne);
-        amm.iporOracle.itfUpdateIndex(
-            address(amm.dai.asset),
-            TestConstants.PERCENTAGE_5_18DEC,
-            block.timestamp
-        );
+        vm.prank(_userOne);
+        amm.iporOracle.itfUpdateIndex(address(amm.dai.asset), TestConstants.PERCENTAGE_5_18DEC, block.timestamp);
 
         vm.prank(_liquidityProvider);
         amm.dai.joseph.itfProvideLiquidity(TestConstants.USD_50_000_18DEC, block.timestamp);
@@ -1026,10 +375,11 @@
 
         // when
         vm.prank(_userTwo);
-        (
-            uint256 totalCountDai,
-            MiltonFacadeTypes.IporSwap[] memory swapsDai
-        ) = miltonFacadeDataProvider.getMySwaps(address(amm.dai.asset), 10, 10);
+        (uint256 totalCountDai, MiltonFacadeTypes.IporSwap[] memory swapsDai) = miltonFacadeDataProvider.getMySwaps(
+            address(amm.dai.asset),
+            10,
+            10
+        );
 
         // then
         assertEq(totalCountDai, 22);
@@ -1038,7 +388,6 @@
 
     function testShouldReceiveRestOfSwapsOnly() public {
         //given
-<<<<<<< HEAD
         IporProtocolFactory.Amm memory amm = _iporProtocolFactory.getFullInstance(_ammCfg);
         IMiltonFacadeDataProvider miltonFacadeDataProvider = prepareMiltonFacadeDataProvider(amm);
 
@@ -1049,88 +398,8 @@
         amm.dai.spreadModel.setCalculateQuotePayFixed(TestConstants.PERCENTAGE_6_18DEC);
         amm.dai.spreadModel.setCalculateQuoteReceiveFixed(20000023854167113);
 
-=======
-        _miltonSpreadModel.setCalculateQuotePayFixed(TestConstants.PERCENTAGE_6_18DEC);
-        _miltonSpreadModel.setCalculateQuoteReceiveFixed(20000023854167113);
-        address[] memory tokenAddresses =
-            addressesToArray(address(_usdtMockedToken), address(_usdcMockedToken), address(_daiMockedToken));
-        address[] memory ipTokenAddresses =
-            addressesToArray(address(_ipTokenUsdt), address(_ipTokenUsdc), address(_ipTokenDai));
-        ItfIporOracle iporOracle = getIporOracleAssets(
-            _userOne, tokenAddresses, uint32(block.timestamp), TestConstants.TC_DEFAULT_EMA_18DEC_64UINT, 0
-        );
-        IIporRiskManagementOracle iporRiskManagementOracle = getRiskManagementOracleAssets(
-            _userOne,
-            tokenAddresses,
-            TestConstants.RMO_UTILIZATION_RATE_48_PER,
-            TestConstants.RMO_UTILIZATION_RATE_90_PER,
-            TestConstants.RMO_NOTIONAL_1B
-        );
-        address[] memory mockCase1StanleyAddresses = addressesToArray(
-            address(getMockCase1Stanley(address(_usdtMockedToken))),
-            address(getMockCase1Stanley(address(_usdcMockedToken))),
-            address(getMockCase1Stanley(address(_daiMockedToken)))
-        );
-        MiltonStorages memory miltonStorages = getMiltonStorages();
-        address[] memory miltonStorageAddresses = addressesToArray(
-            address(miltonStorages.miltonStorageUsdt),
-            address(miltonStorages.miltonStorageUsdc),
-            address(miltonStorages.miltonStorageDai)
-        );
-        MockCase0Miltons memory mockCase0Miltons = getMockCase0Miltons(
-            address(iporOracle),
-            address(_miltonSpreadModel),
-            address(_usdtMockedToken),
-            address(_usdcMockedToken),
-            address(_daiMockedToken),
-            miltonStorageAddresses,
-            mockCase1StanleyAddresses,
-            address(iporRiskManagementOracle)
-        );
-        address[] memory mockCase0MiltonAddresses = addressesToArray(
-            address(mockCase0Miltons.mockCase0MiltonUsdt),
-            address(mockCase0Miltons.mockCase0MiltonUsdc),
-            address(mockCase0Miltons.mockCase0MiltonDai)
-        );
-        MockCase0Josephs memory mockCase0Josephs = getMockCase0Josephs(
-            tokenAddresses,
-            ipTokenAddresses,
-            mockCase0MiltonAddresses,
-            miltonStorageAddresses,
-            mockCase1StanleyAddresses
-        );
-        address[] memory mockCase0JosephAddresses = addressesToArray(
-            address(mockCase0Josephs.mockCase0JosephUsdt),
-            address(mockCase0Josephs.mockCase0JosephUsdc),
-            address(mockCase0Josephs.mockCase0JosephDai)
-        );
-        prepareApproveForUsersDai(
-            _users,
-            _daiMockedToken,
-            address(mockCase0Josephs.mockCase0JosephDai),
-            address(mockCase0Miltons.mockCase0MiltonDai)
-        );
-        prepareMilton(
-            mockCase0Miltons.mockCase0MiltonDai,
-            address(mockCase0Josephs.mockCase0JosephDai),
-            mockCase1StanleyAddresses[2]
-        );
-        prepareJoseph(mockCase0Josephs.mockCase0JosephDai);
-        prepareIpToken(_ipTokenDai, mockCase0JosephAddresses[2]);
-        IMiltonFacadeDataProvider miltonFacadeDataProvider = getMiltonFacadeDataProvider(
-            address(iporOracle),
-            tokenAddresses,
-            mockCase0MiltonAddresses,
-            miltonStorageAddresses,
-            mockCase0JosephAddresses
-        );
->>>>>>> 30ff15b8
-        vm.prank(_userOne);
-        amm.iporOracle.itfUpdateIndex(
-            address(amm.dai.asset),
-            TestConstants.PERCENTAGE_5_18DEC,
-            block.timestamp
-        );
+        vm.prank(_userOne);
+        amm.iporOracle.itfUpdateIndex(address(amm.dai.asset), TestConstants.PERCENTAGE_5_18DEC, block.timestamp);
 
         vm.prank(_liquidityProvider);
         amm.dai.joseph.itfProvideLiquidity(TestConstants.USD_50_000_18DEC, block.timestamp);
@@ -1144,10 +413,11 @@
         );
         // when
         vm.prank(_userTwo);
-        (
-            uint256 totalCountDai,
-            MiltonFacadeTypes.IporSwap[] memory swapsDai
-        ) = miltonFacadeDataProvider.getMySwaps(address(amm.dai.asset), 20, 10);
+        (uint256 totalCountDai, MiltonFacadeTypes.IporSwap[] memory swapsDai) = miltonFacadeDataProvider.getMySwaps(
+            address(amm.dai.asset),
+            20,
+            10
+        );
 
         // then
         assertEq(totalCountDai, 22);
@@ -1156,7 +426,6 @@
 
     function testShouldReceiveEmptyListOfSwapsWhenOffsetIsEqualToNumberOfSwaps() public {
         //given
-<<<<<<< HEAD
         IporProtocolFactory.Amm memory amm = _iporProtocolFactory.getFullInstance(_ammCfg);
         IMiltonFacadeDataProvider miltonFacadeDataProvider = prepareMiltonFacadeDataProvider(amm);
 
@@ -1167,88 +436,8 @@
         amm.dai.spreadModel.setCalculateQuotePayFixed(TestConstants.PERCENTAGE_6_18DEC);
         amm.dai.spreadModel.setCalculateQuoteReceiveFixed(TestConstants.PERCENTAGE_2_18DEC);
 
-=======
-        _miltonSpreadModel.setCalculateQuotePayFixed(TestConstants.PERCENTAGE_6_18DEC);
-        _miltonSpreadModel.setCalculateQuoteReceiveFixed(TestConstants.PERCENTAGE_2_18DEC);
-        address[] memory tokenAddresses =
-            addressesToArray(address(_usdtMockedToken), address(_usdcMockedToken), address(_daiMockedToken));
-        address[] memory ipTokenAddresses =
-            addressesToArray(address(_ipTokenUsdt), address(_ipTokenUsdc), address(_ipTokenDai));
-        ItfIporOracle iporOracle = getIporOracleAssets(
-            _userOne, tokenAddresses, uint32(block.timestamp), TestConstants.TC_DEFAULT_EMA_18DEC_64UINT, 0
-        );
-        IIporRiskManagementOracle iporRiskManagementOracle = getRiskManagementOracleAssets(
-            _userOne,
-            tokenAddresses,
-            TestConstants.RMO_UTILIZATION_RATE_48_PER,
-            TestConstants.RMO_UTILIZATION_RATE_90_PER,
-            TestConstants.RMO_NOTIONAL_1B
-        );
-        address[] memory mockCase1StanleyAddresses = addressesToArray(
-            address(getMockCase1Stanley(address(_usdtMockedToken))),
-            address(getMockCase1Stanley(address(_usdcMockedToken))),
-            address(getMockCase1Stanley(address(_daiMockedToken)))
-        );
-        MiltonStorages memory miltonStorages = getMiltonStorages();
-        address[] memory miltonStorageAddresses = addressesToArray(
-            address(miltonStorages.miltonStorageUsdt),
-            address(miltonStorages.miltonStorageUsdc),
-            address(miltonStorages.miltonStorageDai)
-        );
-        MockCase0Miltons memory mockCase0Miltons = getMockCase0Miltons(
-            address(iporOracle),
-            address(_miltonSpreadModel),
-            address(_usdtMockedToken),
-            address(_usdcMockedToken),
-            address(_daiMockedToken),
-            miltonStorageAddresses,
-            mockCase1StanleyAddresses,
-            address(iporRiskManagementOracle)
-        );
-        address[] memory mockCase0MiltonAddresses = addressesToArray(
-            address(mockCase0Miltons.mockCase0MiltonUsdt),
-            address(mockCase0Miltons.mockCase0MiltonUsdc),
-            address(mockCase0Miltons.mockCase0MiltonDai)
-        );
-        MockCase0Josephs memory mockCase0Josephs = getMockCase0Josephs(
-            tokenAddresses,
-            ipTokenAddresses,
-            mockCase0MiltonAddresses,
-            miltonStorageAddresses,
-            mockCase1StanleyAddresses
-        );
-        address[] memory mockCase0JosephAddresses = addressesToArray(
-            address(mockCase0Josephs.mockCase0JosephUsdt),
-            address(mockCase0Josephs.mockCase0JosephUsdc),
-            address(mockCase0Josephs.mockCase0JosephDai)
-        );
-        prepareApproveForUsersDai(
-            _users,
-            _daiMockedToken,
-            address(mockCase0Josephs.mockCase0JosephDai),
-            address(mockCase0Miltons.mockCase0MiltonDai)
-        );
-        prepareMilton(
-            mockCase0Miltons.mockCase0MiltonDai,
-            address(mockCase0Josephs.mockCase0JosephDai),
-            mockCase1StanleyAddresses[2]
-        );
-        prepareJoseph(mockCase0Josephs.mockCase0JosephDai);
-        prepareIpToken(_ipTokenDai, mockCase0JosephAddresses[2]);
-        IMiltonFacadeDataProvider miltonFacadeDataProvider = getMiltonFacadeDataProvider(
-            address(iporOracle),
-            tokenAddresses,
-            mockCase0MiltonAddresses,
-            miltonStorageAddresses,
-            mockCase0JosephAddresses
-        );
->>>>>>> 30ff15b8
-        vm.prank(_userOne);
-        amm.iporOracle.itfUpdateIndex(
-            address(amm.dai.asset),
-            TestConstants.PERCENTAGE_5_18DEC,
-            block.timestamp
-        );
+        vm.prank(_userOne);
+        amm.iporOracle.itfUpdateIndex(address(amm.dai.asset), TestConstants.PERCENTAGE_5_18DEC, block.timestamp);
         vm.prank(_liquidityProvider);
         amm.dai.joseph.itfProvideLiquidity(TestConstants.USD_50_000_18DEC, block.timestamp);
         iterateOpenSwapsPayFixed(
@@ -1261,10 +450,11 @@
 
         // when
         vm.prank(_userTwo);
-        (
-            uint256 totalCountDai,
-            MiltonFacadeTypes.IporSwap[] memory swapsDai
-        ) = miltonFacadeDataProvider.getMySwaps(address(amm.dai.asset), 20, 10);
+        (uint256 totalCountDai, MiltonFacadeTypes.IporSwap[] memory swapsDai) = miltonFacadeDataProvider.getMySwaps(
+            address(amm.dai.asset),
+            20,
+            10
+        );
 
         // then
         assertEq(totalCountDai, 20);
