--- conflicted
+++ resolved
@@ -6,7 +6,6 @@
 import {SwapUtils} from "../utils/SwapUtils.sol";
 import "../utils/TestConstants.sol";
 import "../../contracts/amm/MiltonStorage.sol";
-import "../../contracts/interfaces/IIporRiskManagementOracle.sol";
 import "../../contracts/itf/ItfIporOracle.sol";
 import "../../contracts/tokens/IpToken.sol";
 import "../../contracts/mocks/spread/MockSpreadModel.sol";
@@ -39,6 +38,8 @@
 
         _cfg.approvalsForUsers = _users;
         _cfg.iporOracleUpdater = _userOne;
+        _cfg.iporRiskManagementOracleUpdater = _userOne;
+
         _cfg.spreadImplementation = address(
             new MockSpreadModel(
                 TestConstants.PERCENTAGE_6_18DEC,
@@ -139,34 +140,12 @@
 
     function testShouldUpdateMiltonStorageWhenOpenPositionAndCallerHasRightsToUpdate() public {
         // given
-<<<<<<< HEAD
         _cfg.iporOracleInitialParamsTestCase = BuilderUtils.IporOracleInitialParamsTestCase.DEFAULT;
-        _cfg.miltonImplementation = address(new MockCase0MiltonDai());
+       _cfg.miltonTestCase = BuilderUtils.MiltonTestCase.CASE0;
         _iporProtocol = _iporProtocolFactory.getDaiInstance(_cfg);
 
         _iporProtocol.miltonStorage.setMilton(_miltonStorageAddress);
 
-=======
-        ItfIporOracle iporOracle = getIporOracleAsset(_userOne, address(_daiMockedToken), TestConstants.TC_DEFAULT_EMA_18DEC_64UINT);
-        IIporRiskManagementOracle iporRiskManagementOracle = getRiskManagementOracleAsset(
-            _userOne,
-            address(_daiMockedToken),
-            TestConstants.RMO_UTILIZATION_RATE_48_PER,
-            TestConstants.RMO_UTILIZATION_RATE_90_PER,
-            TestConstants.RMO_NOTIONAL_1B
-        );
-        MockCase1Stanley mockCase1StanleyDai = getMockCase1Stanley(address(_daiMockedToken));
-        MiltonStorage miltonStorageDai = getMiltonStorage();
-        MockCase0MiltonDai mockCase0MiltonDai = getMockCase0MiltonDai(
-            address(_daiMockedToken),
-            address(iporOracle),
-            address(miltonStorageDai),
-            address(_miltonSpreadModel),
-            address(mockCase1StanleyDai),
-            address(iporRiskManagementOracle)
-        );
-        miltonStorageDai.setMilton(_miltonStorageAddress);
->>>>>>> 30ff15b8
         AmmTypes.NewSwap memory newSwap = prepareSwapPayFixedStruct18DecSimpleCase1(_userTwo);
         uint256 iporPublicationFee = _iporProtocol.milton.getIporPublicationFee();
 
@@ -185,34 +164,12 @@
         public
     {
         // given
-<<<<<<< HEAD
         _cfg.iporOracleInitialParamsTestCase = BuilderUtils.IporOracleInitialParamsTestCase.DEFAULT;
-        _cfg.miltonImplementation = address(new MockCase0MiltonDai());
+       _cfg.miltonTestCase = BuilderUtils.MiltonTestCase.CASE0;
         _iporProtocol = _iporProtocolFactory.getDaiInstance(_cfg);
 
         _iporProtocol.miltonStorage.setMilton(_miltonStorageAddress);
 
-=======
-        ItfIporOracle iporOracle = getIporOracleAsset(_userOne, address(_daiMockedToken), TestConstants.TC_DEFAULT_EMA_18DEC_64UINT);
-        IIporRiskManagementOracle iporRiskManagementOracle = getRiskManagementOracleAsset(
-            _userOne,
-            address(_daiMockedToken),
-            TestConstants.RMO_UTILIZATION_RATE_48_PER,
-            TestConstants.RMO_UTILIZATION_RATE_90_PER,
-            TestConstants.RMO_NOTIONAL_1B
-        );
-        MockCase1Stanley stanleyDai = getMockCase1Stanley(address(_daiMockedToken));
-        MiltonStorage miltonStorageDai = getMiltonStorage();
-        MockCase0MiltonDai mockCase0MiltonDai = getMockCase0MiltonDai(
-            address(_daiMockedToken),
-            address(iporOracle),
-            address(miltonStorageDai),
-            address(_miltonSpreadModel),
-            address(stanleyDai),
-            address(iporRiskManagementOracle)
-        );
-        miltonStorageDai.setMilton(_miltonStorageAddress);
->>>>>>> 30ff15b8
         AmmTypes.NewSwap memory newSwap = prepareSwapPayFixedStruct18DecSimpleCase1(_userTwo);
         uint256 iporPublicationFee = _iporProtocol.milton.getIporPublicationFee();
 
@@ -290,42 +247,10 @@
         public
     {
         //given
-<<<<<<< HEAD
-        _cfg.iporOracleInitialParamsTestCase = BuilderUtils.IporOracleInitialParamsTestCase.CASE5;
-        _cfg.miltonImplementation = address(new MockCase0MiltonDai());
+        _cfg.iporOracleInitialParamsTestCase = BuilderUtils.IporOracleInitialParamsTestCase.CASE5;
+       _cfg.miltonTestCase = BuilderUtils.MiltonTestCase.CASE0;
         _iporProtocol = _iporProtocolFactory.getDaiInstance(_cfg);
 
-=======
-        ItfIporOracle iporOracle = getIporOracleAsset(_userOne, address(_daiMockedToken), TestConstants.TC_5_EMA_18DEC_64UINT);
-        IIporRiskManagementOracle iporRiskManagementOracle = getRiskManagementOracleAsset(
-            _userOne,
-            address(_daiMockedToken),
-            TestConstants.RMO_UTILIZATION_RATE_48_PER,
-            TestConstants.RMO_UTILIZATION_RATE_90_PER,
-            TestConstants.RMO_NOTIONAL_1B
-        );
-        MockCase1Stanley stanleyDai = getMockCase1Stanley(address(_daiMockedToken));
-        MiltonStorage miltonStorageDai = getMiltonStorage();
-        MockCase0MiltonDai mockCase0MiltonDai = getMockCase0MiltonDai(
-            address(_daiMockedToken),
-            address(iporOracle),
-            address(miltonStorageDai),
-            address(_miltonSpreadModel),
-            address(stanleyDai),
-            address(iporRiskManagementOracle)
-        );
-        MockCase0JosephDai mockCase0JosephDai = getMockCase0JosephDai(
-            address(_daiMockedToken),
-            address(_ipTokenDai),
-            address(mockCase0MiltonDai),
-            address(miltonStorageDai),
-            address(stanleyDai)
-        );
-        prepareApproveForUsersDai(_users, _daiMockedToken, address(mockCase0JosephDai), address(mockCase0MiltonDai));
-        prepareMilton(mockCase0MiltonDai, address(mockCase0JosephDai), address(stanleyDai));
-        prepareJoseph(mockCase0JosephDai);
-        prepareIpToken(_ipTokenDai, address(mockCase0JosephDai));
->>>>>>> 30ff15b8
         vm.prank(_userOne);
         _iporProtocol.iporOracle.itfUpdateIndex(
             address(_iporProtocol.asset),
@@ -365,42 +290,10 @@
         public
     {
         //given
-<<<<<<< HEAD
-        _cfg.iporOracleInitialParamsTestCase = BuilderUtils.IporOracleInitialParamsTestCase.CASE5;
-        _cfg.miltonImplementation = address(new MockCase0MiltonUsdt());
-        _iporProtocol = _iporProtocolFactory.getUsdtInstance(_cfg);
-
-=======
-        ItfIporOracle iporOracle = getIporOracleAsset(_userOne, address(_usdtMockedToken), TestConstants.TC_5_EMA_18DEC_64UINT);
-        IIporRiskManagementOracle iporRiskManagementOracle = getRiskManagementOracleAsset(
-            _userOne,
-            address(_usdtMockedToken),
-            TestConstants.RMO_UTILIZATION_RATE_48_PER,
-            TestConstants.RMO_UTILIZATION_RATE_90_PER,
-            TestConstants.RMO_NOTIONAL_1B
-        );
-        MockCase1Stanley stanleyUsdt = getMockCase1Stanley(address(_usdtMockedToken));
-        MiltonStorage miltonStorageUsdt = getMiltonStorage();
-        MockCase0MiltonUsdt mockCase0MiltonUsdt = getMockCase0MiltonUsdt(
-            address(_usdtMockedToken),
-            address(iporOracle),
-            address(miltonStorageUsdt),
-            address(_miltonSpreadModel),
-            address(stanleyUsdt),
-            address(iporRiskManagementOracle)
-        );
-        MockCase0JosephUsdt mockCase0JosephUsdt = getMockCase0JosephUsdt(
-            address(_usdtMockedToken),
-            address(_ipTokenUsdt),
-            address(mockCase0MiltonUsdt),
-            address(miltonStorageUsdt),
-            address(stanleyUsdt)
-        );
-        prepareApproveForUsersUsd(_users, _usdtMockedToken, address(mockCase0JosephUsdt), address(mockCase0MiltonUsdt));
-        prepareMilton(mockCase0MiltonUsdt, address(mockCase0JosephUsdt), address(stanleyUsdt));
-        prepareJoseph(mockCase0JosephUsdt);
-        prepareIpToken(_ipTokenUsdt, address(mockCase0JosephUsdt));
->>>>>>> 30ff15b8
+        _cfg.iporOracleInitialParamsTestCase = BuilderUtils.IporOracleInitialParamsTestCase.CASE5;
+        _cfg.miltonTestCase = BuilderUtils.MiltonTestCase.CASE0;
+        _iporProtocol = _iporProtocolFactory.getUsdtInstance(_cfg);
+
         vm.prank(_userOne);
         _iporProtocol.iporOracle.itfUpdateIndex(
             address(_iporProtocol.asset),
@@ -440,42 +333,10 @@
         public
     {
         //given
-<<<<<<< HEAD
-        _cfg.iporOracleInitialParamsTestCase = BuilderUtils.IporOracleInitialParamsTestCase.CASE5;
-        _cfg.miltonImplementation = address(new MockCase0MiltonDai());
+        _cfg.iporOracleInitialParamsTestCase = BuilderUtils.IporOracleInitialParamsTestCase.CASE5;
+       _cfg.miltonTestCase = BuilderUtils.MiltonTestCase.CASE0;
         _iporProtocol = _iporProtocolFactory.getDaiInstance(_cfg);
 
-=======
-        ItfIporOracle iporOracle = getIporOracleAsset(_userOne, address(_daiMockedToken), TestConstants.TC_5_EMA_18DEC_64UINT);
-        IIporRiskManagementOracle iporRiskManagementOracle = getRiskManagementOracleAsset(
-            _userOne,
-            address(_daiMockedToken),
-            TestConstants.RMO_UTILIZATION_RATE_48_PER,
-            TestConstants.RMO_UTILIZATION_RATE_90_PER,
-            TestConstants.RMO_NOTIONAL_1B
-        );
-        MockCase1Stanley stanleyDai = getMockCase1Stanley(address(_daiMockedToken));
-        MiltonStorage miltonStorageDai = getMiltonStorage();
-        MockCase0MiltonDai mockCase0MiltonDai = getMockCase0MiltonDai(
-            address(_daiMockedToken),
-            address(iporOracle),
-            address(miltonStorageDai),
-            address(_miltonSpreadModel),
-            address(stanleyDai),
-            address(iporRiskManagementOracle)
-        );
-        MockCase0JosephDai mockCase0JosephDai = getMockCase0JosephDai(
-            address(_daiMockedToken),
-            address(_ipTokenDai),
-            address(mockCase0MiltonDai),
-            address(miltonStorageDai),
-            address(stanleyDai)
-        );
-        prepareApproveForUsersDai(_users, _daiMockedToken, address(mockCase0JosephDai), address(mockCase0MiltonDai));
-        prepareMilton(mockCase0MiltonDai, address(mockCase0JosephDai), address(stanleyDai));
-        prepareJoseph(mockCase0JosephDai);
-        prepareIpToken(_ipTokenDai, address(mockCase0JosephDai));
->>>>>>> 30ff15b8
         vm.prank(_userOne);
         _iporProtocol.iporOracle.itfUpdateIndex(
             address(_iporProtocol.asset),
@@ -511,43 +372,11 @@
     }
 
     function testGetSwapsPayFixedShouldFailWhenPageSizeIsEqualToZero() public {
-<<<<<<< HEAD
-        //given
-        _cfg.iporOracleInitialParamsTestCase = BuilderUtils.IporOracleInitialParamsTestCase.CASE5;
-        _cfg.miltonImplementation = address(new MockCase0MiltonUsdt());
-        _iporProtocol = _iporProtocolFactory.getUsdtInstance(_cfg);
-
-=======
-        ItfIporOracle iporOracle = getIporOracleAsset(_userOne, address(_usdtMockedToken), TestConstants.TC_5_EMA_18DEC_64UINT);
-        IIporRiskManagementOracle iporRiskManagementOracle = getRiskManagementOracleAsset(
-            _userOne,
-            address(_usdtMockedToken),
-            TestConstants.RMO_UTILIZATION_RATE_48_PER,
-            TestConstants.RMO_UTILIZATION_RATE_90_PER,
-            TestConstants.RMO_NOTIONAL_1B
-        );
-        MiltonStorage miltonStorageUsdt = getMiltonStorage();
-        MockCase1Stanley stanleyUsdt = getMockCase1Stanley(address(_usdtMockedToken));
-        MockCase0MiltonUsdt mockCase0MiltonUsdt = getMockCase0MiltonUsdt(
-            address(_usdtMockedToken),
-            address(iporOracle),
-            address(miltonStorageUsdt),
-            address(_miltonSpreadModel),
-            address(stanleyUsdt),
-            address(iporRiskManagementOracle)
-        );
-        MockCase0JosephUsdt mockCase0JosephUsdt = getMockCase0JosephUsdt(
-            address(_usdtMockedToken),
-            address(_ipTokenUsdt),
-            address(mockCase0MiltonUsdt),
-            address(miltonStorageUsdt),
-            address(stanleyUsdt)
-        );
-        prepareApproveForUsersUsd(_users, _usdtMockedToken, address(mockCase0JosephUsdt), address(mockCase0MiltonUsdt));
-        prepareMilton(mockCase0MiltonUsdt, address(mockCase0JosephUsdt), address(stanleyUsdt));
-        prepareJoseph(mockCase0JosephUsdt);
-        prepareIpToken(_ipTokenUsdt, address(mockCase0JosephUsdt));
->>>>>>> 30ff15b8
+        //given
+        _cfg.iporOracleInitialParamsTestCase = BuilderUtils.IporOracleInitialParamsTestCase.CASE5;
+        _cfg.miltonTestCase = BuilderUtils.MiltonTestCase.CASE0;
+        _iporProtocol = _iporProtocolFactory.getUsdtInstance(_cfg);
+
         vm.prank(_userOne);
         _iporProtocol.iporOracle.itfUpdateIndex(
             address(_iporProtocol.asset),
@@ -569,46 +398,13 @@
         assertEq(swaps.length, TestConstants.ZERO);
     }
 
-<<<<<<< HEAD
     function testGetSwapsPayFixedShouldReturnEmptyListOfSwapsWhenZeroNumberOfSwapsAndOffsetZer0AndPageSize10()
         public
     {
         _cfg.iporOracleInitialParamsTestCase = BuilderUtils.IporOracleInitialParamsTestCase.CASE5;
-        _cfg.miltonImplementation = address(new MockCase0MiltonUsdt());
-        _iporProtocol = _iporProtocolFactory.getUsdtInstance(_cfg);
-
-=======
-    function testGetSwapsPayFixedShouldReturnEmptyListOfSwapsWhenZeroNumberOfSwapsAndOffsetZer0AndPageSize10() public {
-        ItfIporOracle iporOracle = getIporOracleAsset(_userOne, address(_usdtMockedToken), TestConstants.TC_5_EMA_18DEC_64UINT);
-        IIporRiskManagementOracle iporRiskManagementOracle = getRiskManagementOracleAsset(
-            _userOne,
-            address(_usdtMockedToken),
-            TestConstants.RMO_UTILIZATION_RATE_48_PER,
-            TestConstants.RMO_UTILIZATION_RATE_90_PER,
-            TestConstants.RMO_NOTIONAL_1B
-        );
-        MiltonStorage miltonStorageUsdt = getMiltonStorage();
-        MockCase1Stanley stanleyUsdt = getMockCase1Stanley(address(_usdtMockedToken));
-        MockCase0MiltonUsdt mockCase0MiltonUsdt = getMockCase0MiltonUsdt(
-            address(_usdtMockedToken),
-            address(iporOracle),
-            address(miltonStorageUsdt),
-            address(_miltonSpreadModel),
-            address(stanleyUsdt),
-            address(iporRiskManagementOracle)
-        );
-        MockCase0JosephUsdt mockCase0JosephUsdt = getMockCase0JosephUsdt(
-            address(_usdtMockedToken),
-            address(_ipTokenUsdt),
-            address(mockCase0MiltonUsdt),
-            address(miltonStorageUsdt),
-            address(stanleyUsdt)
-        );
-        prepareApproveForUsersUsd(_users, _usdtMockedToken, address(mockCase0JosephUsdt), address(mockCase0MiltonUsdt));
-        prepareMilton(mockCase0MiltonUsdt, address(mockCase0JosephUsdt), address(stanleyUsdt));
-        prepareJoseph(mockCase0JosephUsdt);
-        prepareIpToken(_ipTokenUsdt, address(mockCase0JosephUsdt));
->>>>>>> 30ff15b8
+        _cfg.miltonTestCase = BuilderUtils.MiltonTestCase.CASE0;
+        _iporProtocol = _iporProtocolFactory.getUsdtInstance(_cfg);
+
         vm.prank(_userOne);
         _iporProtocol.iporOracle.itfUpdateIndex(
             address(_iporProtocol.asset),
@@ -632,43 +428,11 @@
     function testGetSwapsPayFixedShouldReturnEmptyListOfSwapsWhenUserPassesNonZeroOffsetAndDoesNotHaveAnySwaps()
         public
     {
-<<<<<<< HEAD
-        //given
-        _cfg.iporOracleInitialParamsTestCase = BuilderUtils.IporOracleInitialParamsTestCase.CASE5;
-        _cfg.miltonImplementation = address(new MockCase0MiltonUsdt());
-        _iporProtocol = _iporProtocolFactory.getUsdtInstance(_cfg);
-
-=======
-        ItfIporOracle iporOracle = getIporOracleAsset(_userOne, address(_usdtMockedToken), TestConstants.TC_5_EMA_18DEC_64UINT);
-        IIporRiskManagementOracle iporRiskManagementOracle = getRiskManagementOracleAsset(
-            _userOne,
-            address(_usdtMockedToken),
-            TestConstants.RMO_UTILIZATION_RATE_48_PER,
-            TestConstants.RMO_UTILIZATION_RATE_90_PER,
-            TestConstants.RMO_NOTIONAL_1B
-        );
-        MiltonStorage miltonStorageUsdt = getMiltonStorage();
-        MockCase1Stanley stanleyUsdt = getMockCase1Stanley(address(_usdtMockedToken));
-        MockCase0MiltonUsdt mockCase0MiltonUsdt = getMockCase0MiltonUsdt(
-            address(_usdtMockedToken),
-            address(iporOracle),
-            address(miltonStorageUsdt),
-            address(_miltonSpreadModel),
-            address(stanleyUsdt),
-            address(iporRiskManagementOracle)
-        );
-        MockCase0JosephUsdt mockCase0JosephUsdt = getMockCase0JosephUsdt(
-            address(_usdtMockedToken),
-            address(_ipTokenUsdt),
-            address(mockCase0MiltonUsdt),
-            address(miltonStorageUsdt),
-            address(stanleyUsdt)
-        );
-        prepareApproveForUsersUsd(_users, _usdtMockedToken, address(mockCase0JosephUsdt), address(mockCase0MiltonUsdt));
-        prepareMilton(mockCase0MiltonUsdt, address(mockCase0JosephUsdt), address(stanleyUsdt));
-        prepareJoseph(mockCase0JosephUsdt);
-        prepareIpToken(_ipTokenUsdt, address(mockCase0JosephUsdt));
->>>>>>> 30ff15b8
+        //given
+        _cfg.iporOracleInitialParamsTestCase = BuilderUtils.IporOracleInitialParamsTestCase.CASE5;
+        _cfg.miltonTestCase = BuilderUtils.MiltonTestCase.CASE0;
+        _iporProtocol = _iporProtocolFactory.getUsdtInstance(_cfg);
+
         vm.prank(_userOne);
         _iporProtocol.iporOracle.itfUpdateIndex(
             address(_iporProtocol.asset),
@@ -689,47 +453,14 @@
         assertEq(swaps.length, TestConstants.ZERO);
     }
 
-<<<<<<< HEAD
     function testGetSwapsPayFixedShouldReceiveLimitedSwapArrayWhen11NumberOfSwapsAndOffsetZeroAndPageSize10()
         public
     {
         //given
         _cfg.iporOracleInitialParamsTestCase = BuilderUtils.IporOracleInitialParamsTestCase.CASE5;
-        _cfg.miltonImplementation = address(new MockCase0MiltonUsdt());
-        _iporProtocol = _iporProtocolFactory.getUsdtInstance(_cfg);
-
-=======
-    function testGetSwapsPayFixedShouldReceiveLimitedSwapArrayWhen11NumberOfSwapsAndOffsetZeroAndPageSize10() public {
-        ItfIporOracle iporOracle = getIporOracleAsset(_userOne, address(_usdtMockedToken), TestConstants.TC_5_EMA_18DEC_64UINT);
-        IIporRiskManagementOracle iporRiskManagementOracle = getRiskManagementOracleAsset(
-            _userOne,
-            address(_usdtMockedToken),
-            TestConstants.RMO_UTILIZATION_RATE_48_PER,
-            TestConstants.RMO_UTILIZATION_RATE_90_PER,
-            TestConstants.RMO_NOTIONAL_1B
-        );
-        MiltonStorage miltonStorageUsdt = getMiltonStorage();
-        MockCase1Stanley stanleyUsdt = getMockCase1Stanley(address(_usdtMockedToken));
-        MockCase0MiltonUsdt mockCase0MiltonUsdt = getMockCase0MiltonUsdt(
-            address(_usdtMockedToken),
-            address(iporOracle),
-            address(miltonStorageUsdt),
-            address(_miltonSpreadModel),
-            address(stanleyUsdt),
-            address(iporRiskManagementOracle)
-        );
-        MockCase0JosephUsdt mockCase0JosephUsdt = getMockCase0JosephUsdt(
-            address(_usdtMockedToken),
-            address(_ipTokenUsdt),
-            address(mockCase0MiltonUsdt),
-            address(miltonStorageUsdt),
-            address(stanleyUsdt)
-        );
-        prepareApproveForUsersUsd(_users, _usdtMockedToken, address(mockCase0JosephUsdt), address(mockCase0MiltonUsdt));
-        prepareMilton(mockCase0MiltonUsdt, address(mockCase0JosephUsdt), address(stanleyUsdt));
-        prepareJoseph(mockCase0JosephUsdt);
-        prepareIpToken(_ipTokenUsdt, address(mockCase0JosephUsdt));
->>>>>>> 30ff15b8
+        _cfg.miltonTestCase = BuilderUtils.MiltonTestCase.CASE0;
+        _iporProtocol = _iporProtocolFactory.getUsdtInstance(_cfg);
+
         vm.prank(_userOne);
         _iporProtocol.iporOracle.itfUpdateIndex(
             address(_iporProtocol.asset),
@@ -758,47 +489,14 @@
         assertEq(swaps.length, 10);
     }
 
-<<<<<<< HEAD
     function testGetSwapsPayFixedShouldReceiveLimitedSwapArrayWhen22NumberOfSwapsAndOffset10AndPageSize10()
         public
     {
         //given
         _cfg.iporOracleInitialParamsTestCase = BuilderUtils.IporOracleInitialParamsTestCase.CASE5;
-        _cfg.miltonImplementation = address(new MockCase0MiltonUsdt());
-        _iporProtocol = _iporProtocolFactory.getUsdtInstance(_cfg);
-
-=======
-    function testGetSwapsPayFixedShouldReceiveLimitedSwapArrayWhen22NumberOfSwapsAndOffset10AndPageSize10() public {
-        ItfIporOracle iporOracle = getIporOracleAsset(_userOne, address(_usdtMockedToken), TestConstants.TC_5_EMA_18DEC_64UINT);
-        IIporRiskManagementOracle iporRiskManagementOracle = getRiskManagementOracleAsset(
-            _userOne,
-            address(_usdtMockedToken),
-            TestConstants.RMO_UTILIZATION_RATE_48_PER,
-            TestConstants.RMO_UTILIZATION_RATE_90_PER,
-            TestConstants.RMO_NOTIONAL_1B
-        );
-        MiltonStorage miltonStorageUsdt = getMiltonStorage();
-        MockCase1Stanley stanleyUsdt = getMockCase1Stanley(address(_usdtMockedToken));
-        MockCase0MiltonUsdt mockCase0MiltonUsdt = getMockCase0MiltonUsdt(
-            address(_usdtMockedToken),
-            address(iporOracle),
-            address(miltonStorageUsdt),
-            address(_miltonSpreadModel),
-            address(stanleyUsdt),
-            address(iporRiskManagementOracle)
-        );
-        MockCase0JosephUsdt mockCase0JosephUsdt = getMockCase0JosephUsdt(
-            address(_usdtMockedToken),
-            address(_ipTokenUsdt),
-            address(mockCase0MiltonUsdt),
-            address(miltonStorageUsdt),
-            address(stanleyUsdt)
-        );
-        prepareApproveForUsersUsd(_users, _usdtMockedToken, address(mockCase0JosephUsdt), address(mockCase0MiltonUsdt));
-        prepareMilton(mockCase0MiltonUsdt, address(mockCase0JosephUsdt), address(stanleyUsdt));
-        prepareJoseph(mockCase0JosephUsdt);
-        prepareIpToken(_ipTokenUsdt, address(mockCase0JosephUsdt));
->>>>>>> 30ff15b8
+        _cfg.miltonTestCase = BuilderUtils.MiltonTestCase.CASE0;
+        _iporProtocol = _iporProtocolFactory.getUsdtInstance(_cfg);
+
         vm.prank(_userOne);
         _iporProtocol.iporOracle.itfUpdateIndex(
             address(_iporProtocol.asset),
@@ -827,47 +525,14 @@
         assertEq(swaps.length, 10);
     }
 
-<<<<<<< HEAD
     function testGetSwapsPayFixedShouldReceiveRestOfSwapsOnlyWhen22NumberOfSwapsAndOffset20AndPageSize10()
         public
     {
         //given
         _cfg.iporOracleInitialParamsTestCase = BuilderUtils.IporOracleInitialParamsTestCase.CASE5;
-        _cfg.miltonImplementation = address(new MockCase0MiltonUsdt());
-        _iporProtocol = _iporProtocolFactory.getUsdtInstance(_cfg);
-
-=======
-    function testGetSwapsPayFixedShouldReceiveRestOfSwapsOnlyWhen22NumberOfSwapsAndOffset20AndPageSize10() public {
-        ItfIporOracle iporOracle = getIporOracleAsset(_userOne, address(_usdtMockedToken), TestConstants.TC_5_EMA_18DEC_64UINT);
-        IIporRiskManagementOracle iporRiskManagementOracle = getRiskManagementOracleAsset(
-            _userOne,
-            address(_usdtMockedToken),
-            TestConstants.RMO_UTILIZATION_RATE_48_PER,
-            TestConstants.RMO_UTILIZATION_RATE_90_PER,
-            TestConstants.RMO_NOTIONAL_1B
-        );
-        MiltonStorage miltonStorageUsdt = getMiltonStorage();
-        MockCase1Stanley stanleyUsdt = getMockCase1Stanley(address(_usdtMockedToken));
-        MockCase0MiltonUsdt mockCase0MiltonUsdt = getMockCase0MiltonUsdt(
-            address(_usdtMockedToken),
-            address(iporOracle),
-            address(miltonStorageUsdt),
-            address(_miltonSpreadModel),
-            address(stanleyUsdt),
-            address(iporRiskManagementOracle)
-        );
-        MockCase0JosephUsdt mockCase0JosephUsdt = getMockCase0JosephUsdt(
-            address(_usdtMockedToken),
-            address(_ipTokenUsdt),
-            address(mockCase0MiltonUsdt),
-            address(miltonStorageUsdt),
-            address(stanleyUsdt)
-        );
-        prepareApproveForUsersUsd(_users, _usdtMockedToken, address(mockCase0JosephUsdt), address(mockCase0MiltonUsdt));
-        prepareMilton(mockCase0MiltonUsdt, address(mockCase0JosephUsdt), address(stanleyUsdt));
-        prepareJoseph(mockCase0JosephUsdt);
-        prepareIpToken(_ipTokenUsdt, address(mockCase0JosephUsdt));
->>>>>>> 30ff15b8
+        _cfg.miltonTestCase = BuilderUtils.MiltonTestCase.CASE0;
+        _iporProtocol = _iporProtocolFactory.getUsdtInstance(_cfg);
+
         vm.prank(_userOne);
         _iporProtocol.iporOracle.itfUpdateIndex(
             address(_iporProtocol.asset),
@@ -899,43 +564,11 @@
     function testGetSwapsPayFixedShouldReceiveEmptyListOfSwapsOnlyWhen20NumberOfSwapsAndOffset20AndPageSize10()
         public
     {
-<<<<<<< HEAD
-        //given
-        _cfg.iporOracleInitialParamsTestCase = BuilderUtils.IporOracleInitialParamsTestCase.CASE5;
-        _cfg.miltonImplementation = address(new MockCase0MiltonUsdt());
-        _iporProtocol = _iporProtocolFactory.getUsdtInstance(_cfg);
-
-=======
-        ItfIporOracle iporOracle = getIporOracleAsset(_userOne, address(_usdtMockedToken), TestConstants.TC_5_EMA_18DEC_64UINT);
-        IIporRiskManagementOracle iporRiskManagementOracle = getRiskManagementOracleAsset(
-            _userOne,
-            address(_usdtMockedToken),
-            TestConstants.RMO_UTILIZATION_RATE_48_PER,
-            TestConstants.RMO_UTILIZATION_RATE_90_PER,
-            TestConstants.RMO_NOTIONAL_1B
-        );
-        MiltonStorage miltonStorageUsdt = getMiltonStorage();
-        MockCase1Stanley stanleyUsdt = getMockCase1Stanley(address(_usdtMockedToken));
-        MockCase0MiltonUsdt mockCase0MiltonUsdt = getMockCase0MiltonUsdt(
-            address(_usdtMockedToken),
-            address(iporOracle),
-            address(miltonStorageUsdt),
-            address(_miltonSpreadModel),
-            address(stanleyUsdt),
-            address(iporRiskManagementOracle)
-        );
-        MockCase0JosephUsdt mockCase0JosephUsdt = getMockCase0JosephUsdt(
-            address(_usdtMockedToken),
-            address(_ipTokenUsdt),
-            address(mockCase0MiltonUsdt),
-            address(miltonStorageUsdt),
-            address(stanleyUsdt)
-        );
-        prepareApproveForUsersUsd(_users, _usdtMockedToken, address(mockCase0JosephUsdt), address(mockCase0MiltonUsdt));
-        prepareMilton(mockCase0MiltonUsdt, address(mockCase0JosephUsdt), address(stanleyUsdt));
-        prepareJoseph(mockCase0JosephUsdt);
-        prepareIpToken(_ipTokenUsdt, address(mockCase0JosephUsdt));
->>>>>>> 30ff15b8
+        //given
+        _cfg.iporOracleInitialParamsTestCase = BuilderUtils.IporOracleInitialParamsTestCase.CASE5;
+        _cfg.miltonTestCase = BuilderUtils.MiltonTestCase.CASE0;
+        _iporProtocol = _iporProtocolFactory.getUsdtInstance(_cfg);
+
         vm.prank(_userOne);
         _iporProtocol.iporOracle.itfUpdateIndex(
             address(_iporProtocol.asset),
@@ -965,43 +598,11 @@
     }
 
     function testGetSwapsReceiveFixedShouldFailWhenPageSizeIsEqualToZero() public {
-<<<<<<< HEAD
-        //given
-        _cfg.iporOracleInitialParamsTestCase = BuilderUtils.IporOracleInitialParamsTestCase.CASE5;
-        _cfg.miltonImplementation = address(new MockCase0MiltonUsdt());
-        _iporProtocol = _iporProtocolFactory.getUsdtInstance(_cfg);
-
-=======
-        ItfIporOracle iporOracle = getIporOracleAsset(_userOne, address(_usdtMockedToken), TestConstants.TC_5_EMA_18DEC_64UINT);
-        IIporRiskManagementOracle iporRiskManagementOracle = getRiskManagementOracleAsset(
-            _userOne,
-            address(_usdtMockedToken),
-            TestConstants.RMO_UTILIZATION_RATE_48_PER,
-            TestConstants.RMO_UTILIZATION_RATE_90_PER,
-            TestConstants.RMO_NOTIONAL_1B
-        );
-        MiltonStorage miltonStorageUsdt = getMiltonStorage();
-        MockCase1Stanley stanleyUsdt = getMockCase1Stanley(address(_usdtMockedToken));
-        MockCase0MiltonUsdt mockCase0MiltonUsdt = getMockCase0MiltonUsdt(
-            address(_usdtMockedToken),
-            address(iporOracle),
-            address(miltonStorageUsdt),
-            address(_miltonSpreadModel),
-            address(stanleyUsdt),
-            address(iporRiskManagementOracle)
-        );
-        MockCase0JosephUsdt mockCase0JosephUsdt = getMockCase0JosephUsdt(
-            address(_usdtMockedToken),
-            address(_ipTokenUsdt),
-            address(mockCase0MiltonUsdt),
-            address(miltonStorageUsdt),
-            address(stanleyUsdt)
-        );
-        prepareApproveForUsersUsd(_users, _usdtMockedToken, address(mockCase0JosephUsdt), address(mockCase0MiltonUsdt));
-        prepareMilton(mockCase0MiltonUsdt, address(mockCase0JosephUsdt), address(stanleyUsdt));
-        prepareJoseph(mockCase0JosephUsdt);
-        prepareIpToken(_ipTokenUsdt, address(mockCase0JosephUsdt));
->>>>>>> 30ff15b8
+        //given
+        _cfg.iporOracleInitialParamsTestCase = BuilderUtils.IporOracleInitialParamsTestCase.CASE5;
+        _cfg.miltonTestCase = BuilderUtils.MiltonTestCase.CASE0;
+        _iporProtocol = _iporProtocolFactory.getUsdtInstance(_cfg);
+
         vm.prank(_userOne);
         _iporProtocol.iporOracle.itfUpdateIndex(
             address(_iporProtocol.asset),
@@ -1034,43 +635,11 @@
     function testGetSwapsReceiveFixedShouldReturnEmptyListOfSwapsWhenZeroNumberOfSwapsAndOffsetZer0AndPageSize10()
         public
     {
-<<<<<<< HEAD
-        //given
-        _cfg.iporOracleInitialParamsTestCase = BuilderUtils.IporOracleInitialParamsTestCase.CASE5;
-        _cfg.miltonImplementation = address(new MockCase0MiltonUsdt());
-        _iporProtocol = _iporProtocolFactory.getUsdtInstance(_cfg);
-
-=======
-        ItfIporOracle iporOracle = getIporOracleAsset(_userOne, address(_usdtMockedToken), TestConstants.TC_5_EMA_18DEC_64UINT);
-        IIporRiskManagementOracle iporRiskManagementOracle = getRiskManagementOracleAsset(
-            _userOne,
-            address(_usdtMockedToken),
-            TestConstants.RMO_UTILIZATION_RATE_48_PER,
-            TestConstants.RMO_UTILIZATION_RATE_90_PER,
-            TestConstants.RMO_NOTIONAL_1B
-        );
-        MiltonStorage miltonStorageUsdt = getMiltonStorage();
-        MockCase1Stanley stanleyUsdt = getMockCase1Stanley(address(_usdtMockedToken));
-        MockCase0MiltonUsdt mockCase0MiltonUsdt = getMockCase0MiltonUsdt(
-            address(_usdtMockedToken),
-            address(iporOracle),
-            address(miltonStorageUsdt),
-            address(_miltonSpreadModel),
-            address(stanleyUsdt),
-            address(iporRiskManagementOracle)
-        );
-        MockCase0JosephUsdt mockCase0JosephUsdt = getMockCase0JosephUsdt(
-            address(_usdtMockedToken),
-            address(_ipTokenUsdt),
-            address(mockCase0MiltonUsdt),
-            address(miltonStorageUsdt),
-            address(stanleyUsdt)
-        );
-        prepareApproveForUsersUsd(_users, _usdtMockedToken, address(mockCase0JosephUsdt), address(mockCase0MiltonUsdt));
-        prepareMilton(mockCase0MiltonUsdt, address(mockCase0JosephUsdt), address(stanleyUsdt));
-        prepareJoseph(mockCase0JosephUsdt);
-        prepareIpToken(_ipTokenUsdt, address(mockCase0JosephUsdt));
->>>>>>> 30ff15b8
+        //given
+        _cfg.iporOracleInitialParamsTestCase = BuilderUtils.IporOracleInitialParamsTestCase.CASE5;
+        _cfg.miltonTestCase = BuilderUtils.MiltonTestCase.CASE0;
+        _iporProtocol = _iporProtocolFactory.getUsdtInstance(_cfg);
+
         vm.prank(_userOne);
         _iporProtocol.iporOracle.itfUpdateIndex(
             address(_iporProtocol.asset),
@@ -1102,43 +671,11 @@
     function testGetSwapsReceiveFixedShouldReturnEmptyListOfSwapsWhenUserPassesNonZeroOffsetAndDoesNotHaveAnySwaps()
         public
     {
-<<<<<<< HEAD
-        //given
-        _cfg.iporOracleInitialParamsTestCase = BuilderUtils.IporOracleInitialParamsTestCase.CASE5;
-        _cfg.miltonImplementation = address(new MockCase0MiltonUsdt());
-        _iporProtocol = _iporProtocolFactory.getUsdtInstance(_cfg);
-
-=======
-        ItfIporOracle iporOracle = getIporOracleAsset(_userOne, address(_usdtMockedToken), TestConstants.TC_5_EMA_18DEC_64UINT);
-        IIporRiskManagementOracle iporRiskManagementOracle = getRiskManagementOracleAsset(
-            _userOne,
-            address(_usdtMockedToken),
-            TestConstants.RMO_UTILIZATION_RATE_48_PER,
-            TestConstants.RMO_UTILIZATION_RATE_90_PER,
-            TestConstants.RMO_NOTIONAL_1B
-        );
-        MiltonStorage miltonStorageUsdt = getMiltonStorage();
-        MockCase1Stanley stanleyUsdt = getMockCase1Stanley(address(_usdtMockedToken));
-        MockCase0MiltonUsdt mockCase0MiltonUsdt = getMockCase0MiltonUsdt(
-            address(_usdtMockedToken),
-            address(iporOracle),
-            address(miltonStorageUsdt),
-            address(_miltonSpreadModel),
-            address(stanleyUsdt),
-            address(iporRiskManagementOracle)
-        );
-        MockCase0JosephUsdt mockCase0JosephUsdt = getMockCase0JosephUsdt(
-            address(_usdtMockedToken),
-            address(_ipTokenUsdt),
-            address(mockCase0MiltonUsdt),
-            address(miltonStorageUsdt),
-            address(stanleyUsdt)
-        );
-        prepareApproveForUsersUsd(_users, _usdtMockedToken, address(mockCase0JosephUsdt), address(mockCase0MiltonUsdt));
-        prepareMilton(mockCase0MiltonUsdt, address(mockCase0JosephUsdt), address(stanleyUsdt));
-        prepareJoseph(mockCase0JosephUsdt);
-        prepareIpToken(_ipTokenUsdt, address(mockCase0JosephUsdt));
->>>>>>> 30ff15b8
+        //given
+        _cfg.iporOracleInitialParamsTestCase = BuilderUtils.IporOracleInitialParamsTestCase.CASE5;
+        _cfg.miltonTestCase = BuilderUtils.MiltonTestCase.CASE0;
+        _iporProtocol = _iporProtocolFactory.getUsdtInstance(_cfg);
+
         vm.prank(_userOne);
         _iporProtocol.iporOracle.itfUpdateIndex(
             address(_iporProtocol.asset),
@@ -1162,43 +699,11 @@
     function testGetSwapsReceiveFixedShouldReceiveLimitedSwapArrayWhen11NumberOfSwapsAndOffset10AndPageSize10()
         public
     {
-<<<<<<< HEAD
-        //given
-        _cfg.iporOracleInitialParamsTestCase = BuilderUtils.IporOracleInitialParamsTestCase.CASE5;
-        _cfg.miltonImplementation = address(new MockCase0MiltonUsdt());
-        _iporProtocol = _iporProtocolFactory.getUsdtInstance(_cfg);
-
-=======
-        ItfIporOracle iporOracle = getIporOracleAsset(_userOne, address(_usdtMockedToken), TestConstants.TC_5_EMA_18DEC_64UINT);
-        IIporRiskManagementOracle iporRiskManagementOracle = getRiskManagementOracleAsset(
-            _userOne,
-            address(_usdtMockedToken),
-            TestConstants.RMO_UTILIZATION_RATE_48_PER,
-            TestConstants.RMO_UTILIZATION_RATE_90_PER,
-            TestConstants.RMO_NOTIONAL_1B
-        );
-        MiltonStorage miltonStorageUsdt = getMiltonStorage();
-        MockCase1Stanley stanleyUsdt = getMockCase1Stanley(address(_usdtMockedToken));
-        MockCase0MiltonUsdt mockCase0MiltonUsdt = getMockCase0MiltonUsdt(
-            address(_usdtMockedToken),
-            address(iporOracle),
-            address(miltonStorageUsdt),
-            address(_miltonSpreadModel),
-            address(stanleyUsdt),
-            address(iporRiskManagementOracle)
-        );
-        MockCase0JosephUsdt mockCase0JosephUsdt = getMockCase0JosephUsdt(
-            address(_usdtMockedToken),
-            address(_ipTokenUsdt),
-            address(mockCase0MiltonUsdt),
-            address(miltonStorageUsdt),
-            address(stanleyUsdt)
-        );
-        prepareApproveForUsersUsd(_users, _usdtMockedToken, address(mockCase0JosephUsdt), address(mockCase0MiltonUsdt));
-        prepareMilton(mockCase0MiltonUsdt, address(mockCase0JosephUsdt), address(stanleyUsdt));
-        prepareJoseph(mockCase0JosephUsdt);
-        prepareIpToken(_ipTokenUsdt, address(mockCase0JosephUsdt));
->>>>>>> 30ff15b8
+        //given
+        _cfg.iporOracleInitialParamsTestCase = BuilderUtils.IporOracleInitialParamsTestCase.CASE5;
+        _cfg.miltonTestCase = BuilderUtils.MiltonTestCase.CASE0;
+        _iporProtocol = _iporProtocolFactory.getUsdtInstance(_cfg);
+
         vm.prank(_userOne);
         _iporProtocol.iporOracle.itfUpdateIndex(
             address(_iporProtocol.asset),
@@ -1230,43 +735,11 @@
     function testGetSwapsReceiveFixedShouldReceiveLimitedSwapArrayWhen22NumberOfSwapsAndOffset10AndPageSize10()
         public
     {
-<<<<<<< HEAD
-        //given
-        _cfg.iporOracleInitialParamsTestCase = BuilderUtils.IporOracleInitialParamsTestCase.CASE5;
-        _cfg.miltonImplementation = address(new MockCase0MiltonUsdt());
-        _iporProtocol = _iporProtocolFactory.getUsdtInstance(_cfg);
-
-=======
-        ItfIporOracle iporOracle = getIporOracleAsset(_userOne, address(_usdtMockedToken), TestConstants.TC_5_EMA_18DEC_64UINT);
-        IIporRiskManagementOracle iporRiskManagementOracle = getRiskManagementOracleAsset(
-            _userOne,
-            address(_usdtMockedToken),
-            TestConstants.RMO_UTILIZATION_RATE_48_PER,
-            TestConstants.RMO_UTILIZATION_RATE_90_PER,
-            TestConstants.RMO_NOTIONAL_1B
-        );
-        MiltonStorage miltonStorageUsdt = getMiltonStorage();
-        MockCase1Stanley stanleyUsdt = getMockCase1Stanley(address(_usdtMockedToken));
-        MockCase0MiltonUsdt mockCase0MiltonUsdt = getMockCase0MiltonUsdt(
-            address(_usdtMockedToken),
-            address(iporOracle),
-            address(miltonStorageUsdt),
-            address(_miltonSpreadModel),
-            address(stanleyUsdt),
-            address(iporRiskManagementOracle)
-        );
-        MockCase0JosephUsdt mockCase0JosephUsdt = getMockCase0JosephUsdt(
-            address(_usdtMockedToken),
-            address(_ipTokenUsdt),
-            address(mockCase0MiltonUsdt),
-            address(miltonStorageUsdt),
-            address(stanleyUsdt)
-        );
-        prepareApproveForUsersUsd(_users, _usdtMockedToken, address(mockCase0JosephUsdt), address(mockCase0MiltonUsdt));
-        prepareMilton(mockCase0MiltonUsdt, address(mockCase0JosephUsdt), address(stanleyUsdt));
-        prepareJoseph(mockCase0JosephUsdt);
-        prepareIpToken(_ipTokenUsdt, address(mockCase0JosephUsdt));
->>>>>>> 30ff15b8
+        //given
+        _cfg.iporOracleInitialParamsTestCase = BuilderUtils.IporOracleInitialParamsTestCase.CASE5;
+        _cfg.miltonTestCase = BuilderUtils.MiltonTestCase.CASE0;
+        _iporProtocol = _iporProtocolFactory.getUsdtInstance(_cfg);
+
         vm.prank(_userOne);
         _iporProtocol.iporOracle.itfUpdateIndex(
             address(_iporProtocol.asset),
@@ -1295,47 +768,14 @@
         assertEq(swaps.length, 10);
     }
 
-<<<<<<< HEAD
     function testGetSwapsReceiveFixedShouldReceiveRestOfSwapsOnlyWhen22NumberOfSwapsAndOffset20AndPageSize10()
         public
     {
         //given
         _cfg.iporOracleInitialParamsTestCase = BuilderUtils.IporOracleInitialParamsTestCase.CASE5;
-        _cfg.miltonImplementation = address(new MockCase0MiltonUsdt());
-        _iporProtocol = _iporProtocolFactory.getUsdtInstance(_cfg);
-
-=======
-    function testGetSwapsReceiveFixedShouldReceiveRestOfSwapsOnlyWhen22NumberOfSwapsAndOffset20AndPageSize10() public {
-        ItfIporOracle iporOracle = getIporOracleAsset(_userOne, address(_usdtMockedToken), TestConstants.TC_5_EMA_18DEC_64UINT);
-        IIporRiskManagementOracle iporRiskManagementOracle = getRiskManagementOracleAsset(
-            _userOne,
-            address(_usdtMockedToken),
-            TestConstants.RMO_UTILIZATION_RATE_48_PER,
-            TestConstants.RMO_UTILIZATION_RATE_90_PER,
-            TestConstants.RMO_NOTIONAL_1B
-        );
-        MiltonStorage miltonStorageUsdt = getMiltonStorage();
-        MockCase1Stanley stanleyUsdt = getMockCase1Stanley(address(_usdtMockedToken));
-        MockCase0MiltonUsdt mockCase0MiltonUsdt = getMockCase0MiltonUsdt(
-            address(_usdtMockedToken),
-            address(iporOracle),
-            address(miltonStorageUsdt),
-            address(_miltonSpreadModel),
-            address(stanleyUsdt),
-            address(iporRiskManagementOracle)
-        );
-        MockCase0JosephUsdt mockCase0JosephUsdt = getMockCase0JosephUsdt(
-            address(_usdtMockedToken),
-            address(_ipTokenUsdt),
-            address(mockCase0MiltonUsdt),
-            address(miltonStorageUsdt),
-            address(stanleyUsdt)
-        );
-        prepareApproveForUsersUsd(_users, _usdtMockedToken, address(mockCase0JosephUsdt), address(mockCase0MiltonUsdt));
-        prepareMilton(mockCase0MiltonUsdt, address(mockCase0JosephUsdt), address(stanleyUsdt));
-        prepareJoseph(mockCase0JosephUsdt);
-        prepareIpToken(_ipTokenUsdt, address(mockCase0JosephUsdt));
->>>>>>> 30ff15b8
+        _cfg.miltonTestCase = BuilderUtils.MiltonTestCase.CASE0;
+        _iporProtocol = _iporProtocolFactory.getUsdtInstance(_cfg);
+
         vm.prank(_userOne);
         _iporProtocol.iporOracle.itfUpdateIndex(
             address(_iporProtocol.asset),
@@ -1368,42 +808,10 @@
         public
     {
         // given
-<<<<<<< HEAD
-        _cfg.iporOracleInitialParamsTestCase = BuilderUtils.IporOracleInitialParamsTestCase.CASE5;
-        _cfg.miltonImplementation = address(new MockCase0MiltonUsdt());
-        _iporProtocol = _iporProtocolFactory.getUsdtInstance(_cfg);
-
-=======
-        ItfIporOracle iporOracle = getIporOracleAsset(_userOne, address(_usdtMockedToken), TestConstants.TC_5_EMA_18DEC_64UINT);
-        IIporRiskManagementOracle iporRiskManagementOracle = getRiskManagementOracleAsset(
-            _userOne,
-            address(_usdtMockedToken),
-            TestConstants.RMO_UTILIZATION_RATE_48_PER,
-            TestConstants.RMO_UTILIZATION_RATE_90_PER,
-            TestConstants.RMO_NOTIONAL_1B
-        );
-        MiltonStorage miltonStorageUsdt = getMiltonStorage();
-        MockCase1Stanley stanleyUsdt = getMockCase1Stanley(address(_usdtMockedToken));
-        MockCase0MiltonUsdt mockCase0MiltonUsdt = getMockCase0MiltonUsdt(
-            address(_usdtMockedToken),
-            address(iporOracle),
-            address(miltonStorageUsdt),
-            address(_miltonSpreadModel),
-            address(stanleyUsdt),
-            address(iporRiskManagementOracle)
-        );
-        MockCase0JosephUsdt mockCase0JosephUsdt = getMockCase0JosephUsdt(
-            address(_usdtMockedToken),
-            address(_ipTokenUsdt),
-            address(mockCase0MiltonUsdt),
-            address(miltonStorageUsdt),
-            address(stanleyUsdt)
-        );
-        prepareApproveForUsersUsd(_users, _usdtMockedToken, address(mockCase0JosephUsdt), address(mockCase0MiltonUsdt));
-        prepareMilton(mockCase0MiltonUsdt, address(mockCase0JosephUsdt), address(stanleyUsdt));
-        prepareJoseph(mockCase0JosephUsdt);
-        prepareIpToken(_ipTokenUsdt, address(mockCase0JosephUsdt));
->>>>>>> 30ff15b8
+        _cfg.iporOracleInitialParamsTestCase = BuilderUtils.IporOracleInitialParamsTestCase.CASE5;
+        _cfg.miltonTestCase = BuilderUtils.MiltonTestCase.CASE0;
+        _iporProtocol = _iporProtocolFactory.getUsdtInstance(_cfg);
+
         vm.prank(_userOne);
         _iporProtocol.iporOracle.itfUpdateIndex(
             address(_iporProtocol.asset),
@@ -1433,43 +841,11 @@
     }
 
     function testGetSwapIdsPayFixedShouldFailWhenPageSizeIsEqualToZero() public {
-<<<<<<< HEAD
-        //given
-        _cfg.iporOracleInitialParamsTestCase = BuilderUtils.IporOracleInitialParamsTestCase.CASE5;
-        _cfg.miltonImplementation = address(new MockCase0MiltonUsdt());
-        _iporProtocol = _iporProtocolFactory.getUsdtInstance(_cfg);
-
-=======
-        ItfIporOracle iporOracle = getIporOracleAsset(_userOne, address(_usdtMockedToken), TestConstants.TC_5_EMA_18DEC_64UINT);
-        IIporRiskManagementOracle iporRiskManagementOracle = getRiskManagementOracleAsset(
-            _userOne,
-            address(_usdtMockedToken),
-            TestConstants.RMO_UTILIZATION_RATE_48_PER,
-            TestConstants.RMO_UTILIZATION_RATE_90_PER,
-            TestConstants.RMO_NOTIONAL_1B
-        );
-        MiltonStorage miltonStorageUsdt = getMiltonStorage();
-        MockCase1Stanley stanleyUsdt = getMockCase1Stanley(address(_usdtMockedToken));
-        MockCase0MiltonUsdt mockCase0MiltonUsdt = getMockCase0MiltonUsdt(
-            address(_usdtMockedToken),
-            address(iporOracle),
-            address(miltonStorageUsdt),
-            address(_miltonSpreadModel),
-            address(stanleyUsdt),
-            address(iporRiskManagementOracle)
-        );
-        MockCase0JosephUsdt mockCase0JosephUsdt = getMockCase0JosephUsdt(
-            address(_usdtMockedToken),
-            address(_ipTokenUsdt),
-            address(mockCase0MiltonUsdt),
-            address(miltonStorageUsdt),
-            address(stanleyUsdt)
-        );
-        prepareApproveForUsersUsd(_users, _usdtMockedToken, address(mockCase0JosephUsdt), address(mockCase0MiltonUsdt));
-        prepareMilton(mockCase0MiltonUsdt, address(mockCase0JosephUsdt), address(stanleyUsdt));
-        prepareJoseph(mockCase0JosephUsdt);
-        prepareIpToken(_ipTokenUsdt, address(mockCase0JosephUsdt));
->>>>>>> 30ff15b8
+        //given
+        _cfg.iporOracleInitialParamsTestCase = BuilderUtils.IporOracleInitialParamsTestCase.CASE5;
+        _cfg.miltonTestCase = BuilderUtils.MiltonTestCase.CASE0;
+        _iporProtocol = _iporProtocolFactory.getUsdtInstance(_cfg);
+
         vm.prank(_userOne);
         _iporProtocol.iporOracle.itfUpdateIndex(
             address(_iporProtocol.asset),
@@ -1496,43 +872,11 @@
     function testGetSwapIdsPayFixedShouldReturnEmptyListOfSwapsWhenZeroNumberOfSwapsAndOffsetZer0AndPageSize10()
         public
     {
-<<<<<<< HEAD
-        //given
-        _cfg.iporOracleInitialParamsTestCase = BuilderUtils.IporOracleInitialParamsTestCase.CASE5;
-        _cfg.miltonImplementation = address(new MockCase0MiltonUsdt());
-        _iporProtocol = _iporProtocolFactory.getUsdtInstance(_cfg);
-
-=======
-        ItfIporOracle iporOracle = getIporOracleAsset(_userOne, address(_usdtMockedToken), TestConstants.TC_5_EMA_18DEC_64UINT);
-        IIporRiskManagementOracle iporRiskManagementOracle = getRiskManagementOracleAsset(
-            _userOne,
-            address(_usdtMockedToken),
-            TestConstants.RMO_UTILIZATION_RATE_48_PER,
-            TestConstants.RMO_UTILIZATION_RATE_90_PER,
-            TestConstants.RMO_NOTIONAL_1B
-        );
-        MiltonStorage miltonStorageUsdt = getMiltonStorage();
-        MockCase1Stanley stanleyUsdt = getMockCase1Stanley(address(_usdtMockedToken));
-        MockCase0MiltonUsdt mockCase0MiltonUsdt = getMockCase0MiltonUsdt(
-            address(_usdtMockedToken),
-            address(iporOracle),
-            address(miltonStorageUsdt),
-            address(_miltonSpreadModel),
-            address(stanleyUsdt),
-            address(iporRiskManagementOracle)
-        );
-        MockCase0JosephUsdt mockCase0JosephUsdt = getMockCase0JosephUsdt(
-            address(_usdtMockedToken),
-            address(_ipTokenUsdt),
-            address(mockCase0MiltonUsdt),
-            address(miltonStorageUsdt),
-            address(stanleyUsdt)
-        );
-        prepareApproveForUsersUsd(_users, _usdtMockedToken, address(mockCase0JosephUsdt), address(mockCase0MiltonUsdt));
-        prepareMilton(mockCase0MiltonUsdt, address(mockCase0JosephUsdt), address(stanleyUsdt));
-        prepareJoseph(mockCase0JosephUsdt);
-        prepareIpToken(_ipTokenUsdt, address(mockCase0JosephUsdt));
->>>>>>> 30ff15b8
+        //given
+        _cfg.iporOracleInitialParamsTestCase = BuilderUtils.IporOracleInitialParamsTestCase.CASE5;
+        _cfg.miltonTestCase = BuilderUtils.MiltonTestCase.CASE0;
+        _iporProtocol = _iporProtocolFactory.getUsdtInstance(_cfg);
+
         vm.prank(_userOne);
         _iporProtocol.iporOracle.itfUpdateIndex(
             address(_iporProtocol.asset),
@@ -1558,43 +902,11 @@
     function testGetSwapIdsPayFixedShouldReturnEmptyListOfSwapsWhenUserPassesNonZeroOffsetAndDoesNotHaveAnySwaps()
         public
     {
-<<<<<<< HEAD
-        //given
-        _cfg.iporOracleInitialParamsTestCase = BuilderUtils.IporOracleInitialParamsTestCase.CASE5;
-        _cfg.miltonImplementation = address(new MockCase0MiltonUsdt());
-        _iporProtocol = _iporProtocolFactory.getUsdtInstance(_cfg);
-
-=======
-        ItfIporOracle iporOracle = getIporOracleAsset(_userOne, address(_usdtMockedToken), TestConstants.TC_5_EMA_18DEC_64UINT);
-        IIporRiskManagementOracle iporRiskManagementOracle = getRiskManagementOracleAsset(
-            _userOne,
-            address(_usdtMockedToken),
-            TestConstants.RMO_UTILIZATION_RATE_48_PER,
-            TestConstants.RMO_UTILIZATION_RATE_90_PER,
-            TestConstants.RMO_NOTIONAL_1B
-        );
-        MiltonStorage miltonStorageUsdt = getMiltonStorage();
-        MockCase1Stanley stanleyUsdt = getMockCase1Stanley(address(_usdtMockedToken));
-        MockCase0MiltonUsdt mockCase0MiltonUsdt = getMockCase0MiltonUsdt(
-            address(_usdtMockedToken),
-            address(iporOracle),
-            address(miltonStorageUsdt),
-            address(_miltonSpreadModel),
-            address(stanleyUsdt),
-            address(iporRiskManagementOracle)
-        );
-        MockCase0JosephUsdt mockCase0JosephUsdt = getMockCase0JosephUsdt(
-            address(_usdtMockedToken),
-            address(_ipTokenUsdt),
-            address(mockCase0MiltonUsdt),
-            address(miltonStorageUsdt),
-            address(stanleyUsdt)
-        );
-        prepareApproveForUsersUsd(_users, _usdtMockedToken, address(mockCase0JosephUsdt), address(mockCase0MiltonUsdt));
-        prepareMilton(mockCase0MiltonUsdt, address(mockCase0JosephUsdt), address(stanleyUsdt));
-        prepareJoseph(mockCase0JosephUsdt);
-        prepareIpToken(_ipTokenUsdt, address(mockCase0JosephUsdt));
->>>>>>> 30ff15b8
+        //given
+        _cfg.iporOracleInitialParamsTestCase = BuilderUtils.IporOracleInitialParamsTestCase.CASE5;
+        _cfg.miltonTestCase = BuilderUtils.MiltonTestCase.CASE0;
+        _iporProtocol = _iporProtocolFactory.getUsdtInstance(_cfg);
+
         vm.prank(_userOne);
         _iporProtocol.iporOracle.itfUpdateIndex(
             address(_iporProtocol.asset),
@@ -1620,43 +932,11 @@
     function testGetSwapIdsPayFixedShouldReceiveLimitedSwapArrayWhen11NumberOfSwapsAndOffsetZeroAndPageSize10()
         public
     {
-<<<<<<< HEAD
-        //given
-        _cfg.iporOracleInitialParamsTestCase = BuilderUtils.IporOracleInitialParamsTestCase.CASE5;
-        _cfg.miltonImplementation = address(new MockCase0MiltonUsdt());
-        _iporProtocol = _iporProtocolFactory.getUsdtInstance(_cfg);
-
-=======
-        ItfIporOracle iporOracle = getIporOracleAsset(_userOne, address(_usdtMockedToken), TestConstants.TC_5_EMA_18DEC_64UINT);
-        IIporRiskManagementOracle iporRiskManagementOracle = getRiskManagementOracleAsset(
-            _userOne,
-            address(_usdtMockedToken),
-            TestConstants.RMO_UTILIZATION_RATE_48_PER,
-            TestConstants.RMO_UTILIZATION_RATE_90_PER,
-            TestConstants.RMO_NOTIONAL_1B
-        );
-        MiltonStorage miltonStorageUsdt = getMiltonStorage();
-        MockCase1Stanley stanleyUsdt = getMockCase1Stanley(address(_usdtMockedToken));
-        MockCase0MiltonUsdt mockCase0MiltonUsdt = getMockCase0MiltonUsdt(
-            address(_usdtMockedToken),
-            address(iporOracle),
-            address(miltonStorageUsdt),
-            address(_miltonSpreadModel),
-            address(stanleyUsdt),
-            address(iporRiskManagementOracle)
-        );
-        MockCase0JosephUsdt mockCase0JosephUsdt = getMockCase0JosephUsdt(
-            address(_usdtMockedToken),
-            address(_ipTokenUsdt),
-            address(mockCase0MiltonUsdt),
-            address(miltonStorageUsdt),
-            address(stanleyUsdt)
-        );
-        prepareApproveForUsersUsd(_users, _usdtMockedToken, address(mockCase0JosephUsdt), address(mockCase0MiltonUsdt));
-        prepareMilton(mockCase0MiltonUsdt, address(mockCase0JosephUsdt), address(stanleyUsdt));
-        prepareJoseph(mockCase0JosephUsdt);
-        prepareIpToken(_ipTokenUsdt, address(mockCase0JosephUsdt));
->>>>>>> 30ff15b8
+        //given
+        _cfg.iporOracleInitialParamsTestCase = BuilderUtils.IporOracleInitialParamsTestCase.CASE5;
+        _cfg.miltonTestCase = BuilderUtils.MiltonTestCase.CASE0;
+        _iporProtocol = _iporProtocolFactory.getUsdtInstance(_cfg);
+
         vm.prank(_userOne);
         _iporProtocol.iporOracle.itfUpdateIndex(
             address(_iporProtocol.asset),
@@ -1687,47 +967,14 @@
         assertEq(ids.length, 10);
     }
 
-<<<<<<< HEAD
     function testGetSwapIdsPayFixedShouldReceiveLimitedSwapArrayWhen22NumberOfSwapsAndOffset10AndPageSize10()
         public
     {
         //given
         _cfg.iporOracleInitialParamsTestCase = BuilderUtils.IporOracleInitialParamsTestCase.CASE5;
-        _cfg.miltonImplementation = address(new MockCase0MiltonUsdt());
-        _iporProtocol = _iporProtocolFactory.getUsdtInstance(_cfg);
-
-=======
-    function testGetSwapIdsPayFixedShouldReceiveLimitedSwapArrayWhen22NumberOfSwapsAndOffset10AndPageSize10() public {
-        ItfIporOracle iporOracle = getIporOracleAsset(_userOne, address(_usdtMockedToken), TestConstants.TC_5_EMA_18DEC_64UINT);
-        IIporRiskManagementOracle iporRiskManagementOracle = getRiskManagementOracleAsset(
-            _userOne,
-            address(_usdtMockedToken),
-            TestConstants.RMO_UTILIZATION_RATE_48_PER,
-            TestConstants.RMO_UTILIZATION_RATE_90_PER,
-            TestConstants.RMO_NOTIONAL_1B
-        );
-        MiltonStorage miltonStorageUsdt = getMiltonStorage();
-        MockCase1Stanley stanleyUsdt = getMockCase1Stanley(address(_usdtMockedToken));
-        MockCase0MiltonUsdt mockCase0MiltonUsdt = getMockCase0MiltonUsdt(
-            address(_usdtMockedToken),
-            address(iporOracle),
-            address(miltonStorageUsdt),
-            address(_miltonSpreadModel),
-            address(stanleyUsdt),
-            address(iporRiskManagementOracle)
-        );
-        MockCase0JosephUsdt mockCase0JosephUsdt = getMockCase0JosephUsdt(
-            address(_usdtMockedToken),
-            address(_ipTokenUsdt),
-            address(mockCase0MiltonUsdt),
-            address(miltonStorageUsdt),
-            address(stanleyUsdt)
-        );
-        prepareApproveForUsersUsd(_users, _usdtMockedToken, address(mockCase0JosephUsdt), address(mockCase0MiltonUsdt));
-        prepareMilton(mockCase0MiltonUsdt, address(mockCase0JosephUsdt), address(stanleyUsdt));
-        prepareJoseph(mockCase0JosephUsdt);
-        prepareIpToken(_ipTokenUsdt, address(mockCase0JosephUsdt));
->>>>>>> 30ff15b8
+        _cfg.miltonTestCase = BuilderUtils.MiltonTestCase.CASE0;
+        _iporProtocol = _iporProtocolFactory.getUsdtInstance(_cfg);
+
         vm.prank(_userOne);
         _iporProtocol.iporOracle.itfUpdateIndex(
             address(_iporProtocol.asset),
@@ -1758,47 +1005,14 @@
         assertEq(ids.length, 10);
     }
 
-<<<<<<< HEAD
     function testGetSwapIdsPayFixedShouldReceiveRestOfSwapsOnlyWhen22NumberOfSwapsAndOffset20AndPageSize10()
         public
     {
         //given
         _cfg.iporOracleInitialParamsTestCase = BuilderUtils.IporOracleInitialParamsTestCase.CASE5;
-        _cfg.miltonImplementation = address(new MockCase0MiltonUsdt());
-        _iporProtocol = _iporProtocolFactory.getUsdtInstance(_cfg);
-
-=======
-    function testGetSwapIdsPayFixedShouldReceiveRestOfSwapsOnlyWhen22NumberOfSwapsAndOffset20AndPageSize10() public {
-        ItfIporOracle iporOracle = getIporOracleAsset(_userOne, address(_usdtMockedToken), TestConstants.TC_5_EMA_18DEC_64UINT);
-        IIporRiskManagementOracle iporRiskManagementOracle = getRiskManagementOracleAsset(
-            _userOne,
-            address(_usdtMockedToken),
-            TestConstants.RMO_UTILIZATION_RATE_48_PER,
-            TestConstants.RMO_UTILIZATION_RATE_90_PER,
-            TestConstants.RMO_NOTIONAL_1B
-        );
-        MiltonStorage miltonStorageUsdt = getMiltonStorage();
-        MockCase1Stanley stanleyUsdt = getMockCase1Stanley(address(_usdtMockedToken));
-        MockCase0MiltonUsdt mockCase0MiltonUsdt = getMockCase0MiltonUsdt(
-            address(_usdtMockedToken),
-            address(iporOracle),
-            address(miltonStorageUsdt),
-            address(_miltonSpreadModel),
-            address(stanleyUsdt),
-            address(iporRiskManagementOracle)
-        );
-        MockCase0JosephUsdt mockCase0JosephUsdt = getMockCase0JosephUsdt(
-            address(_usdtMockedToken),
-            address(_ipTokenUsdt),
-            address(mockCase0MiltonUsdt),
-            address(miltonStorageUsdt),
-            address(stanleyUsdt)
-        );
-        prepareApproveForUsersUsd(_users, _usdtMockedToken, address(mockCase0JosephUsdt), address(mockCase0MiltonUsdt));
-        prepareMilton(mockCase0MiltonUsdt, address(mockCase0JosephUsdt), address(stanleyUsdt));
-        prepareJoseph(mockCase0JosephUsdt);
-        prepareIpToken(_ipTokenUsdt, address(mockCase0JosephUsdt));
->>>>>>> 30ff15b8
+        _cfg.miltonTestCase = BuilderUtils.MiltonTestCase.CASE0;
+        _iporProtocol = _iporProtocolFactory.getUsdtInstance(_cfg);
+
         vm.prank(_userOne);
         _iporProtocol.iporOracle.itfUpdateIndex(
             address(_iporProtocol.asset),
@@ -1832,43 +1046,11 @@
     function testGetSwapIdsPayFixedShouldReceiveEmptyListOfSwapsOnlyWhen20NumberOfSwapsAndOffset20AndPageSize10()
         public
     {
-<<<<<<< HEAD
-        //given
-        _cfg.iporOracleInitialParamsTestCase = BuilderUtils.IporOracleInitialParamsTestCase.CASE5;
-        _cfg.miltonImplementation = address(new MockCase0MiltonUsdt());
-        _iporProtocol = _iporProtocolFactory.getUsdtInstance(_cfg);
-
-=======
-        ItfIporOracle iporOracle = getIporOracleAsset(_userOne, address(_usdtMockedToken), TestConstants.TC_5_EMA_18DEC_64UINT);
-        IIporRiskManagementOracle iporRiskManagementOracle = getRiskManagementOracleAsset(
-            _userOne,
-            address(_usdtMockedToken),
-            TestConstants.RMO_UTILIZATION_RATE_48_PER,
-            TestConstants.RMO_UTILIZATION_RATE_90_PER,
-            TestConstants.RMO_NOTIONAL_1B
-        );
-        MiltonStorage miltonStorageUsdt = getMiltonStorage();
-        MockCase1Stanley stanleyUsdt = getMockCase1Stanley(address(_usdtMockedToken));
-        MockCase0MiltonUsdt mockCase0MiltonUsdt = getMockCase0MiltonUsdt(
-            address(_usdtMockedToken),
-            address(iporOracle),
-            address(miltonStorageUsdt),
-            address(_miltonSpreadModel),
-            address(stanleyUsdt),
-            address(iporRiskManagementOracle)
-        );
-        MockCase0JosephUsdt mockCase0JosephUsdt = getMockCase0JosephUsdt(
-            address(_usdtMockedToken),
-            address(_ipTokenUsdt),
-            address(mockCase0MiltonUsdt),
-            address(miltonStorageUsdt),
-            address(stanleyUsdt)
-        );
-        prepareApproveForUsersUsd(_users, _usdtMockedToken, address(mockCase0JosephUsdt), address(mockCase0MiltonUsdt));
-        prepareMilton(mockCase0MiltonUsdt, address(mockCase0JosephUsdt), address(stanleyUsdt));
-        prepareJoseph(mockCase0JosephUsdt);
-        prepareIpToken(_ipTokenUsdt, address(mockCase0JosephUsdt));
->>>>>>> 30ff15b8
+        //given
+        _cfg.iporOracleInitialParamsTestCase = BuilderUtils.IporOracleInitialParamsTestCase.CASE5;
+        _cfg.miltonTestCase = BuilderUtils.MiltonTestCase.CASE0;
+        _iporProtocol = _iporProtocolFactory.getUsdtInstance(_cfg);
+
         vm.prank(_userOne);
         _iporProtocol.iporOracle.itfUpdateIndex(
             address(_iporProtocol.asset),
@@ -1900,43 +1082,11 @@
     }
 
     function testGetSwapIdsReceiveFixedShouldFailWhenPageSizeIsEqualToZero() public {
-<<<<<<< HEAD
-        //given
-        _cfg.iporOracleInitialParamsTestCase = BuilderUtils.IporOracleInitialParamsTestCase.CASE5;
-        _cfg.miltonImplementation = address(new MockCase0MiltonUsdt());
-        _iporProtocol = _iporProtocolFactory.getUsdtInstance(_cfg);
-
-=======
-        ItfIporOracle iporOracle = getIporOracleAsset(_userOne, address(_usdtMockedToken), TestConstants.TC_5_EMA_18DEC_64UINT);
-        IIporRiskManagementOracle iporRiskManagementOracle = getRiskManagementOracleAsset(
-            _userOne,
-            address(_usdtMockedToken),
-            TestConstants.RMO_UTILIZATION_RATE_48_PER,
-            TestConstants.RMO_UTILIZATION_RATE_90_PER,
-            TestConstants.RMO_NOTIONAL_1B
-        );
-        MiltonStorage miltonStorageUsdt = getMiltonStorage();
-        MockCase1Stanley stanleyUsdt = getMockCase1Stanley(address(_usdtMockedToken));
-        MockCase0MiltonUsdt mockCase0MiltonUsdt = getMockCase0MiltonUsdt(
-            address(_usdtMockedToken),
-            address(iporOracle),
-            address(miltonStorageUsdt),
-            address(_miltonSpreadModel),
-            address(stanleyUsdt),
-            address(iporRiskManagementOracle)
-        );
-        MockCase0JosephUsdt mockCase0JosephUsdt = getMockCase0JosephUsdt(
-            address(_usdtMockedToken),
-            address(_ipTokenUsdt),
-            address(mockCase0MiltonUsdt),
-            address(miltonStorageUsdt),
-            address(stanleyUsdt)
-        );
-        prepareApproveForUsersUsd(_users, _usdtMockedToken, address(mockCase0JosephUsdt), address(mockCase0MiltonUsdt));
-        prepareMilton(mockCase0MiltonUsdt, address(mockCase0JosephUsdt), address(stanleyUsdt));
-        prepareJoseph(mockCase0JosephUsdt);
-        prepareIpToken(_ipTokenUsdt, address(mockCase0JosephUsdt));
->>>>>>> 30ff15b8
+        //given
+        _cfg.iporOracleInitialParamsTestCase = BuilderUtils.IporOracleInitialParamsTestCase.CASE5;
+        _cfg.miltonTestCase = BuilderUtils.MiltonTestCase.CASE0;
+        _iporProtocol = _iporProtocolFactory.getUsdtInstance(_cfg);
+
         vm.prank(_userOne);
         _iporProtocol.iporOracle.itfUpdateIndex(
             address(_iporProtocol.asset),
@@ -1961,43 +1111,11 @@
     function testGetSwapIdsReceiveFixedShouldReturnEmptyListOfSwapsWhenZeroNumberOfSwapsAndOffsetZer0AndPageSize10()
         public
     {
-<<<<<<< HEAD
-        //given
-        _cfg.iporOracleInitialParamsTestCase = BuilderUtils.IporOracleInitialParamsTestCase.CASE5;
-        _cfg.miltonImplementation = address(new MockCase0MiltonUsdt());
-        _iporProtocol = _iporProtocolFactory.getUsdtInstance(_cfg);
-
-=======
-        ItfIporOracle iporOracle = getIporOracleAsset(_userOne, address(_usdtMockedToken), TestConstants.TC_5_EMA_18DEC_64UINT);
-        IIporRiskManagementOracle iporRiskManagementOracle = getRiskManagementOracleAsset(
-            _userOne,
-            address(_usdtMockedToken),
-            TestConstants.RMO_UTILIZATION_RATE_48_PER,
-            TestConstants.RMO_UTILIZATION_RATE_90_PER,
-            TestConstants.RMO_NOTIONAL_1B
-        );
-        MiltonStorage miltonStorageUsdt = getMiltonStorage();
-        MockCase1Stanley stanleyUsdt = getMockCase1Stanley(address(_usdtMockedToken));
-        MockCase0MiltonUsdt mockCase0MiltonUsdt = getMockCase0MiltonUsdt(
-            address(_usdtMockedToken),
-            address(iporOracle),
-            address(miltonStorageUsdt),
-            address(_miltonSpreadModel),
-            address(stanleyUsdt),
-            address(iporRiskManagementOracle)
-        );
-        MockCase0JosephUsdt mockCase0JosephUsdt = getMockCase0JosephUsdt(
-            address(_usdtMockedToken),
-            address(_ipTokenUsdt),
-            address(mockCase0MiltonUsdt),
-            address(miltonStorageUsdt),
-            address(stanleyUsdt)
-        );
-        prepareApproveForUsersUsd(_users, _usdtMockedToken, address(mockCase0JosephUsdt), address(mockCase0MiltonUsdt));
-        prepareMilton(mockCase0MiltonUsdt, address(mockCase0JosephUsdt), address(stanleyUsdt));
-        prepareJoseph(mockCase0JosephUsdt);
-        prepareIpToken(_ipTokenUsdt, address(mockCase0JosephUsdt));
->>>>>>> 30ff15b8
+        //given
+        _cfg.iporOracleInitialParamsTestCase = BuilderUtils.IporOracleInitialParamsTestCase.CASE5;
+        _cfg.miltonTestCase = BuilderUtils.MiltonTestCase.CASE0;
+        _iporProtocol = _iporProtocolFactory.getUsdtInstance(_cfg);
+
         vm.prank(_userOne);
         _iporProtocol.iporOracle.itfUpdateIndex(
             address(_iporProtocol.asset),
@@ -2021,43 +1139,11 @@
     function testGetSwapIdsReceiveFixedShouldReturnEmptyListOfSwapsWhenUserPassesNonZeroOffsetAndDoesNotHaveAnySwaps()
         public
     {
-<<<<<<< HEAD
-        //given
-        _cfg.iporOracleInitialParamsTestCase = BuilderUtils.IporOracleInitialParamsTestCase.CASE5;
-        _cfg.miltonImplementation = address(new MockCase0MiltonUsdt());
-        _iporProtocol = _iporProtocolFactory.getUsdtInstance(_cfg);
-
-=======
-        ItfIporOracle iporOracle = getIporOracleAsset(_userOne, address(_usdtMockedToken), TestConstants.TC_5_EMA_18DEC_64UINT);
-        IIporRiskManagementOracle iporRiskManagementOracle = getRiskManagementOracleAsset(
-            _userOne,
-            address(_usdtMockedToken),
-            TestConstants.RMO_UTILIZATION_RATE_48_PER,
-            TestConstants.RMO_UTILIZATION_RATE_90_PER,
-            TestConstants.RMO_NOTIONAL_1B
-        );
-        MiltonStorage miltonStorageUsdt = getMiltonStorage();
-        MockCase1Stanley stanleyUsdt = getMockCase1Stanley(address(_usdtMockedToken));
-        MockCase0MiltonUsdt mockCase0MiltonUsdt = getMockCase0MiltonUsdt(
-            address(_usdtMockedToken),
-            address(iporOracle),
-            address(miltonStorageUsdt),
-            address(_miltonSpreadModel),
-            address(stanleyUsdt),
-            address(iporRiskManagementOracle)
-        );
-        MockCase0JosephUsdt mockCase0JosephUsdt = getMockCase0JosephUsdt(
-            address(_usdtMockedToken),
-            address(_ipTokenUsdt),
-            address(mockCase0MiltonUsdt),
-            address(miltonStorageUsdt),
-            address(stanleyUsdt)
-        );
-        prepareApproveForUsersUsd(_users, _usdtMockedToken, address(mockCase0JosephUsdt), address(mockCase0MiltonUsdt));
-        prepareMilton(mockCase0MiltonUsdt, address(mockCase0JosephUsdt), address(stanleyUsdt));
-        prepareJoseph(mockCase0JosephUsdt);
-        prepareIpToken(_ipTokenUsdt, address(mockCase0JosephUsdt));
->>>>>>> 30ff15b8
+        //given
+        _cfg.iporOracleInitialParamsTestCase = BuilderUtils.IporOracleInitialParamsTestCase.CASE5;
+        _cfg.miltonTestCase = BuilderUtils.MiltonTestCase.CASE0;
+        _iporProtocol = _iporProtocolFactory.getUsdtInstance(_cfg);
+
         vm.prank(_userOne);
         _iporProtocol.iporOracle.itfUpdateIndex(
             address(_iporProtocol.asset),
@@ -2081,43 +1167,11 @@
     function testGetSwapIdsReceiveFixedShouldReceiveLimitedSwapArrayWhen11NumberOfSwapsAndOffset10AndPageSize10()
         public
     {
-<<<<<<< HEAD
-        //given
-        _cfg.iporOracleInitialParamsTestCase = BuilderUtils.IporOracleInitialParamsTestCase.CASE5;
-        _cfg.miltonImplementation = address(new MockCase0MiltonUsdt());
-        _iporProtocol = _iporProtocolFactory.getUsdtInstance(_cfg);
-
-=======
-        ItfIporOracle iporOracle = getIporOracleAsset(_userOne, address(_usdtMockedToken), TestConstants.TC_5_EMA_18DEC_64UINT);
-        IIporRiskManagementOracle iporRiskManagementOracle = getRiskManagementOracleAsset(
-            _userOne,
-            address(_usdtMockedToken),
-            TestConstants.RMO_UTILIZATION_RATE_48_PER,
-            TestConstants.RMO_UTILIZATION_RATE_90_PER,
-            TestConstants.RMO_NOTIONAL_1B
-        );
-        MiltonStorage miltonStorageUsdt = getMiltonStorage();
-        MockCase1Stanley stanleyUsdt = getMockCase1Stanley(address(_usdtMockedToken));
-        MockCase0MiltonUsdt mockCase0MiltonUsdt = getMockCase0MiltonUsdt(
-            address(_usdtMockedToken),
-            address(iporOracle),
-            address(miltonStorageUsdt),
-            address(_miltonSpreadModel),
-            address(stanleyUsdt),
-            address(iporRiskManagementOracle)
-        );
-        MockCase0JosephUsdt mockCase0JosephUsdt = getMockCase0JosephUsdt(
-            address(_usdtMockedToken),
-            address(_ipTokenUsdt),
-            address(mockCase0MiltonUsdt),
-            address(miltonStorageUsdt),
-            address(stanleyUsdt)
-        );
-        prepareApproveForUsersUsd(_users, _usdtMockedToken, address(mockCase0JosephUsdt), address(mockCase0MiltonUsdt));
-        prepareMilton(mockCase0MiltonUsdt, address(mockCase0JosephUsdt), address(stanleyUsdt));
-        prepareJoseph(mockCase0JosephUsdt);
-        prepareIpToken(_ipTokenUsdt, address(mockCase0JosephUsdt));
->>>>>>> 30ff15b8
+        //given
+        _cfg.iporOracleInitialParamsTestCase = BuilderUtils.IporOracleInitialParamsTestCase.CASE5;
+        _cfg.miltonTestCase = BuilderUtils.MiltonTestCase.CASE0;
+        _iporProtocol = _iporProtocolFactory.getUsdtInstance(_cfg);
+
         vm.prank(_userOne);
         _iporProtocol.iporOracle.itfUpdateIndex(
             address(_iporProtocol.asset),
@@ -2149,43 +1203,11 @@
     function testGetSwapIdsReceiveFixedShouldReceiveLimitedSwapArrayWhen22NumberOfSwapsAndOffset10AndPageSize10()
         public
     {
-<<<<<<< HEAD
-        //given
-        _cfg.iporOracleInitialParamsTestCase = BuilderUtils.IporOracleInitialParamsTestCase.CASE5;
-        _cfg.miltonImplementation = address(new MockCase0MiltonUsdt());
-        _iporProtocol = _iporProtocolFactory.getUsdtInstance(_cfg);
-
-=======
-        ItfIporOracle iporOracle = getIporOracleAsset(_userOne, address(_usdtMockedToken), TestConstants.TC_5_EMA_18DEC_64UINT);
-        IIporRiskManagementOracle iporRiskManagementOracle = getRiskManagementOracleAsset(
-            _userOne,
-            address(_usdtMockedToken),
-            TestConstants.RMO_UTILIZATION_RATE_48_PER,
-            TestConstants.RMO_UTILIZATION_RATE_90_PER,
-            TestConstants.RMO_NOTIONAL_1B
-        );
-        MiltonStorage miltonStorageUsdt = getMiltonStorage();
-        MockCase1Stanley stanleyUsdt = getMockCase1Stanley(address(_usdtMockedToken));
-        MockCase0MiltonUsdt mockCase0MiltonUsdt = getMockCase0MiltonUsdt(
-            address(_usdtMockedToken),
-            address(iporOracle),
-            address(miltonStorageUsdt),
-            address(_miltonSpreadModel),
-            address(stanleyUsdt),
-            address(iporRiskManagementOracle)
-        );
-        MockCase0JosephUsdt mockCase0JosephUsdt = getMockCase0JosephUsdt(
-            address(_usdtMockedToken),
-            address(_ipTokenUsdt),
-            address(mockCase0MiltonUsdt),
-            address(miltonStorageUsdt),
-            address(stanleyUsdt)
-        );
-        prepareApproveForUsersUsd(_users, _usdtMockedToken, address(mockCase0JosephUsdt), address(mockCase0MiltonUsdt));
-        prepareMilton(mockCase0MiltonUsdt, address(mockCase0JosephUsdt), address(stanleyUsdt));
-        prepareJoseph(mockCase0JosephUsdt);
-        prepareIpToken(_ipTokenUsdt, address(mockCase0JosephUsdt));
->>>>>>> 30ff15b8
+        //given
+        _cfg.iporOracleInitialParamsTestCase = BuilderUtils.IporOracleInitialParamsTestCase.CASE5;
+        _cfg.miltonTestCase = BuilderUtils.MiltonTestCase.CASE0;
+        _iporProtocol = _iporProtocolFactory.getUsdtInstance(_cfg);
+
         vm.prank(_userOne);
         _iporProtocol.iporOracle.itfUpdateIndex(
             address(_iporProtocol.asset),
@@ -2217,43 +1239,11 @@
     function testGetSwapIdsReceiveFixedShouldReceiveRestOfSwapsOnlyWhen22NumberOfSwapsAndOffset20AndPageSize10()
         public
     {
-<<<<<<< HEAD
-        //given
-        _cfg.iporOracleInitialParamsTestCase = BuilderUtils.IporOracleInitialParamsTestCase.CASE5;
-        _cfg.miltonImplementation = address(new MockCase0MiltonUsdt());
-        _iporProtocol = _iporProtocolFactory.getUsdtInstance(_cfg);
-
-=======
-        ItfIporOracle iporOracle = getIporOracleAsset(_userOne, address(_usdtMockedToken), TestConstants.TC_5_EMA_18DEC_64UINT);
-        IIporRiskManagementOracle iporRiskManagementOracle = getRiskManagementOracleAsset(
-            _userOne,
-            address(_usdtMockedToken),
-            TestConstants.RMO_UTILIZATION_RATE_48_PER,
-            TestConstants.RMO_UTILIZATION_RATE_90_PER,
-            TestConstants.RMO_NOTIONAL_1B
-        );
-        MiltonStorage miltonStorageUsdt = getMiltonStorage();
-        MockCase1Stanley stanleyUsdt = getMockCase1Stanley(address(_usdtMockedToken));
-        MockCase0MiltonUsdt mockCase0MiltonUsdt = getMockCase0MiltonUsdt(
-            address(_usdtMockedToken),
-            address(iporOracle),
-            address(miltonStorageUsdt),
-            address(_miltonSpreadModel),
-            address(stanleyUsdt),
-            address(iporRiskManagementOracle)
-        );
-        MockCase0JosephUsdt mockCase0JosephUsdt = getMockCase0JosephUsdt(
-            address(_usdtMockedToken),
-            address(_ipTokenUsdt),
-            address(mockCase0MiltonUsdt),
-            address(miltonStorageUsdt),
-            address(stanleyUsdt)
-        );
-        prepareApproveForUsersUsd(_users, _usdtMockedToken, address(mockCase0JosephUsdt), address(mockCase0MiltonUsdt));
-        prepareMilton(mockCase0MiltonUsdt, address(mockCase0JosephUsdt), address(stanleyUsdt));
-        prepareJoseph(mockCase0JosephUsdt);
-        prepareIpToken(_ipTokenUsdt, address(mockCase0JosephUsdt));
->>>>>>> 30ff15b8
+        //given
+        _cfg.iporOracleInitialParamsTestCase = BuilderUtils.IporOracleInitialParamsTestCase.CASE5;
+        _cfg.miltonTestCase = BuilderUtils.MiltonTestCase.CASE0;
+        _iporProtocol = _iporProtocolFactory.getUsdtInstance(_cfg);
+
         vm.prank(_userOne);
         _iporProtocol.iporOracle.itfUpdateIndex(
             address(_iporProtocol.asset),
@@ -2283,43 +1273,11 @@
     }
 
     function testGetSwapIdsShouldFailWhenPageSizeIsEqualToZero() public {
-<<<<<<< HEAD
-        //given
-        _cfg.iporOracleInitialParamsTestCase = BuilderUtils.IporOracleInitialParamsTestCase.CASE5;
-        _cfg.miltonImplementation = address(new MockCase0MiltonUsdt());
-        _iporProtocol = _iporProtocolFactory.getUsdtInstance(_cfg);
-
-=======
-        ItfIporOracle iporOracle = getIporOracleAsset(_userOne, address(_usdtMockedToken), TestConstants.TC_5_EMA_18DEC_64UINT);
-        IIporRiskManagementOracle iporRiskManagementOracle = getRiskManagementOracleAsset(
-            _userOne,
-            address(_usdtMockedToken),
-            TestConstants.RMO_UTILIZATION_RATE_48_PER,
-            TestConstants.RMO_UTILIZATION_RATE_90_PER,
-            TestConstants.RMO_NOTIONAL_1B
-        );
-        MiltonStorage miltonStorageUsdt = getMiltonStorage();
-        MockCase1Stanley stanleyUsdt = getMockCase1Stanley(address(_usdtMockedToken));
-        MockCase0MiltonUsdt mockCase0MiltonUsdt = getMockCase0MiltonUsdt(
-            address(_usdtMockedToken),
-            address(iporOracle),
-            address(miltonStorageUsdt),
-            address(_miltonSpreadModel),
-            address(stanleyUsdt),
-            address(iporRiskManagementOracle)
-        );
-        MockCase0JosephUsdt mockCase0JosephUsdt = getMockCase0JosephUsdt(
-            address(_usdtMockedToken),
-            address(_ipTokenUsdt),
-            address(mockCase0MiltonUsdt),
-            address(miltonStorageUsdt),
-            address(stanleyUsdt)
-        );
-        prepareApproveForUsersUsd(_users, _usdtMockedToken, address(mockCase0JosephUsdt), address(mockCase0MiltonUsdt));
-        prepareMilton(mockCase0MiltonUsdt, address(mockCase0JosephUsdt), address(stanleyUsdt));
-        prepareJoseph(mockCase0JosephUsdt);
-        prepareIpToken(_ipTokenUsdt, address(mockCase0JosephUsdt));
->>>>>>> 30ff15b8
+        //given
+        _cfg.iporOracleInitialParamsTestCase = BuilderUtils.IporOracleInitialParamsTestCase.CASE5;
+        _cfg.miltonTestCase = BuilderUtils.MiltonTestCase.CASE0;
+        _iporProtocol = _iporProtocolFactory.getUsdtInstance(_cfg);
+
         vm.prank(_userOne);
         _iporProtocol.iporOracle.itfUpdateIndex(
             address(_iporProtocol.asset),
@@ -2342,47 +1300,14 @@
         assertEq(ids.length, TestConstants.ZERO);
     }
 
-<<<<<<< HEAD
     function testGetSwapIdsShouldReturnEmptyListOfSwapsWhenZeroNumberOfSwapsAndOffsetZer0AndPageSize10()
         public
     {
         //given
         _cfg.iporOracleInitialParamsTestCase = BuilderUtils.IporOracleInitialParamsTestCase.CASE5;
-        _cfg.miltonImplementation = address(new MockCase0MiltonUsdt());
-        _iporProtocol = _iporProtocolFactory.getUsdtInstance(_cfg);
-
-=======
-    function testGetSwapIdsShouldReturnEmptyListOfSwapsWhenZeroNumberOfSwapsAndOffsetZer0AndPageSize10() public {
-        ItfIporOracle iporOracle = getIporOracleAsset(_userOne, address(_usdtMockedToken), TestConstants.TC_5_EMA_18DEC_64UINT);
-        IIporRiskManagementOracle iporRiskManagementOracle = getRiskManagementOracleAsset(
-            _userOne,
-            address(_usdtMockedToken),
-            TestConstants.RMO_UTILIZATION_RATE_48_PER,
-            TestConstants.RMO_UTILIZATION_RATE_90_PER,
-            TestConstants.RMO_NOTIONAL_1B
-        );
-        MiltonStorage miltonStorageUsdt = getMiltonStorage();
-        MockCase1Stanley stanleyUsdt = getMockCase1Stanley(address(_usdtMockedToken));
-        MockCase0MiltonUsdt mockCase0MiltonUsdt = getMockCase0MiltonUsdt(
-            address(_usdtMockedToken),
-            address(iporOracle),
-            address(miltonStorageUsdt),
-            address(_miltonSpreadModel),
-            address(stanleyUsdt),
-            address(iporRiskManagementOracle)
-        );
-        MockCase0JosephUsdt mockCase0JosephUsdt = getMockCase0JosephUsdt(
-            address(_usdtMockedToken),
-            address(_ipTokenUsdt),
-            address(mockCase0MiltonUsdt),
-            address(miltonStorageUsdt),
-            address(stanleyUsdt)
-        );
-        prepareApproveForUsersUsd(_users, _usdtMockedToken, address(mockCase0JosephUsdt), address(mockCase0MiltonUsdt));
-        prepareMilton(mockCase0MiltonUsdt, address(mockCase0JosephUsdt), address(stanleyUsdt));
-        prepareJoseph(mockCase0JosephUsdt);
-        prepareIpToken(_ipTokenUsdt, address(mockCase0JosephUsdt));
->>>>>>> 30ff15b8
+        _cfg.miltonTestCase = BuilderUtils.MiltonTestCase.CASE0;
+        _iporProtocol = _iporProtocolFactory.getUsdtInstance(_cfg);
+
         vm.prank(_userOne);
         _iporProtocol.iporOracle.itfUpdateIndex(
             address(_iporProtocol.asset),
@@ -2403,47 +1328,14 @@
         assertEq(ids.length, TestConstants.ZERO);
     }
 
-<<<<<<< HEAD
     function testGetSwapIdsShouldReturnEmptyListOfSwapsWhenUserPassesNonZeroOffsetAndDoesNotHaveAnySwaps()
         public
     {
         //given
         _cfg.iporOracleInitialParamsTestCase = BuilderUtils.IporOracleInitialParamsTestCase.CASE5;
-        _cfg.miltonImplementation = address(new MockCase0MiltonUsdt());
-        _iporProtocol = _iporProtocolFactory.getUsdtInstance(_cfg);
-
-=======
-    function testGetSwapIdsShouldReturnEmptyListOfSwapsWhenUserPassesNonZeroOffsetAndDoesNotHaveAnySwaps() public {
-        ItfIporOracle iporOracle = getIporOracleAsset(_userOne, address(_usdtMockedToken), TestConstants.TC_5_EMA_18DEC_64UINT);
-        IIporRiskManagementOracle iporRiskManagementOracle = getRiskManagementOracleAsset(
-            _userOne,
-            address(_usdtMockedToken),
-            TestConstants.RMO_UTILIZATION_RATE_48_PER,
-            TestConstants.RMO_UTILIZATION_RATE_90_PER,
-            TestConstants.RMO_NOTIONAL_1B
-        );
-        MiltonStorage miltonStorageUsdt = getMiltonStorage();
-        MockCase1Stanley stanleyUsdt = getMockCase1Stanley(address(_usdtMockedToken));
-        MockCase0MiltonUsdt mockCase0MiltonUsdt = getMockCase0MiltonUsdt(
-            address(_usdtMockedToken),
-            address(iporOracle),
-            address(miltonStorageUsdt),
-            address(_miltonSpreadModel),
-            address(stanleyUsdt),
-            address(iporRiskManagementOracle)
-        );
-        MockCase0JosephUsdt mockCase0JosephUsdt = getMockCase0JosephUsdt(
-            address(_usdtMockedToken),
-            address(_ipTokenUsdt),
-            address(mockCase0MiltonUsdt),
-            address(miltonStorageUsdt),
-            address(stanleyUsdt)
-        );
-        prepareApproveForUsersUsd(_users, _usdtMockedToken, address(mockCase0JosephUsdt), address(mockCase0MiltonUsdt));
-        prepareMilton(mockCase0MiltonUsdt, address(mockCase0JosephUsdt), address(stanleyUsdt));
-        prepareJoseph(mockCase0JosephUsdt);
-        prepareIpToken(_ipTokenUsdt, address(mockCase0JosephUsdt));
->>>>>>> 30ff15b8
+        _cfg.miltonTestCase = BuilderUtils.MiltonTestCase.CASE0;
+        _iporProtocol = _iporProtocolFactory.getUsdtInstance(_cfg);
+
         vm.prank(_userOne);
         _iporProtocol.iporOracle.itfUpdateIndex(
             address(_iporProtocol.asset),
@@ -2467,43 +1359,11 @@
     function testGetSwapIdsShouldReturnPayFixedSwapsWhenUserDoesNotHaveReceiveFixedSwapsAndOffsetZeroAndPageSize10()
         public
     {
-<<<<<<< HEAD
-        //given
-        _cfg.iporOracleInitialParamsTestCase = BuilderUtils.IporOracleInitialParamsTestCase.CASE5;
-        _cfg.miltonImplementation = address(new MockCase0MiltonUsdt());
-        _iporProtocol = _iporProtocolFactory.getUsdtInstance(_cfg);
-
-=======
-        ItfIporOracle iporOracle = getIporOracleAsset(_userOne, address(_usdtMockedToken), TestConstants.TC_5_EMA_18DEC_64UINT);
-        IIporRiskManagementOracle iporRiskManagementOracle = getRiskManagementOracleAsset(
-            _userOne,
-            address(_usdtMockedToken),
-            TestConstants.RMO_UTILIZATION_RATE_48_PER,
-            TestConstants.RMO_UTILIZATION_RATE_90_PER,
-            TestConstants.RMO_NOTIONAL_1B
-        );
-        MiltonStorage miltonStorageUsdt = getMiltonStorage();
-        MockCase1Stanley stanleyUsdt = getMockCase1Stanley(address(_usdtMockedToken));
-        MockCase0MiltonUsdt mockCase0MiltonUsdt = getMockCase0MiltonUsdt(
-            address(_usdtMockedToken),
-            address(iporOracle),
-            address(miltonStorageUsdt),
-            address(_miltonSpreadModel),
-            address(stanleyUsdt),
-            address(iporRiskManagementOracle)
-        );
-        MockCase0JosephUsdt mockCase0JosephUsdt = getMockCase0JosephUsdt(
-            address(_usdtMockedToken),
-            address(_ipTokenUsdt),
-            address(mockCase0MiltonUsdt),
-            address(miltonStorageUsdt),
-            address(stanleyUsdt)
-        );
-        prepareApproveForUsersUsd(_users, _usdtMockedToken, address(mockCase0JosephUsdt), address(mockCase0MiltonUsdt));
-        prepareMilton(mockCase0MiltonUsdt, address(mockCase0JosephUsdt), address(stanleyUsdt));
-        prepareJoseph(mockCase0JosephUsdt);
-        prepareIpToken(_ipTokenUsdt, address(mockCase0JosephUsdt));
->>>>>>> 30ff15b8
+        //given
+        _cfg.iporOracleInitialParamsTestCase = BuilderUtils.IporOracleInitialParamsTestCase.CASE5;
+        _cfg.miltonTestCase = BuilderUtils.MiltonTestCase.CASE0;
+        _iporProtocol = _iporProtocolFactory.getUsdtInstance(_cfg);
+
         vm.prank(_userOne);
         _iporProtocol.iporOracle.itfUpdateIndex(
             address(_iporProtocol.asset),
@@ -2535,43 +1395,11 @@
     function testGetSwapIdsShouldReturnReceiveFixedSwapsWhenUserDoesNotHavePayFixedSwapsAndOffsetZeroAndPageSize10()
         public
     {
-<<<<<<< HEAD
-        //given
-        _cfg.iporOracleInitialParamsTestCase = BuilderUtils.IporOracleInitialParamsTestCase.CASE5;
-        _cfg.miltonImplementation = address(new MockCase0MiltonUsdt());
-        _iporProtocol = _iporProtocolFactory.getUsdtInstance(_cfg);
-
-=======
-        ItfIporOracle iporOracle = getIporOracleAsset(_userOne, address(_usdtMockedToken), TestConstants.TC_5_EMA_18DEC_64UINT);
-        IIporRiskManagementOracle iporRiskManagementOracle = getRiskManagementOracleAsset(
-            _userOne,
-            address(_usdtMockedToken),
-            TestConstants.RMO_UTILIZATION_RATE_48_PER,
-            TestConstants.RMO_UTILIZATION_RATE_90_PER,
-            TestConstants.RMO_NOTIONAL_1B
-        );
-        MiltonStorage miltonStorageUsdt = getMiltonStorage();
-        MockCase1Stanley stanleyUsdt = getMockCase1Stanley(address(_usdtMockedToken));
-        MockCase0MiltonUsdt mockCase0MiltonUsdt = getMockCase0MiltonUsdt(
-            address(_usdtMockedToken),
-            address(iporOracle),
-            address(miltonStorageUsdt),
-            address(_miltonSpreadModel),
-            address(stanleyUsdt),
-            address(iporRiskManagementOracle)
-        );
-        MockCase0JosephUsdt mockCase0JosephUsdt = getMockCase0JosephUsdt(
-            address(_usdtMockedToken),
-            address(_ipTokenUsdt),
-            address(mockCase0MiltonUsdt),
-            address(miltonStorageUsdt),
-            address(stanleyUsdt)
-        );
-        prepareApproveForUsersUsd(_users, _usdtMockedToken, address(mockCase0JosephUsdt), address(mockCase0MiltonUsdt));
-        prepareMilton(mockCase0MiltonUsdt, address(mockCase0JosephUsdt), address(stanleyUsdt));
-        prepareJoseph(mockCase0JosephUsdt);
-        prepareIpToken(_ipTokenUsdt, address(mockCase0JosephUsdt));
->>>>>>> 30ff15b8
+        //given
+        _cfg.iporOracleInitialParamsTestCase = BuilderUtils.IporOracleInitialParamsTestCase.CASE5;
+        _cfg.miltonTestCase = BuilderUtils.MiltonTestCase.CASE0;
+        _iporProtocol = _iporProtocolFactory.getUsdtInstance(_cfg);
+
         vm.prank(_userOne);
         _iporProtocol.iporOracle.itfUpdateIndex(
             address(_iporProtocol.asset),
@@ -2603,43 +1431,11 @@
     function testGetSwapIdsShouldReturn6SwapsWhenUserHas3PayFixedSwapsAnd3ReceiveFixedSwapsAndOffsetZeroAndPageSize10()
         public
     {
-<<<<<<< HEAD
-        //given
-        _cfg.iporOracleInitialParamsTestCase = BuilderUtils.IporOracleInitialParamsTestCase.CASE5;
-        _cfg.miltonImplementation = address(new MockCase0MiltonUsdt());
-        _iporProtocol = _iporProtocolFactory.getUsdtInstance(_cfg);
-
-=======
-        ItfIporOracle iporOracle = getIporOracleAsset(_userOne, address(_usdtMockedToken), TestConstants.TC_5_EMA_18DEC_64UINT);
-        IIporRiskManagementOracle iporRiskManagementOracle = getRiskManagementOracleAsset(
-            _userOne,
-            address(_usdtMockedToken),
-            TestConstants.RMO_UTILIZATION_RATE_48_PER,
-            TestConstants.RMO_UTILIZATION_RATE_90_PER,
-            TestConstants.RMO_NOTIONAL_1B
-        );
-        MiltonStorage miltonStorageUsdt = getMiltonStorage();
-        MockCase1Stanley stanleyUsdt = getMockCase1Stanley(address(_usdtMockedToken));
-        MockCase0MiltonUsdt mockCase0MiltonUsdt = getMockCase0MiltonUsdt(
-            address(_usdtMockedToken),
-            address(iporOracle),
-            address(miltonStorageUsdt),
-            address(_miltonSpreadModel),
-            address(stanleyUsdt),
-            address(iporRiskManagementOracle)
-        );
-        MockCase0JosephUsdt mockCase0JosephUsdt = getMockCase0JosephUsdt(
-            address(_usdtMockedToken),
-            address(_ipTokenUsdt),
-            address(mockCase0MiltonUsdt),
-            address(miltonStorageUsdt),
-            address(stanleyUsdt)
-        );
-        prepareApproveForUsersUsd(_users, _usdtMockedToken, address(mockCase0JosephUsdt), address(mockCase0MiltonUsdt));
-        prepareMilton(mockCase0MiltonUsdt, address(mockCase0JosephUsdt), address(stanleyUsdt));
-        prepareJoseph(mockCase0JosephUsdt);
-        prepareIpToken(_ipTokenUsdt, address(mockCase0JosephUsdt));
->>>>>>> 30ff15b8
+        //given
+        _cfg.iporOracleInitialParamsTestCase = BuilderUtils.IporOracleInitialParamsTestCase.CASE5;
+        _cfg.miltonTestCase = BuilderUtils.MiltonTestCase.CASE0;
+        _iporProtocol = _iporProtocolFactory.getUsdtInstance(_cfg);
+
         vm.prank(_userOne);
         _iporProtocol.iporOracle.itfUpdateIndex(
             address(_iporProtocol.asset),
@@ -2675,48 +1471,14 @@
         assertEq(ids.length, 6);
     }
 
-<<<<<<< HEAD
     function testGetSwapIdsShouldReturnLimited10SwapsWhenUserHas9PayFixedSwapsAnd12ReceiveFixedSwapsAndOffsetZeroAndPageSize10()
         public
     {
         //given
         _cfg.iporOracleInitialParamsTestCase = BuilderUtils.IporOracleInitialParamsTestCase.CASE5;
-        _cfg.miltonImplementation = address(new MockCase0MiltonUsdt());
-        _iporProtocol = _iporProtocolFactory.getUsdtInstance(_cfg);
-
-=======
-    function testGetSwapIdsShouldReturnLimited10SwapsWhenUserHas9PayFixedSwapsAnd12ReceiveFixedSwapsAndOffsetZeroAndPageSize10(
-    ) public {
-        ItfIporOracle iporOracle = getIporOracleAsset(_userOne, address(_usdtMockedToken), TestConstants.TC_5_EMA_18DEC_64UINT);
-        IIporRiskManagementOracle iporRiskManagementOracle = getRiskManagementOracleAsset(
-            _userOne,
-            address(_usdtMockedToken),
-            TestConstants.RMO_UTILIZATION_RATE_48_PER,
-            TestConstants.RMO_UTILIZATION_RATE_90_PER,
-            TestConstants.RMO_NOTIONAL_1B
-        );
-        MiltonStorage miltonStorageUsdt = getMiltonStorage();
-        MockCase1Stanley stanleyUsdt = getMockCase1Stanley(address(_usdtMockedToken));
-        MockCase0MiltonUsdt mockCase0MiltonUsdt = getMockCase0MiltonUsdt(
-            address(_usdtMockedToken),
-            address(iporOracle),
-            address(miltonStorageUsdt),
-            address(_miltonSpreadModel),
-            address(stanleyUsdt),
-            address(iporRiskManagementOracle)
-        );
-        MockCase0JosephUsdt mockCase0JosephUsdt = getMockCase0JosephUsdt(
-            address(_usdtMockedToken),
-            address(_ipTokenUsdt),
-            address(mockCase0MiltonUsdt),
-            address(miltonStorageUsdt),
-            address(stanleyUsdt)
-        );
-        prepareApproveForUsersUsd(_users, _usdtMockedToken, address(mockCase0JosephUsdt), address(mockCase0MiltonUsdt));
-        prepareMilton(mockCase0MiltonUsdt, address(mockCase0JosephUsdt), address(stanleyUsdt));
-        prepareJoseph(mockCase0JosephUsdt);
-        prepareIpToken(_ipTokenUsdt, address(mockCase0JosephUsdt));
->>>>>>> 30ff15b8
+        _cfg.miltonTestCase = BuilderUtils.MiltonTestCase.CASE0;
+        _iporProtocol = _iporProtocolFactory.getUsdtInstance(_cfg);
+
         vm.prank(_userOne);
         _iporProtocol.iporOracle.itfUpdateIndex(
             address(_iporProtocol.asset),
@@ -2752,47 +1514,14 @@
         assertEq(ids.length, 10);
     }
 
-<<<<<<< HEAD
     function testGetSwapIdsShouldReturnEmptyArrayWhenUserHasMoreSwapsThanPageSizeAndOffset80AndPageSize10()
         public
     {
         //given
         _cfg.iporOracleInitialParamsTestCase = BuilderUtils.IporOracleInitialParamsTestCase.CASE5;
-        _cfg.miltonImplementation = address(new MockCase0MiltonUsdt());
-        _iporProtocol = _iporProtocolFactory.getUsdtInstance(_cfg);
-
-=======
-    function testGetSwapIdsShouldReturnEmptyArrayWhenUserHasMoreSwapsThanPageSizeAndOffset80AndPageSize10() public {
-        ItfIporOracle iporOracle = getIporOracleAsset(_userOne, address(_usdtMockedToken), TestConstants.TC_5_EMA_18DEC_64UINT);
-        IIporRiskManagementOracle iporRiskManagementOracle = getRiskManagementOracleAsset(
-            _userOne,
-            address(_usdtMockedToken),
-            TestConstants.RMO_UTILIZATION_RATE_48_PER,
-            TestConstants.RMO_UTILIZATION_RATE_90_PER,
-            TestConstants.RMO_NOTIONAL_1B
-        );
-        MiltonStorage miltonStorageUsdt = getMiltonStorage();
-        MockCase1Stanley stanleyUsdt = getMockCase1Stanley(address(_usdtMockedToken));
-        MockCase0MiltonUsdt mockCase0MiltonUsdt = getMockCase0MiltonUsdt(
-            address(_usdtMockedToken),
-            address(iporOracle),
-            address(miltonStorageUsdt),
-            address(_miltonSpreadModel),
-            address(stanleyUsdt),
-            address(iporRiskManagementOracle)
-        );
-        MockCase0JosephUsdt mockCase0JosephUsdt = getMockCase0JosephUsdt(
-            address(_usdtMockedToken),
-            address(_ipTokenUsdt),
-            address(mockCase0MiltonUsdt),
-            address(miltonStorageUsdt),
-            address(stanleyUsdt)
-        );
-        prepareApproveForUsersUsd(_users, _usdtMockedToken, address(mockCase0JosephUsdt), address(mockCase0MiltonUsdt));
-        prepareMilton(mockCase0MiltonUsdt, address(mockCase0JosephUsdt), address(stanleyUsdt));
-        prepareJoseph(mockCase0JosephUsdt);
-        prepareIpToken(_ipTokenUsdt, address(mockCase0JosephUsdt));
->>>>>>> 30ff15b8
+        _cfg.miltonTestCase = BuilderUtils.MiltonTestCase.CASE0;
+        _iporProtocol = _iporProtocolFactory.getUsdtInstance(_cfg);
+
         vm.prank(_userOne);
         _iporProtocol.iporOracle.itfUpdateIndex(
             address(_iporProtocol.asset),
