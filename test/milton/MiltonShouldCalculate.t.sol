// SPDX-License-Identifier: UNLICENSED
pragma solidity 0.8.16;

import "../TestCommons.sol";
import {DataUtils} from "../utils/DataUtils.sol";
import {SwapUtils} from "../utils/SwapUtils.sol";
import "../utils/TestConstants.sol";
import "../../contracts/interfaces/IIporRiskManagementOracle.sol";
import "../../contracts/interfaces/types/IporTypes.sol";
import "../../contracts/interfaces/types/MiltonStorageTypes.sol";
import "../../contracts/amm/MiltonStorage.sol";
import "../../contracts/itf/ItfIporOracle.sol";
import "../../contracts/tokens/IpToken.sol";
import "../../contracts/mocks/spread/MockSpreadModel.sol";
import "../../contracts/mocks/tokens/MockTestnetToken.sol";
import "../../contracts/mocks/stanley/MockCase1Stanley.sol";
import "../../contracts/mocks/milton/MockCase2MiltonDai.sol";
import "../../contracts/mocks/milton/MockCase3MiltonDai.sol";
import "../../contracts/mocks/joseph/MockCase0JosephDai.sol";

contract MiltonShouldCalculateTest is TestCommons, DataUtils, SwapUtils {
    IporProtocolFactory.IporProtocolConfig private _cfg;
    IporProtocolBuilder.IporProtocol internal _iporProtocol;

    function setUp() public {
        _admin = address(this);
        _userOne = _getUserAddress(1);
        _userTwo = _getUserAddress(2);
        _userThree = _getUserAddress(3);
        _liquidityProvider = _getUserAddress(4);
        _users = usersToArray(_admin, _userOne, _userTwo, _userThree, _liquidityProvider);

        _cfg.approvalsForUsers = _users;
        _cfg.iporOracleUpdater = _userOne;
        _cfg.spreadImplementation = address(
            new MockSpreadModel(
                TestConstants.PERCENTAGE_4_18DEC,
                TestConstants.PERCENTAGE_2_18DEC,
                TestConstants.ZERO_INT,
                TestConstants.ZERO_INT
            )
        );
    }

    function testShouldCalculateIncomeFeeFivePercentWhenReceiveFixedAndMiltonLosesAndUserEarnsAndDepositIsGreaterThanDifferenceBetweenLegsAfterMaturity()
        public
    {
        // given
<<<<<<< HEAD
        _cfg.iporOracleInitialParamsTestCase = BuilderUtils.IporOracleInitialParamsTestCase.CASE4;
        _cfg.miltonImplementation = address(new MockCase2MiltonDai());
        _iporProtocol = _iporProtocolFactory.getDaiInstance(_cfg);
        _iporProtocol.spreadModel.setCalculateQuoteReceiveFixed(TestConstants.PERCENTAGE_10_18DEC);

=======
        _miltonSpreadModel.setCalculateQuoteReceiveFixed(TestConstants.PERCENTAGE_10_18DEC);
        ItfIporOracle iporOracle = getIporOracleAsset(
            _userOne,
            address(_daiMockedToken),
            TestConstants.TC_120_EMA_18DEC_64UINT
        );
        IIporRiskManagementOracle iporRiskManagementOracle = getRiskManagementOracleAsset(
            _userOne,
            address(_daiMockedToken),
            TestConstants.RMO_UTILIZATION_RATE_48_PER,
            TestConstants.RMO_UTILIZATION_RATE_90_PER,
            TestConstants.RMO_NOTIONAL_1B
        );
        MockCase1Stanley stanleyDai = getMockCase1Stanley(address(_daiMockedToken));
        MiltonStorage miltonStorageDai = getMiltonStorage();
        MockCase2MiltonDai mockCase2MiltonDai = getMockCase2MiltonDai(
            address(_daiMockedToken),
            address(iporOracle),
            address(miltonStorageDai),
            address(_miltonSpreadModel),
            address(stanleyDai),
            address(iporRiskManagementOracle)
        );
        MockCase0JosephDai mockCase0JosephDai = getMockCase0JosephDai(
            address(_daiMockedToken),
            address(_ipTokenDai),
            address(mockCase2MiltonDai),
            address(miltonStorageDai),
            address(stanleyDai)
        );
        prepareApproveForUsersDai(
            _users,
            _daiMockedToken,
            address(mockCase0JosephDai),
            address(mockCase2MiltonDai)
        );
        prepareMilton(mockCase2MiltonDai, address(mockCase0JosephDai), address(stanleyDai));
        prepareJoseph(mockCase0JosephDai);
        prepareIpToken(_ipTokenDai, address(mockCase0JosephDai));
>>>>>>> 30ff15b8
        vm.prank(_liquidityProvider);
        _iporProtocol.joseph.itfProvideLiquidity(
            TestConstants.TC_LP_BALANCE_BEFORE_CLOSE_18DEC,
            block.timestamp
        );

        vm.prank(_userTwo);
        _iporProtocol.milton.itfOpenSwapReceiveFixed(
            block.timestamp,
            TestConstants.TC_TOTAL_AMOUNT_10_000_18DEC,
            TestConstants.PERCENTAGE_10_18DEC,
            TestConstants.LEVERAGE_18DEC
        );

        vm.prank(_userOne);
        _iporProtocol.iporOracle.itfUpdateIndex(
            address(_iporProtocol.asset),
            TestConstants.PERCENTAGE_5_18DEC,
            block.timestamp
        );

        ExpectedMiltonBalances memory expectedBalances;
        expectedBalances.expectedPayoffAbs = 682671910755540429746;
        expectedBalances.expectedIncomeFeeValue = 34133595537777021487;

        int256 openerUserLost = TestConstants.TC_OPENING_FEE_18DEC_INT +
            TestConstants.TC_IPOR_PUBLICATION_AMOUNT_18DEC_INT +
            TestConstants.TC_LIQUIDATION_DEPOSIT_AMOUNT_18DEC_INT -
            int256(expectedBalances.expectedPayoffAbs) +
            int256(expectedBalances.expectedIncomeFeeValue);

        expectedBalances.expectedMiltonBalance =
            TestConstants.TC_LP_BALANCE_BEFORE_CLOSE_18DEC +
            TestConstants.TC_OPENING_FEE_18DEC +
            TestConstants.TC_IPOR_PUBLICATION_AMOUNT_18DEC -
            expectedBalances.expectedPayoffAbs +
            expectedBalances.expectedIncomeFeeValue;
        expectedBalances.expectedOpenerUserBalance =
            TestConstants.USER_SUPPLY_10MLN_18DEC_INT +
            TestConstants.ZERO_INT -
            openerUserLost;
        expectedBalances.expectedCloserUserBalance =
            TestConstants.USER_SUPPLY_10MLN_18DEC_INT -
            TestConstants.ZERO_INT;
        expectedBalances.expectedLiquidityPoolBalance =
            TestConstants.TC_LP_BALANCE_BEFORE_CLOSE_18DEC -
            expectedBalances.expectedPayoffAbs +
            TestConstants.TC_OPENING_FEE_18DEC;
        expectedBalances.expectedSumOfBalancesBeforePayout =
            TestConstants.TC_LP_BALANCE_BEFORE_CLOSE_18DEC +
            TestConstants.USER_SUPPLY_10MLN_18DEC +
            TestConstants.USER_SUPPLY_10MLN_18DEC;
        expectedBalances.expectedAdminBalance =
            _iporProtocol.asset.balanceOf(_admin) +
            TestConstants.TC_LIQUIDATION_DEPOSIT_AMOUNT_18DEC;

        uint256 actualSumOfBalances = _iporProtocol.asset.balanceOf(address(_iporProtocol.milton)) +
            _iporProtocol.asset.balanceOf(_userTwo) +
            _iporProtocol.asset.balanceOf(_userThree);
        uint256 endTimestamp = block.timestamp + TestConstants.PERIOD_50_DAYS_IN_SECONDS;

        // when
        vm.prank(_userTwo);
        int256 actualPayoff = _iporProtocol.milton.itfCalculateSwapReceiveFixedValue(
            endTimestamp,
            1
        );

        _iporProtocol.milton.itfCloseSwapReceiveFixed(1, endTimestamp);

        vm.prank(_userThree);
        uint256 actualIncomeFeeValue = _iporProtocol.milton.itfCalculateIncomeFeeValue(
            actualPayoff
        );

        // then
        MiltonStorageTypes.ExtendedBalancesMemory memory balance = _iporProtocol
            .miltonStorage
            .getExtendedBalance();
        (, IporTypes.IporSwapMemory[] memory swaps) = _iporProtocol
            .miltonStorage
            .getSwapsReceiveFixed(_userTwo, TestConstants.ZERO, 50);
        (, , int256 soap) = calculateSoap(_userTwo, endTimestamp, _iporProtocol.milton);

        assertEq(TestConstants.ZERO, swaps.length);
        assertEq(actualPayoff, int256(expectedBalances.expectedPayoffAbs));
        assertEq(actualIncomeFeeValue, expectedBalances.expectedIncomeFeeValue);
        assertEq(
            _iporProtocol.asset.balanceOf(address(_iporProtocol.milton)),
            expectedBalances.expectedMiltonBalance
        );
        assertEq(
            int256(_iporProtocol.asset.balanceOf(_userTwo)),
            expectedBalances.expectedOpenerUserBalance
        );
        assertEq(
            int256(_iporProtocol.asset.balanceOf(_userThree)),
            expectedBalances.expectedCloserUserBalance
        );
        assertEq(balance.totalCollateralReceiveFixed, TestConstants.ZERO);
        assertEq(balance.iporPublicationFee, TestConstants.TC_IPOR_PUBLICATION_AMOUNT_18DEC);
        assertEq(balance.liquidityPool, expectedBalances.expectedLiquidityPoolBalance);
        assertEq(balance.treasury, expectedBalances.expectedIncomeFeeValue);
        assertEq(expectedBalances.expectedSumOfBalancesBeforePayout, actualSumOfBalances);
        assertEq(soap, TestConstants.ZERO_INT);
        assertEq(_iporProtocol.asset.balanceOf(_admin), expectedBalances.expectedAdminBalance);
    }

    function testShouldCalculateIncomeFeeFivePercentWhenPayFixedAndMiltonLosesAndUserEarnsAndDepositIsLowerThanDifferenceBetweenLegsBeforeMaturity()
        public
    {
        // given
<<<<<<< HEAD
        _cfg.iporOracleInitialParamsTestCase = BuilderUtils.IporOracleInitialParamsTestCase.CASE5;
        _cfg.miltonImplementation = address(new MockCase2MiltonDai());
        _iporProtocol = _iporProtocolFactory.getDaiInstance(_cfg);
        _iporProtocol.spreadModel.setCalculateQuotePayFixed(TestConstants.PERCENTAGE_6_18DEC);

=======
        _miltonSpreadModel.setCalculateQuotePayFixed(TestConstants.PERCENTAGE_6_18DEC);
        ItfIporOracle iporOracle = getIporOracleAsset(
            _userOne,
            address(_daiMockedToken),
            TestConstants.TC_5_EMA_18DEC_64UINT
        );
        IIporRiskManagementOracle iporRiskManagementOracle = getRiskManagementOracleAsset(
            _userOne,
            address(_daiMockedToken),
            TestConstants.RMO_UTILIZATION_RATE_48_PER,
            TestConstants.RMO_UTILIZATION_RATE_90_PER,
            TestConstants.RMO_NOTIONAL_1B
        );
        MockCase1Stanley stanleyDai = getMockCase1Stanley(address(_daiMockedToken));
        MiltonStorage miltonStorageDai = getMiltonStorage();
        MockCase2MiltonDai mockCase2MiltonDai = getMockCase2MiltonDai(
            address(_daiMockedToken),
            address(iporOracle),
            address(miltonStorageDai),
            address(_miltonSpreadModel),
            address(stanleyDai),
            address(iporRiskManagementOracle)
        );
        MockCase0JosephDai mockCase0JosephDai = getMockCase0JosephDai(
            address(_daiMockedToken),
            address(_ipTokenDai),
            address(mockCase2MiltonDai),
            address(miltonStorageDai),
            address(stanleyDai)
        );
        prepareApproveForUsersDai(
            _users,
            _daiMockedToken,
            address(mockCase0JosephDai),
            address(mockCase2MiltonDai)
        );
        prepareMilton(mockCase2MiltonDai, address(mockCase0JosephDai), address(stanleyDai));
        prepareJoseph(mockCase0JosephDai);
        prepareIpToken(_ipTokenDai, address(mockCase0JosephDai));
>>>>>>> 30ff15b8
        vm.prank(_liquidityProvider);
        _iporProtocol.joseph.itfProvideLiquidity(
            TestConstants.TC_LP_BALANCE_BEFORE_CLOSE_18DEC,
            block.timestamp
        );

        vm.prank(_userTwo);
        _iporProtocol.milton.itfOpenSwapPayFixed(
            block.timestamp,
            TestConstants.TC_TOTAL_AMOUNT_10_000_18DEC,
            TestConstants.PERCENTAGE_6_18DEC,
            TestConstants.LEVERAGE_18DEC
        );

        vm.prank(_userOne);
        _iporProtocol.iporOracle.itfUpdateIndex(
            address(_iporProtocol.asset),
            TestConstants.PERCENTAGE_160_18DEC,
            block.timestamp
        );

        ExpectedMiltonBalances memory expectedBalances;
        expectedBalances.expectedPayoffAbs = TestConstants.TC_COLLATERAL_18DEC;
        expectedBalances.expectedIncomeFeeValue = 498350494851544536639;
        int256 openerUserLost = TestConstants.TC_OPENING_FEE_18DEC_INT +
            TestConstants.TC_IPOR_PUBLICATION_AMOUNT_18DEC_INT +
            TestConstants.TC_LIQUIDATION_DEPOSIT_AMOUNT_18DEC_INT -
            int256(expectedBalances.expectedPayoffAbs) +
            int256(expectedBalances.expectedIncomeFeeValue);
        expectedBalances.expectedMiltonBalance =
            TestConstants.TC_LP_BALANCE_BEFORE_CLOSE_18DEC +
            TestConstants.TC_OPENING_FEE_18DEC +
            TestConstants.TC_IPOR_PUBLICATION_AMOUNT_18DEC -
            expectedBalances.expectedPayoffAbs +
            expectedBalances.expectedIncomeFeeValue;
        expectedBalances.expectedOpenerUserBalance =
            TestConstants.USER_SUPPLY_10MLN_18DEC_INT +
            TestConstants.ZERO_INT -
            openerUserLost;
        expectedBalances.expectedCloserUserBalance =
            TestConstants.USER_SUPPLY_10MLN_18DEC_INT -
            TestConstants.ZERO_INT;
        expectedBalances.expectedLiquidityPoolBalance =
            TestConstants.TC_LP_BALANCE_BEFORE_CLOSE_18DEC -
            expectedBalances.expectedPayoffAbs +
            TestConstants.TC_OPENING_FEE_18DEC;
        expectedBalances.expectedSumOfBalancesBeforePayout =
            TestConstants.TC_LP_BALANCE_BEFORE_CLOSE_18DEC +
            TestConstants.USER_SUPPLY_10MLN_18DEC +
            TestConstants.USER_SUPPLY_10MLN_18DEC;
        expectedBalances.expectedAdminBalance =
            _iporProtocol.asset.balanceOf(_admin) +
            TestConstants.TC_LIQUIDATION_DEPOSIT_AMOUNT_18DEC;

        uint256 actualSumOfBalances = _iporProtocol.asset.balanceOf(address(_iporProtocol.milton)) +
            _iporProtocol.asset.balanceOf(_userTwo) +
            _iporProtocol.asset.balanceOf(_userThree);
        uint256 endTimestamp = block.timestamp + TestConstants.PERIOD_25_DAYS_IN_SECONDS;

        // when
        vm.prank(_userTwo);
        int256 actualPayoff = _iporProtocol.milton.itfCalculateSwapPayFixedValue(endTimestamp, 1);

        _iporProtocol.milton.itfCloseSwapPayFixed(1, endTimestamp);

        vm.prank(_userThree);
        uint256 actualIncomeFeeValue = _iporProtocol.milton.itfCalculateIncomeFeeValue(
            actualPayoff
        );

        // then
        MiltonStorageTypes.ExtendedBalancesMemory memory balance = _iporProtocol
            .miltonStorage
            .getExtendedBalance();
        (, IporTypes.IporSwapMemory[] memory swaps) = _iporProtocol.miltonStorage.getSwapsPayFixed(
            _userTwo,
            TestConstants.ZERO,
            50
        );
        (, , int256 soap) = calculateSoap(_userTwo, endTimestamp, _iporProtocol.milton);

        assertEq(TestConstants.ZERO, swaps.length);
        assertEq(actualPayoff, int256(expectedBalances.expectedPayoffAbs));
        assertEq(actualIncomeFeeValue, expectedBalances.expectedIncomeFeeValue);
        assertEq(
            _iporProtocol.asset.balanceOf(address(_iporProtocol.milton)),
            expectedBalances.expectedMiltonBalance
        );
        assertEq(
            int256(_iporProtocol.asset.balanceOf(_userTwo)),
            expectedBalances.expectedOpenerUserBalance
        );
        assertEq(
            int256(_iporProtocol.asset.balanceOf(_userThree)),
            expectedBalances.expectedCloserUserBalance
        );
        assertEq(balance.totalCollateralPayFixed, TestConstants.ZERO);
        assertEq(balance.iporPublicationFee, TestConstants.TC_IPOR_PUBLICATION_AMOUNT_18DEC);
        assertEq(balance.liquidityPool, expectedBalances.expectedLiquidityPoolBalance);
        assertEq(balance.treasury, expectedBalances.expectedIncomeFeeValue);
        assertEq(expectedBalances.expectedSumOfBalancesBeforePayout, actualSumOfBalances);
        assertEq(soap, TestConstants.ZERO_INT);
        assertEq(_iporProtocol.asset.balanceOf(_admin), expectedBalances.expectedAdminBalance);
    }

    function testShouldCalculateIncomeFeeFivePercentWhenPayFixedAndMiltonEarnsAndUserLosesAndDepositIsGreaterThanDifferenceBetweenLegsBeforeMaturity()
        public
    {
        // given
<<<<<<< HEAD
        _cfg.iporOracleInitialParamsTestCase = BuilderUtils.IporOracleInitialParamsTestCase.CASE4;
        _cfg.miltonImplementation = address(new MockCase2MiltonDai());
        _iporProtocol = _iporProtocolFactory.getDaiInstance(_cfg);
        _iporProtocol.spreadModel.setCalculateQuotePayFixed(TestConstants.PERCENTAGE_121_18DEC);

=======
        _miltonSpreadModel.setCalculateQuotePayFixed(TestConstants.PERCENTAGE_121_18DEC);
        ItfIporOracle iporOracle = getIporOracleAsset(
            _userOne,
            address(_daiMockedToken),
            TestConstants.TC_120_EMA_18DEC_64UINT
        );
        IIporRiskManagementOracle iporRiskManagementOracle = getRiskManagementOracleAsset(
            _userOne,
            address(_daiMockedToken),
            TestConstants.RMO_UTILIZATION_RATE_48_PER,
            TestConstants.RMO_UTILIZATION_RATE_90_PER,
            TestConstants.RMO_NOTIONAL_1B
        );
        MockCase1Stanley stanleyDai = getMockCase1Stanley(address(_daiMockedToken));
        MiltonStorage miltonStorageDai = getMiltonStorage();
        MockCase2MiltonDai mockCase2MiltonDai = getMockCase2MiltonDai(
            address(_daiMockedToken),
            address(iporOracle),
            address(miltonStorageDai),
            address(_miltonSpreadModel),
            address(stanleyDai),
            address(iporRiskManagementOracle)
        );
        MockCase0JosephDai mockCase0JosephDai = getMockCase0JosephDai(
            address(_daiMockedToken),
            address(_ipTokenDai),
            address(mockCase2MiltonDai),
            address(miltonStorageDai),
            address(stanleyDai)
        );
        prepareApproveForUsersDai(
            _users,
            _daiMockedToken,
            address(mockCase0JosephDai),
            address(mockCase2MiltonDai)
        );
        prepareMilton(mockCase2MiltonDai, address(mockCase0JosephDai), address(stanleyDai));
        prepareJoseph(mockCase0JosephDai);
        prepareIpToken(_ipTokenDai, address(mockCase0JosephDai));
>>>>>>> 30ff15b8
        vm.prank(_liquidityProvider);
        _iporProtocol.joseph.itfProvideLiquidity(
            TestConstants.TC_LP_BALANCE_BEFORE_CLOSE_18DEC,
            block.timestamp
        );

        vm.prank(_userTwo);
        _iporProtocol.milton.itfOpenSwapPayFixed(
            block.timestamp,
            TestConstants.TC_TOTAL_AMOUNT_10_000_18DEC,
            TestConstants.PERCENTAGE_121_18DEC,
            TestConstants.LEVERAGE_18DEC
        );

        vm.prank(_userOne);
        _iporProtocol.iporOracle.itfUpdateIndex(
            address(_iporProtocol.asset),
            TestConstants.PERCENTAGE_5_18DEC,
            block.timestamp
        );
        ExpectedMiltonBalances memory expectedBalances;
        expectedBalances.expectedPayoffAbs = 7918994164764269383466;
        expectedBalances.expectedIncomeFeeValue = 395949708238213469173;
        int256 openerUserLost = TestConstants.TC_OPENING_FEE_18DEC_INT +
            TestConstants.TC_IPOR_PUBLICATION_AMOUNT_18DEC_INT +
            TestConstants.TC_LIQUIDATION_DEPOSIT_AMOUNT_18DEC_INT +
            int256(expectedBalances.expectedPayoffAbs);
        expectedBalances.expectedMiltonBalance =
            TestConstants.TC_LP_BALANCE_BEFORE_CLOSE_18DEC +
            TestConstants.TC_OPENING_FEE_18DEC +
            TestConstants.TC_IPOR_PUBLICATION_AMOUNT_18DEC +
            expectedBalances.expectedPayoffAbs;
        expectedBalances.expectedOpenerUserBalance =
            TestConstants.USER_SUPPLY_10MLN_18DEC_INT -
            openerUserLost;
        expectedBalances.expectedLiquidityPoolBalance =
            TestConstants.TC_LP_BALANCE_BEFORE_CLOSE_18DEC +
            TestConstants.TC_OPENING_FEE_18DEC +
            expectedBalances.expectedPayoffAbs -
            expectedBalances.expectedIncomeFeeValue;
        expectedBalances.expectedSumOfBalancesBeforePayout =
            TestConstants.TC_LP_BALANCE_BEFORE_CLOSE_18DEC +
            TestConstants.USER_SUPPLY_10MLN_18DEC +
            TestConstants.USER_SUPPLY_10MLN_18DEC;

        expectedBalances.expectedAdminBalance =
            _iporProtocol.asset.balanceOf(_admin) +
            TestConstants.TC_LIQUIDATION_DEPOSIT_AMOUNT_18DEC;

        uint256 actualSumOfBalances = _iporProtocol.asset.balanceOf(address(_iporProtocol.milton)) +
            _iporProtocol.asset.balanceOf(_userTwo) +
            _iporProtocol.asset.balanceOf(_userThree);
        uint256 endTimestamp = block.timestamp + TestConstants.PERIOD_25_DAYS_IN_SECONDS;

        // when
        vm.prank(_userTwo);
        // openerUser
        int256 actualPayoff = _iporProtocol.milton.itfCalculateSwapPayFixedValue(endTimestamp, 1);

        _iporProtocol.milton.itfCloseSwapPayFixed(1, endTimestamp);

        uint256 actualIncomeFeeValue = _iporProtocol.milton.itfCalculateIncomeFeeValue(
            actualPayoff
        );
        vm.prank(_userThree);
        // closerUser
        // then
        MiltonStorageTypes.ExtendedBalancesMemory memory balance = _iporProtocol
            .miltonStorage
            .getExtendedBalance();
        (, IporTypes.IporSwapMemory[] memory swaps) = _iporProtocol.miltonStorage.getSwapsPayFixed(
            _userTwo,
            TestConstants.ZERO,
            50
        );
        (, , int256 soap) = calculateSoap(_userTwo, endTimestamp, _iporProtocol.milton);
        assertEq(TestConstants.ZERO, swaps.length);
        assertEq(actualPayoff, -int256(expectedBalances.expectedPayoffAbs));
        assertEq(actualIncomeFeeValue, expectedBalances.expectedIncomeFeeValue);
        assertEq(
            _iporProtocol.asset.balanceOf(address(_iporProtocol.milton)),
            expectedBalances.expectedMiltonBalance
        );
        assertEq(
            int256(_iporProtocol.asset.balanceOf(_userTwo)),
            expectedBalances.expectedOpenerUserBalance
        );
        assertEq(balance.totalCollateralPayFixed, TestConstants.ZERO);
        assertEq(balance.iporPublicationFee, TestConstants.TC_IPOR_PUBLICATION_AMOUNT_18DEC);
        assertEq(balance.liquidityPool, expectedBalances.expectedLiquidityPoolBalance);
        assertEq(balance.treasury, expectedBalances.expectedIncomeFeeValue);
        assertEq(expectedBalances.expectedSumOfBalancesBeforePayout, actualSumOfBalances);
        assertEq(soap, TestConstants.ZERO_INT);
        assertEq(_iporProtocol.asset.balanceOf(_admin), expectedBalances.expectedAdminBalance);
    }

    function testShouldCalculateIncomeFeeFivePercentWhenReceiveFixedAndMiltonEarnsAndUserLosesAndDepositIsLowerThanAbsDifferenceBetweenLegsAfterMaturity()
        public
    {
        // given
<<<<<<< HEAD
        _cfg.iporOracleInitialParamsTestCase = BuilderUtils.IporOracleInitialParamsTestCase.CASE5;
        _cfg.miltonImplementation = address(new MockCase2MiltonDai());
        _iporProtocol = _iporProtocolFactory.getDaiInstance(_cfg);
        _iporProtocol.spreadModel.setCalculateQuoteReceiveFixed(TestConstants.PERCENTAGE_4_18DEC);

=======
        _miltonSpreadModel.setCalculateQuoteReceiveFixed(TestConstants.PERCENTAGE_4_18DEC);
        ItfIporOracle iporOracle = getIporOracleAsset(
            _userOne,
            address(_daiMockedToken),
            TestConstants.TC_5_EMA_18DEC_64UINT
        );
        IIporRiskManagementOracle iporRiskManagementOracle = getRiskManagementOracleAsset(
            _userOne,
            address(_daiMockedToken),
            TestConstants.RMO_UTILIZATION_RATE_48_PER,
            TestConstants.RMO_UTILIZATION_RATE_90_PER,
            TestConstants.RMO_NOTIONAL_1B
        );
        MockCase1Stanley stanleyDai = getMockCase1Stanley(address(_daiMockedToken));
        MiltonStorage miltonStorageDai = getMiltonStorage();
        MockCase2MiltonDai mockCase2MiltonDai = getMockCase2MiltonDai(
            address(_daiMockedToken),
            address(iporOracle),
            address(miltonStorageDai),
            address(_miltonSpreadModel),
            address(stanleyDai),
            address(iporRiskManagementOracle)
        );
        MockCase0JosephDai mockCase0JosephDai = getMockCase0JosephDai(
            address(_daiMockedToken),
            address(_ipTokenDai),
            address(mockCase2MiltonDai),
            address(miltonStorageDai),
            address(stanleyDai)
        );
        prepareApproveForUsersDai(
            _users,
            _daiMockedToken,
            address(mockCase0JosephDai),
            address(mockCase2MiltonDai)
        );
        prepareMilton(mockCase2MiltonDai, address(mockCase0JosephDai), address(stanleyDai));
        prepareJoseph(mockCase0JosephDai);
        prepareIpToken(_ipTokenDai, address(mockCase0JosephDai));
>>>>>>> 30ff15b8
        vm.prank(_liquidityProvider);
        _iporProtocol.joseph.itfProvideLiquidity(
            TestConstants.TC_LP_BALANCE_BEFORE_CLOSE_18DEC,
            block.timestamp
        );

        vm.prank(_userTwo);
        _iporProtocol.milton.itfOpenSwapReceiveFixed(
            block.timestamp,
            TestConstants.TC_TOTAL_AMOUNT_10_000_18DEC,
            TestConstants.PERCENTAGE_4_18DEC,
            TestConstants.LEVERAGE_18DEC
        );

        vm.prank(_userOne);
        _iporProtocol.iporOracle.itfUpdateIndex(
            address(_iporProtocol.asset),
            TestConstants.PERCENTAGE_160_18DEC,
            block.timestamp
        );
        ExpectedMiltonBalances memory expectedBalances;
        expectedBalances.expectedPayoffAbs = TestConstants.TC_COLLATERAL_18DEC;
        expectedBalances.expectedIncomeFeeValue = 498350494851544536639;
        int256 openerUserLost = TestConstants.TC_OPENING_FEE_18DEC_INT +
            TestConstants.TC_IPOR_PUBLICATION_AMOUNT_18DEC_INT +
            TestConstants.TC_LIQUIDATION_DEPOSIT_AMOUNT_18DEC_INT +
            int256(expectedBalances.expectedPayoffAbs);
        expectedBalances.expectedMiltonBalance =
            TestConstants.TC_LP_BALANCE_BEFORE_CLOSE_18DEC +
            TestConstants.TC_OPENING_FEE_18DEC +
            TestConstants.TC_IPOR_PUBLICATION_AMOUNT_18DEC +
            expectedBalances.expectedPayoffAbs;
        expectedBalances.expectedOpenerUserBalance =
            TestConstants.USER_SUPPLY_10MLN_18DEC_INT +
            TestConstants.TC_LIQUIDATION_DEPOSIT_AMOUNT_18DEC_INT -
            openerUserLost;
        expectedBalances.expectedLiquidityPoolBalance =
            TestConstants.TC_LP_BALANCE_BEFORE_CLOSE_18DEC +
            TestConstants.TC_OPENING_FEE_18DEC +
            expectedBalances.expectedPayoffAbs -
            expectedBalances.expectedIncomeFeeValue;
        expectedBalances.expectedSumOfBalancesBeforePayout =
            TestConstants.TC_LP_BALANCE_BEFORE_CLOSE_18DEC +
            TestConstants.USER_SUPPLY_10MLN_18DEC +
            TestConstants.USER_SUPPLY_10MLN_18DEC;
        uint256 actualSumOfBalances = _iporProtocol.asset.balanceOf(address(_iporProtocol.milton)) +
            _iporProtocol.asset.balanceOf(_userTwo) +
            _iporProtocol.asset.balanceOf(_userThree);
        uint256 endTimestamp = block.timestamp + TestConstants.PERIOD_50_DAYS_IN_SECONDS;
        // when
        vm.startPrank(_userTwo);
        int256 actualPayoff = _iporProtocol.milton.itfCalculateSwapReceiveFixedValue(
            endTimestamp,
            1
        );
        _iporProtocol.milton.itfCloseSwapReceiveFixed(1, endTimestamp);
        vm.stopPrank();
        vm.prank(_userThree);
        uint256 actualIncomeFeeValue = _iporProtocol.milton.itfCalculateIncomeFeeValue(
            actualPayoff
        );
        // then
        MiltonStorageTypes.ExtendedBalancesMemory memory balance = _iporProtocol
            .miltonStorage
            .getExtendedBalance();
        (, IporTypes.IporSwapMemory[] memory swaps) = _iporProtocol
            .miltonStorage
            .getSwapsReceiveFixed(_userTwo, TestConstants.ZERO, 50);
        (, , int256 soap) = calculateSoap(_userTwo, endTimestamp, _iporProtocol.milton);
        assertEq(TestConstants.ZERO, swaps.length);
        assertEq(actualPayoff, -int256(expectedBalances.expectedPayoffAbs));
        assertEq(actualIncomeFeeValue, expectedBalances.expectedIncomeFeeValue);
        assertEq(
            _iporProtocol.asset.balanceOf(address(_iporProtocol.milton)),
            expectedBalances.expectedMiltonBalance
        );
        assertEq(
            int256(_iporProtocol.asset.balanceOf(_userTwo)),
            expectedBalances.expectedOpenerUserBalance
        );
        assertEq(balance.totalCollateralPayFixed, TestConstants.ZERO);
        assertEq(balance.iporPublicationFee, TestConstants.TC_IPOR_PUBLICATION_AMOUNT_18DEC);
        assertEq(balance.liquidityPool, expectedBalances.expectedLiquidityPoolBalance);
        assertEq(balance.treasury, expectedBalances.expectedIncomeFeeValue);
        assertEq(expectedBalances.expectedSumOfBalancesBeforePayout, actualSumOfBalances);
        assertEq(soap, TestConstants.ZERO_INT);
    }

    function testShouldCalculateIncomeFeeOneHundredPercentWhenReceiveFixedAndMiltonLosesAndUserEarnsAndDepositIsGreaterThanAbsDifferenceBetweenLegsAfterMaturity()
        public
    {
        // given
<<<<<<< HEAD
        _cfg.iporOracleInitialParamsTestCase = BuilderUtils.IporOracleInitialParamsTestCase.CASE4;
        _cfg.miltonImplementation = address(new MockCase3MiltonDai());
        _iporProtocol = _iporProtocolFactory.getDaiInstance(_cfg);
        _iporProtocol.spreadModel.setCalculateQuoteReceiveFixed(TestConstants.PERCENTAGE_10_18DEC);

=======
        _miltonSpreadModel.setCalculateQuoteReceiveFixed(TestConstants.PERCENTAGE_10_18DEC);
        ItfIporOracle iporOracle = getIporOracleAsset(
            _userOne,
            address(_daiMockedToken),
            TestConstants.TC_120_EMA_18DEC_64UINT
        );
        IIporRiskManagementOracle iporRiskManagementOracle = getRiskManagementOracleAsset(
            _userOne,
            address(_daiMockedToken),
            TestConstants.RMO_UTILIZATION_RATE_48_PER,
            TestConstants.RMO_UTILIZATION_RATE_90_PER,
            TestConstants.RMO_NOTIONAL_1B
        );
        MockCase1Stanley stanleyDai = getMockCase1Stanley(address(_daiMockedToken));
        MiltonStorage miltonStorageDai = getMiltonStorage();
        MockCase3MiltonDai mockCase3MiltonDai = getMockCase3MiltonDai(
            address(_daiMockedToken),
            address(iporOracle),
            address(miltonStorageDai),
            address(_miltonSpreadModel),
            address(stanleyDai),
            address(iporRiskManagementOracle)
        );
        MockCase0JosephDai mockCase0JosephDai = getMockCase0JosephDai(
            address(_daiMockedToken),
            address(_ipTokenDai),
            address(mockCase3MiltonDai),
            address(miltonStorageDai),
            address(stanleyDai)
        );
        prepareApproveForUsersDai(
            _users,
            _daiMockedToken,
            address(mockCase0JosephDai),
            address(mockCase3MiltonDai)
        );
        prepareMilton(mockCase3MiltonDai, address(mockCase0JosephDai), address(stanleyDai));
        prepareJoseph(mockCase0JosephDai);
        prepareIpToken(_ipTokenDai, address(mockCase0JosephDai));
>>>>>>> 30ff15b8
        vm.prank(_liquidityProvider);
        _iporProtocol.joseph.itfProvideLiquidity(
            TestConstants.TC_LP_BALANCE_BEFORE_CLOSE_18DEC,
            block.timestamp
        );

        vm.prank(_userTwo);
        _iporProtocol.milton.itfOpenSwapReceiveFixed(
            block.timestamp,
            TestConstants.TC_TOTAL_AMOUNT_10_000_18DEC,
            TestConstants.PERCENTAGE_10_18DEC,
            TestConstants.LEVERAGE_18DEC
        );

        vm.prank(_userOne);
        _iporProtocol.iporOracle.itfUpdateIndex(
            address(_iporProtocol.asset),
            TestConstants.PERCENTAGE_5_18DEC,
            block.timestamp
        );

        ExpectedMiltonBalances memory expectedBalances;
        expectedBalances.expectedPayoffAbs = 682671910755540429746;
        expectedBalances.expectedIncomeFeeValue = 682671910755540429746;
        int256 openerUserLost = TestConstants.TC_OPENING_FEE_18DEC_INT +
            TestConstants.TC_IPOR_PUBLICATION_AMOUNT_18DEC_INT +
            TestConstants.TC_LIQUIDATION_DEPOSIT_AMOUNT_18DEC_INT -
            int256(expectedBalances.expectedPayoffAbs) +
            int256(expectedBalances.expectedIncomeFeeValue);
        expectedBalances.expectedMiltonBalance =
            TestConstants.TC_LP_BALANCE_BEFORE_CLOSE_18DEC +
            TestConstants.TC_OPENING_FEE_18DEC +
            TestConstants.TC_IPOR_PUBLICATION_AMOUNT_18DEC -
            expectedBalances.expectedPayoffAbs +
            expectedBalances.expectedIncomeFeeValue;
        expectedBalances.expectedOpenerUserBalance =
            TestConstants.USER_SUPPLY_10MLN_18DEC_INT +
            TestConstants.ZERO_INT -
            openerUserLost;
        expectedBalances.expectedCloserUserBalance =
            TestConstants.USER_SUPPLY_10MLN_18DEC_INT -
            TestConstants.ZERO_INT;
        expectedBalances.expectedLiquidityPoolBalance =
            TestConstants.TC_LP_BALANCE_BEFORE_CLOSE_18DEC -
            expectedBalances.expectedPayoffAbs +
            TestConstants.TC_OPENING_FEE_18DEC;
        expectedBalances.expectedSumOfBalancesBeforePayout =
            TestConstants.TC_LP_BALANCE_BEFORE_CLOSE_18DEC +
            TestConstants.USER_SUPPLY_10MLN_18DEC +
            TestConstants.USER_SUPPLY_10MLN_18DEC;
        expectedBalances.expectedAdminBalance =
            _iporProtocol.asset.balanceOf(_admin) +
            TestConstants.TC_LIQUIDATION_DEPOSIT_AMOUNT_18DEC;

        uint256 actualSumOfBalances = _iporProtocol.asset.balanceOf(address(_iporProtocol.milton)) +
            _iporProtocol.asset.balanceOf(_userTwo) +
            _iporProtocol.asset.balanceOf(_userThree);
        uint256 endTimestamp = block.timestamp + TestConstants.PERIOD_50_DAYS_IN_SECONDS;

        // when
        vm.prank(_userTwo);
        int256 actualPayoff = _iporProtocol.milton.itfCalculateSwapReceiveFixedValue(
            endTimestamp,
            1
        );

        _iporProtocol.milton.itfCloseSwapReceiveFixed(1, endTimestamp);

        vm.prank(_userThree);
        uint256 actualIncomeFeeValue = _iporProtocol.milton.itfCalculateIncomeFeeValue(
            actualPayoff
        );

        // then
        MiltonStorageTypes.ExtendedBalancesMemory memory balance = _iporProtocol
            .miltonStorage
            .getExtendedBalance();
        (, IporTypes.IporSwapMemory[] memory swaps) = _iporProtocol
            .miltonStorage
            .getSwapsReceiveFixed(_userTwo, TestConstants.ZERO, 50);
        (, , int256 soap) = calculateSoap(_userTwo, endTimestamp, _iporProtocol.milton);
        assertEq(TestConstants.ZERO, swaps.length);
        assertEq(actualPayoff, int256(expectedBalances.expectedPayoffAbs));
        assertEq(actualIncomeFeeValue, expectedBalances.expectedIncomeFeeValue);
        assertEq(
            _iporProtocol.asset.balanceOf(address(_iporProtocol.milton)),
            expectedBalances.expectedMiltonBalance
        );
        assertEq(
            int256(_iporProtocol.asset.balanceOf(_userTwo)),
            expectedBalances.expectedOpenerUserBalance
        );
        assertEq(
            int256(_iporProtocol.asset.balanceOf(_userThree)),
            expectedBalances.expectedCloserUserBalance
        );
        assertEq(balance.totalCollateralReceiveFixed, TestConstants.ZERO);
        assertEq(balance.iporPublicationFee, TestConstants.TC_IPOR_PUBLICATION_AMOUNT_18DEC);
        assertEq(balance.liquidityPool, expectedBalances.expectedLiquidityPoolBalance);
        assertEq(balance.treasury, expectedBalances.expectedIncomeFeeValue);
        assertEq(expectedBalances.expectedSumOfBalancesBeforePayout, actualSumOfBalances);
        assertEq(soap, TestConstants.ZERO_INT);
        assertEq(_iporProtocol.asset.balanceOf(_admin), expectedBalances.expectedAdminBalance);
    }

    function testShouldCalculateIncomeFeeOneHundredPercentWhenPayFixedAndMiltonLosesAndUserEarnsAndDepositIsLowerThanAbsDifferenceBetweenLegsBeforeMaturity()
        public
    {
        // given
<<<<<<< HEAD
        _cfg.iporOracleInitialParamsTestCase = BuilderUtils.IporOracleInitialParamsTestCase.CASE5;
        _cfg.miltonImplementation = address(new MockCase3MiltonDai());
        _iporProtocol = _iporProtocolFactory.getDaiInstance(_cfg);
        _iporProtocol.spreadModel.setCalculateQuotePayFixed(TestConstants.PERCENTAGE_6_18DEC);

=======
        _miltonSpreadModel.setCalculateQuotePayFixed(TestConstants.PERCENTAGE_6_18DEC);
        ItfIporOracle iporOracle = getIporOracleAsset(
            _userOne,
            address(_daiMockedToken),
            TestConstants.TC_5_EMA_18DEC_64UINT
        );
        IIporRiskManagementOracle iporRiskManagementOracle = getRiskManagementOracleAsset(
            _userOne,
            address(_daiMockedToken),
            TestConstants.RMO_UTILIZATION_RATE_48_PER,
            TestConstants.RMO_UTILIZATION_RATE_90_PER,
            TestConstants.RMO_NOTIONAL_1B
        );
        MockCase1Stanley stanleyDai = getMockCase1Stanley(address(_daiMockedToken));
        MiltonStorage miltonStorageDai = getMiltonStorage();
        MockCase3MiltonDai mockCase3MiltonDai = getMockCase3MiltonDai(
            address(_daiMockedToken),
            address(iporOracle),
            address(miltonStorageDai),
            address(_miltonSpreadModel),
            address(stanleyDai),
            address(iporRiskManagementOracle)
        );
        MockCase0JosephDai mockCase0JosephDai = getMockCase0JosephDai(
            address(_daiMockedToken),
            address(_ipTokenDai),
            address(mockCase3MiltonDai),
            address(miltonStorageDai),
            address(stanleyDai)
        );
        prepareApproveForUsersDai(
            _users,
            _daiMockedToken,
            address(mockCase0JosephDai),
            address(mockCase3MiltonDai)
        );
        prepareMilton(mockCase3MiltonDai, address(mockCase0JosephDai), address(stanleyDai));
        prepareJoseph(mockCase0JosephDai);
        prepareIpToken(_ipTokenDai, address(mockCase0JosephDai));
>>>>>>> 30ff15b8
        vm.prank(_liquidityProvider);
        _iporProtocol.joseph.itfProvideLiquidity(
            TestConstants.TC_LP_BALANCE_BEFORE_CLOSE_18DEC,
            block.timestamp
        );

        vm.prank(_userTwo);
        _iporProtocol.milton.itfOpenSwapPayFixed(
            block.timestamp,
            TestConstants.TC_TOTAL_AMOUNT_10_000_18DEC,
            TestConstants.PERCENTAGE_6_18DEC,
            TestConstants.LEVERAGE_18DEC
        );

        vm.prank(_userOne);
        _iporProtocol.iporOracle.itfUpdateIndex(
            address(_iporProtocol.asset),
            TestConstants.PERCENTAGE_160_18DEC,
            block.timestamp
        );

        ExpectedMiltonBalances memory expectedBalances;
        expectedBalances.expectedPayoffAbs = TestConstants.TC_COLLATERAL_18DEC;
        expectedBalances.expectedIncomeFeeValue = TestConstants.TC_COLLATERAL_18DEC;
        int256 openerUserLost = TestConstants.TC_OPENING_FEE_18DEC_INT +
            TestConstants.TC_IPOR_PUBLICATION_AMOUNT_18DEC_INT +
            TestConstants.TC_LIQUIDATION_DEPOSIT_AMOUNT_18DEC_INT -
            int256(expectedBalances.expectedPayoffAbs) +
            int256(expectedBalances.expectedIncomeFeeValue);
        expectedBalances.expectedMiltonBalance =
            TestConstants.TC_LP_BALANCE_BEFORE_CLOSE_18DEC +
            TestConstants.TC_OPENING_FEE_18DEC +
            TestConstants.TC_IPOR_PUBLICATION_AMOUNT_18DEC -
            expectedBalances.expectedPayoffAbs +
            expectedBalances.expectedIncomeFeeValue;
        expectedBalances.expectedOpenerUserBalance =
            TestConstants.USER_SUPPLY_10MLN_18DEC_INT +
            TestConstants.ZERO_INT -
            openerUserLost;
        expectedBalances.expectedCloserUserBalance =
            TestConstants.USER_SUPPLY_10MLN_18DEC_INT -
            TestConstants.ZERO_INT;
        expectedBalances.expectedLiquidityPoolBalance =
            TestConstants.TC_LP_BALANCE_BEFORE_CLOSE_18DEC -
            expectedBalances.expectedPayoffAbs +
            TestConstants.TC_OPENING_FEE_18DEC;
        expectedBalances.expectedSumOfBalancesBeforePayout =
            TestConstants.TC_LP_BALANCE_BEFORE_CLOSE_18DEC +
            TestConstants.USER_SUPPLY_10MLN_18DEC +
            TestConstants.USER_SUPPLY_10MLN_18DEC;
        expectedBalances.expectedAdminBalance =
            _iporProtocol.asset.balanceOf(_admin) +
            TestConstants.TC_LIQUIDATION_DEPOSIT_AMOUNT_18DEC;

        uint256 actualSumOfBalances = _iporProtocol.asset.balanceOf(address(_iporProtocol.milton)) +
            _iporProtocol.asset.balanceOf(_userTwo) +
            _iporProtocol.asset.balanceOf(_userThree);
        uint256 endTimestamp = block.timestamp + TestConstants.PERIOD_25_DAYS_IN_SECONDS;

        // when
        vm.prank(_userTwo);
        int256 actualPayoff = _iporProtocol.milton.itfCalculateSwapPayFixedValue(endTimestamp, 1);

        _iporProtocol.milton.itfCloseSwapPayFixed(1, endTimestamp);

        vm.prank(_userThree);
        uint256 actualIncomeFeeValue = _iporProtocol.milton.itfCalculateIncomeFeeValue(
            actualPayoff
        );

        // then
        MiltonStorageTypes.ExtendedBalancesMemory memory balance = _iporProtocol
            .miltonStorage
            .getExtendedBalance();
        (, IporTypes.IporSwapMemory[] memory swaps) = _iporProtocol.miltonStorage.getSwapsPayFixed(
            _userTwo,
            TestConstants.ZERO,
            50
        );
        (, , int256 soap) = calculateSoap(_userTwo, endTimestamp, _iporProtocol.milton);

        assertEq(TestConstants.ZERO, swaps.length);
        assertEq(actualPayoff, int256(expectedBalances.expectedPayoffAbs));
        assertEq(actualIncomeFeeValue, expectedBalances.expectedIncomeFeeValue);
        assertEq(
            _iporProtocol.asset.balanceOf(address(_iporProtocol.milton)),
            expectedBalances.expectedMiltonBalance
        );
        assertEq(
            int256(_iporProtocol.asset.balanceOf(_userTwo)),
            expectedBalances.expectedOpenerUserBalance
        );
        assertEq(
            int256(_iporProtocol.asset.balanceOf(_userThree)),
            expectedBalances.expectedCloserUserBalance
        );
        assertEq(balance.totalCollateralPayFixed, TestConstants.ZERO);
        assertEq(balance.iporPublicationFee, TestConstants.TC_IPOR_PUBLICATION_AMOUNT_18DEC);
        assertEq(balance.liquidityPool, expectedBalances.expectedLiquidityPoolBalance);
        assertEq(balance.treasury, expectedBalances.expectedIncomeFeeValue);
        assertEq(expectedBalances.expectedSumOfBalancesBeforePayout, actualSumOfBalances);
        assertEq(soap, TestConstants.ZERO_INT);
        assertEq(_iporProtocol.asset.balanceOf(_admin), expectedBalances.expectedAdminBalance);
    }

    function testShouldCalculateIncomeFeeOneHundredPercentWhenPayFixedAndMiltonEarnsAndUserLosesAndDepositIsGreaterThanAbsDifferenceBetweenLegsBeforeMaturity()
        public
    {
        // given
<<<<<<< HEAD
        _cfg.iporOracleInitialParamsTestCase = BuilderUtils.IporOracleInitialParamsTestCase.CASE4;
        _cfg.miltonImplementation = address(new MockCase3MiltonDai());
        _iporProtocol = _iporProtocolFactory.getDaiInstance(_cfg);
        _iporProtocol.spreadModel.setCalculateQuotePayFixed(TestConstants.PERCENTAGE_121_18DEC);

=======
        _miltonSpreadModel.setCalculateQuotePayFixed(TestConstants.PERCENTAGE_121_18DEC);
        ItfIporOracle iporOracle = getIporOracleAsset(
            _userOne,
            address(_daiMockedToken),
            TestConstants.TC_120_EMA_18DEC_64UINT
        );
        IIporRiskManagementOracle iporRiskManagementOracle = getRiskManagementOracleAsset(
            _userOne,
            address(_daiMockedToken),
            TestConstants.RMO_UTILIZATION_RATE_48_PER,
            TestConstants.RMO_UTILIZATION_RATE_90_PER,
            TestConstants.RMO_NOTIONAL_1B
        );
        MockCase1Stanley stanleyDai = getMockCase1Stanley(address(_daiMockedToken));
        MiltonStorage miltonStorageDai = getMiltonStorage();
        MockCase3MiltonDai mockCase3MiltonDai = getMockCase3MiltonDai(
            address(_daiMockedToken),
            address(iporOracle),
            address(miltonStorageDai),
            address(_miltonSpreadModel),
            address(stanleyDai),
            address(iporRiskManagementOracle)
        );
        MockCase0JosephDai mockCase0JosephDai = getMockCase0JosephDai(
            address(_daiMockedToken),
            address(_ipTokenDai),
            address(mockCase3MiltonDai),
            address(miltonStorageDai),
            address(stanleyDai)
        );
        prepareApproveForUsersDai(
            _users,
            _daiMockedToken,
            address(mockCase0JosephDai),
            address(mockCase3MiltonDai)
        );
        prepareMilton(mockCase3MiltonDai, address(mockCase0JosephDai), address(stanleyDai));
        prepareJoseph(mockCase0JosephDai);
        prepareIpToken(_ipTokenDai, address(mockCase0JosephDai));
>>>>>>> 30ff15b8
        vm.prank(_liquidityProvider);
        _iporProtocol.joseph.itfProvideLiquidity(
            TestConstants.TC_LP_BALANCE_BEFORE_CLOSE_18DEC,
            block.timestamp
        );

        vm.prank(_userTwo);
        _iporProtocol.milton.itfOpenSwapPayFixed(
            block.timestamp,
            TestConstants.TC_TOTAL_AMOUNT_10_000_18DEC,
            TestConstants.PERCENTAGE_121_18DEC,
            TestConstants.LEVERAGE_18DEC
        );

        vm.prank(_userOne);
        _iporProtocol.iporOracle.itfUpdateIndex(
            address(_iporProtocol.asset),
            TestConstants.PERCENTAGE_5_18DEC,
            block.timestamp
        );

        ExpectedMiltonBalances memory expectedBalances;
        expectedBalances.expectedPayoffAbs = 7918994164764269383466;
        expectedBalances.expectedIncomeFeeValue = 7918994164764269383466;

        int256 openerUserLost = TestConstants.TC_OPENING_FEE_18DEC_INT +
            TestConstants.TC_IPOR_PUBLICATION_AMOUNT_18DEC_INT +
            TestConstants.TC_LIQUIDATION_DEPOSIT_AMOUNT_18DEC_INT +
            int256(expectedBalances.expectedPayoffAbs);

        expectedBalances.expectedMiltonBalance =
            TestConstants.TC_LP_BALANCE_BEFORE_CLOSE_18DEC +
            TestConstants.TC_OPENING_FEE_18DEC +
            TestConstants.TC_IPOR_PUBLICATION_AMOUNT_18DEC +
            expectedBalances.expectedPayoffAbs;
        expectedBalances.expectedOpenerUserBalance =
            TestConstants.USER_SUPPLY_10MLN_18DEC_INT -
            openerUserLost;
        expectedBalances.expectedLiquidityPoolBalance =
            TestConstants.TC_LP_BALANCE_BEFORE_CLOSE_18DEC +
            TestConstants.TC_OPENING_FEE_18DEC +
            expectedBalances.expectedPayoffAbs -
            expectedBalances.expectedIncomeFeeValue;
        expectedBalances.expectedSumOfBalancesBeforePayout =
            TestConstants.TC_LP_BALANCE_BEFORE_CLOSE_18DEC +
            TestConstants.USER_SUPPLY_10MLN_18DEC;

        uint256 actualSumOfBalances = _iporProtocol.asset.balanceOf(address(_iporProtocol.milton)) +
            _iporProtocol.asset.balanceOf(_userTwo);
        uint256 endTimestamp = block.timestamp + TestConstants.PERIOD_25_DAYS_IN_SECONDS;

        // when
        vm.prank(_userTwo);
        int256 actualPayoff = _iporProtocol.milton.itfCalculateSwapPayFixedValue(endTimestamp, 1);

        _iporProtocol.milton.itfCloseSwapPayFixed(1, endTimestamp);

        vm.prank(_userTwo);
        uint256 actualIncomeFeeValue = _iporProtocol.milton.itfCalculateIncomeFeeValue(
            actualPayoff
        );

        // then
        MiltonStorageTypes.ExtendedBalancesMemory memory balance = _iporProtocol
            .miltonStorage
            .getExtendedBalance();
        (, IporTypes.IporSwapMemory[] memory swaps) = _iporProtocol.miltonStorage.getSwapsPayFixed(
            _userTwo,
            TestConstants.ZERO,
            50
        );
        (, , int256 soap) = calculateSoap(_userTwo, endTimestamp, _iporProtocol.milton);
        assertEq(TestConstants.ZERO, swaps.length);
        assertEq(actualPayoff, -int256(expectedBalances.expectedPayoffAbs));
        assertEq(actualIncomeFeeValue, expectedBalances.expectedIncomeFeeValue);
        assertEq(
            _iporProtocol.asset.balanceOf(address(_iporProtocol.milton)),
            expectedBalances.expectedMiltonBalance
        );
        assertEq(
            int256(_iporProtocol.asset.balanceOf(_userTwo)),
            expectedBalances.expectedOpenerUserBalance
        );
        assertEq(balance.totalCollateralPayFixed, TestConstants.ZERO);
        assertEq(balance.iporPublicationFee, TestConstants.TC_IPOR_PUBLICATION_AMOUNT_18DEC);
        assertEq(balance.liquidityPool, expectedBalances.expectedLiquidityPoolBalance);
        assertEq(balance.treasury, expectedBalances.expectedIncomeFeeValue);
        assertEq(expectedBalances.expectedSumOfBalancesBeforePayout, actualSumOfBalances);
        assertEq(soap, TestConstants.ZERO_INT);
    }

    function testShouldCalculateIncomeFeeOneHundredPercentWhenReceiveFixedAndMiltonEarnsAndUserLosesAndDepositIsLowerThanAbsDifferenceBetweenLegsAfterMaturity()
        public
    {
        // given
<<<<<<< HEAD
        _cfg.iporOracleInitialParamsTestCase = BuilderUtils.IporOracleInitialParamsTestCase.CASE5;
        _cfg.miltonImplementation = address(new MockCase3MiltonDai());
        _iporProtocol = _iporProtocolFactory.getDaiInstance(_cfg);
        _iporProtocol.spreadModel.setCalculateQuoteReceiveFixed(TestConstants.PERCENTAGE_4_18DEC);

=======
        _miltonSpreadModel.setCalculateQuoteReceiveFixed(TestConstants.PERCENTAGE_4_18DEC);
        ItfIporOracle iporOracle = getIporOracleAsset(
            _userOne,
            address(_daiMockedToken),
            TestConstants.TC_5_EMA_18DEC_64UINT
        );
        IIporRiskManagementOracle iporRiskManagementOracle = getRiskManagementOracleAsset(
            _userOne,
            address(_daiMockedToken),
            TestConstants.RMO_UTILIZATION_RATE_48_PER,
            TestConstants.RMO_UTILIZATION_RATE_90_PER,
            TestConstants.RMO_NOTIONAL_1B
        );
        MockCase1Stanley stanleyDai = getMockCase1Stanley(address(_daiMockedToken));
        MiltonStorage miltonStorageDai = getMiltonStorage();
        MockCase3MiltonDai mockCase3MiltonDai = getMockCase3MiltonDai(
            address(_daiMockedToken),
            address(iporOracle),
            address(miltonStorageDai),
            address(_miltonSpreadModel),
            address(stanleyDai),
            address(iporRiskManagementOracle)
        );
        MockCase0JosephDai mockCase0JosephDai = getMockCase0JosephDai(
            address(_daiMockedToken),
            address(_ipTokenDai),
            address(mockCase3MiltonDai),
            address(miltonStorageDai),
            address(stanleyDai)
        );
        prepareApproveForUsersDai(
            _users,
            _daiMockedToken,
            address(mockCase0JosephDai),
            address(mockCase3MiltonDai)
        );
        prepareMilton(mockCase3MiltonDai, address(mockCase0JosephDai), address(stanleyDai));
        prepareJoseph(mockCase0JosephDai);
        prepareIpToken(_ipTokenDai, address(mockCase0JosephDai));
>>>>>>> 30ff15b8
        vm.prank(_liquidityProvider);
        _iporProtocol.joseph.itfProvideLiquidity(
            TestConstants.TC_LP_BALANCE_BEFORE_CLOSE_18DEC,
            block.timestamp
        );

        vm.prank(_userTwo);
        _iporProtocol.milton.itfOpenSwapReceiveFixed(
            block.timestamp,
            TestConstants.TC_TOTAL_AMOUNT_10_000_18DEC,
            TestConstants.PERCENTAGE_4_18DEC,
            TestConstants.LEVERAGE_18DEC
        );

        vm.prank(_userOne);
        _iporProtocol.iporOracle.itfUpdateIndex(
            address(_iporProtocol.asset),
            TestConstants.PERCENTAGE_160_18DEC,
            block.timestamp
        );

        ExpectedMiltonBalances memory expectedBalances;
        expectedBalances.expectedPayoffAbs = TestConstants.TC_COLLATERAL_18DEC;
        expectedBalances.expectedIncomeFeeValue = TestConstants.TC_COLLATERAL_18DEC;
        int256 openerUserLost = TestConstants.TC_OPENING_FEE_18DEC_INT +
            TestConstants.TC_IPOR_PUBLICATION_AMOUNT_18DEC_INT +
            TestConstants.TC_LIQUIDATION_DEPOSIT_AMOUNT_18DEC_INT +
            int256(expectedBalances.expectedPayoffAbs);
        expectedBalances.expectedMiltonBalance =
            TestConstants.TC_LP_BALANCE_BEFORE_CLOSE_18DEC +
            TestConstants.TC_OPENING_FEE_18DEC +
            TestConstants.TC_IPOR_PUBLICATION_AMOUNT_18DEC +
            expectedBalances.expectedPayoffAbs;
        expectedBalances.expectedOpenerUserBalance =
            TestConstants.USER_SUPPLY_10MLN_18DEC_INT +
            TestConstants.TC_LIQUIDATION_DEPOSIT_AMOUNT_18DEC_INT -
            openerUserLost;
        expectedBalances.expectedLiquidityPoolBalance =
            TestConstants.TC_LP_BALANCE_BEFORE_CLOSE_18DEC +
            TestConstants.TC_OPENING_FEE_18DEC +
            expectedBalances.expectedPayoffAbs -
            expectedBalances.expectedIncomeFeeValue;
        expectedBalances.expectedSumOfBalancesBeforePayout =
            TestConstants.TC_LP_BALANCE_BEFORE_CLOSE_18DEC +
            TestConstants.USER_SUPPLY_10MLN_18DEC +
            TestConstants.USER_SUPPLY_10MLN_18DEC;
        uint256 actualSumOfBalances = _iporProtocol.asset.balanceOf(address(_iporProtocol.milton)) +
            _iporProtocol.asset.balanceOf(_userTwo) +
            _iporProtocol.asset.balanceOf(_userThree);
        uint256 endTimestamp = block.timestamp + TestConstants.PERIOD_50_DAYS_IN_SECONDS;

        // when
        vm.startPrank(_userTwo);
        int256 actualPayoff = _iporProtocol.milton.itfCalculateSwapReceiveFixedValue(
            endTimestamp,
            1
        );
        _iporProtocol.milton.itfCloseSwapReceiveFixed(1, endTimestamp);
        vm.stopPrank();
        vm.prank(_userThree);
        uint256 actualIncomeFeeValue = _iporProtocol.milton.itfCalculateIncomeFeeValue(
            actualPayoff
        );

        // then
        MiltonStorageTypes.ExtendedBalancesMemory memory balance = _iporProtocol
            .miltonStorage
            .getExtendedBalance();
        (, IporTypes.IporSwapMemory[] memory swaps) = _iporProtocol
            .miltonStorage
            .getSwapsReceiveFixed(_userTwo, TestConstants.ZERO, 50);
        (, , int256 soap) = calculateSoap(_userTwo, endTimestamp, _iporProtocol.milton);
        assertEq(TestConstants.ZERO, swaps.length);
        assertEq(actualPayoff, -int256(expectedBalances.expectedPayoffAbs));
        assertEq(actualIncomeFeeValue, expectedBalances.expectedIncomeFeeValue);
        assertEq(
            _iporProtocol.asset.balanceOf(address(_iporProtocol.milton)),
            expectedBalances.expectedMiltonBalance
        );
        assertEq(
            int256(_iporProtocol.asset.balanceOf(_userTwo)),
            expectedBalances.expectedOpenerUserBalance
        );
        assertEq(balance.totalCollateralPayFixed, TestConstants.ZERO);
        assertEq(balance.iporPublicationFee, TestConstants.TC_IPOR_PUBLICATION_AMOUNT_18DEC);
        assertEq(balance.liquidityPool, expectedBalances.expectedLiquidityPoolBalance);
        assertEq(balance.treasury, expectedBalances.expectedIncomeFeeValue);
        assertEq(expectedBalances.expectedSumOfBalancesBeforePayout, actualSumOfBalances);
        assertEq(soap, TestConstants.ZERO_INT);
    }
}<|MERGE_RESOLUTION|>--- conflicted
+++ resolved
@@ -3,9 +3,9 @@
 
 import "../TestCommons.sol";
 import {DataUtils} from "../utils/DataUtils.sol";
+import "../utils/builder/BuilderUtils.sol";
 import {SwapUtils} from "../utils/SwapUtils.sol";
 import "../utils/TestConstants.sol";
-import "../../contracts/interfaces/IIporRiskManagementOracle.sol";
 import "../../contracts/interfaces/types/IporTypes.sol";
 import "../../contracts/interfaces/types/MiltonStorageTypes.sol";
 import "../../contracts/amm/MiltonStorage.sol";
@@ -32,6 +32,8 @@
 
         _cfg.approvalsForUsers = _users;
         _cfg.iporOracleUpdater = _userOne;
+        _cfg.iporRiskManagementOracleUpdater = _userOne;
+
         _cfg.spreadImplementation = address(
             new MockSpreadModel(
                 TestConstants.PERCENTAGE_4_18DEC,
@@ -46,53 +48,11 @@
         public
     {
         // given
-<<<<<<< HEAD
         _cfg.iporOracleInitialParamsTestCase = BuilderUtils.IporOracleInitialParamsTestCase.CASE4;
-        _cfg.miltonImplementation = address(new MockCase2MiltonDai());
+        _cfg.miltonTestCase = BuilderUtils.MiltonTestCase.CASE2;
         _iporProtocol = _iporProtocolFactory.getDaiInstance(_cfg);
         _iporProtocol.spreadModel.setCalculateQuoteReceiveFixed(TestConstants.PERCENTAGE_10_18DEC);
 
-=======
-        _miltonSpreadModel.setCalculateQuoteReceiveFixed(TestConstants.PERCENTAGE_10_18DEC);
-        ItfIporOracle iporOracle = getIporOracleAsset(
-            _userOne,
-            address(_daiMockedToken),
-            TestConstants.TC_120_EMA_18DEC_64UINT
-        );
-        IIporRiskManagementOracle iporRiskManagementOracle = getRiskManagementOracleAsset(
-            _userOne,
-            address(_daiMockedToken),
-            TestConstants.RMO_UTILIZATION_RATE_48_PER,
-            TestConstants.RMO_UTILIZATION_RATE_90_PER,
-            TestConstants.RMO_NOTIONAL_1B
-        );
-        MockCase1Stanley stanleyDai = getMockCase1Stanley(address(_daiMockedToken));
-        MiltonStorage miltonStorageDai = getMiltonStorage();
-        MockCase2MiltonDai mockCase2MiltonDai = getMockCase2MiltonDai(
-            address(_daiMockedToken),
-            address(iporOracle),
-            address(miltonStorageDai),
-            address(_miltonSpreadModel),
-            address(stanleyDai),
-            address(iporRiskManagementOracle)
-        );
-        MockCase0JosephDai mockCase0JosephDai = getMockCase0JosephDai(
-            address(_daiMockedToken),
-            address(_ipTokenDai),
-            address(mockCase2MiltonDai),
-            address(miltonStorageDai),
-            address(stanleyDai)
-        );
-        prepareApproveForUsersDai(
-            _users,
-            _daiMockedToken,
-            address(mockCase0JosephDai),
-            address(mockCase2MiltonDai)
-        );
-        prepareMilton(mockCase2MiltonDai, address(mockCase0JosephDai), address(stanleyDai));
-        prepareJoseph(mockCase0JosephDai);
-        prepareIpToken(_ipTokenDai, address(mockCase0JosephDai));
->>>>>>> 30ff15b8
         vm.prank(_liquidityProvider);
         _iporProtocol.joseph.itfProvideLiquidity(
             TestConstants.TC_LP_BALANCE_BEFORE_CLOSE_18DEC,
@@ -205,53 +165,11 @@
         public
     {
         // given
-<<<<<<< HEAD
         _cfg.iporOracleInitialParamsTestCase = BuilderUtils.IporOracleInitialParamsTestCase.CASE5;
-        _cfg.miltonImplementation = address(new MockCase2MiltonDai());
+        _cfg.miltonTestCase = BuilderUtils.MiltonTestCase.CASE2;
         _iporProtocol = _iporProtocolFactory.getDaiInstance(_cfg);
         _iporProtocol.spreadModel.setCalculateQuotePayFixed(TestConstants.PERCENTAGE_6_18DEC);
 
-=======
-        _miltonSpreadModel.setCalculateQuotePayFixed(TestConstants.PERCENTAGE_6_18DEC);
-        ItfIporOracle iporOracle = getIporOracleAsset(
-            _userOne,
-            address(_daiMockedToken),
-            TestConstants.TC_5_EMA_18DEC_64UINT
-        );
-        IIporRiskManagementOracle iporRiskManagementOracle = getRiskManagementOracleAsset(
-            _userOne,
-            address(_daiMockedToken),
-            TestConstants.RMO_UTILIZATION_RATE_48_PER,
-            TestConstants.RMO_UTILIZATION_RATE_90_PER,
-            TestConstants.RMO_NOTIONAL_1B
-        );
-        MockCase1Stanley stanleyDai = getMockCase1Stanley(address(_daiMockedToken));
-        MiltonStorage miltonStorageDai = getMiltonStorage();
-        MockCase2MiltonDai mockCase2MiltonDai = getMockCase2MiltonDai(
-            address(_daiMockedToken),
-            address(iporOracle),
-            address(miltonStorageDai),
-            address(_miltonSpreadModel),
-            address(stanleyDai),
-            address(iporRiskManagementOracle)
-        );
-        MockCase0JosephDai mockCase0JosephDai = getMockCase0JosephDai(
-            address(_daiMockedToken),
-            address(_ipTokenDai),
-            address(mockCase2MiltonDai),
-            address(miltonStorageDai),
-            address(stanleyDai)
-        );
-        prepareApproveForUsersDai(
-            _users,
-            _daiMockedToken,
-            address(mockCase0JosephDai),
-            address(mockCase2MiltonDai)
-        );
-        prepareMilton(mockCase2MiltonDai, address(mockCase0JosephDai), address(stanleyDai));
-        prepareJoseph(mockCase0JosephDai);
-        prepareIpToken(_ipTokenDai, address(mockCase0JosephDai));
->>>>>>> 30ff15b8
         vm.prank(_liquidityProvider);
         _iporProtocol.joseph.itfProvideLiquidity(
             TestConstants.TC_LP_BALANCE_BEFORE_CLOSE_18DEC,
@@ -361,53 +279,11 @@
         public
     {
         // given
-<<<<<<< HEAD
         _cfg.iporOracleInitialParamsTestCase = BuilderUtils.IporOracleInitialParamsTestCase.CASE4;
-        _cfg.miltonImplementation = address(new MockCase2MiltonDai());
+        _cfg.miltonTestCase = BuilderUtils.MiltonTestCase.CASE2;
         _iporProtocol = _iporProtocolFactory.getDaiInstance(_cfg);
         _iporProtocol.spreadModel.setCalculateQuotePayFixed(TestConstants.PERCENTAGE_121_18DEC);
 
-=======
-        _miltonSpreadModel.setCalculateQuotePayFixed(TestConstants.PERCENTAGE_121_18DEC);
-        ItfIporOracle iporOracle = getIporOracleAsset(
-            _userOne,
-            address(_daiMockedToken),
-            TestConstants.TC_120_EMA_18DEC_64UINT
-        );
-        IIporRiskManagementOracle iporRiskManagementOracle = getRiskManagementOracleAsset(
-            _userOne,
-            address(_daiMockedToken),
-            TestConstants.RMO_UTILIZATION_RATE_48_PER,
-            TestConstants.RMO_UTILIZATION_RATE_90_PER,
-            TestConstants.RMO_NOTIONAL_1B
-        );
-        MockCase1Stanley stanleyDai = getMockCase1Stanley(address(_daiMockedToken));
-        MiltonStorage miltonStorageDai = getMiltonStorage();
-        MockCase2MiltonDai mockCase2MiltonDai = getMockCase2MiltonDai(
-            address(_daiMockedToken),
-            address(iporOracle),
-            address(miltonStorageDai),
-            address(_miltonSpreadModel),
-            address(stanleyDai),
-            address(iporRiskManagementOracle)
-        );
-        MockCase0JosephDai mockCase0JosephDai = getMockCase0JosephDai(
-            address(_daiMockedToken),
-            address(_ipTokenDai),
-            address(mockCase2MiltonDai),
-            address(miltonStorageDai),
-            address(stanleyDai)
-        );
-        prepareApproveForUsersDai(
-            _users,
-            _daiMockedToken,
-            address(mockCase0JosephDai),
-            address(mockCase2MiltonDai)
-        );
-        prepareMilton(mockCase2MiltonDai, address(mockCase0JosephDai), address(stanleyDai));
-        prepareJoseph(mockCase0JosephDai);
-        prepareIpToken(_ipTokenDai, address(mockCase0JosephDai));
->>>>>>> 30ff15b8
         vm.prank(_liquidityProvider);
         _iporProtocol.joseph.itfProvideLiquidity(
             TestConstants.TC_LP_BALANCE_BEFORE_CLOSE_18DEC,
@@ -508,53 +384,11 @@
         public
     {
         // given
-<<<<<<< HEAD
         _cfg.iporOracleInitialParamsTestCase = BuilderUtils.IporOracleInitialParamsTestCase.CASE5;
-        _cfg.miltonImplementation = address(new MockCase2MiltonDai());
+        _cfg.miltonTestCase = BuilderUtils.MiltonTestCase.CASE2;
         _iporProtocol = _iporProtocolFactory.getDaiInstance(_cfg);
         _iporProtocol.spreadModel.setCalculateQuoteReceiveFixed(TestConstants.PERCENTAGE_4_18DEC);
 
-=======
-        _miltonSpreadModel.setCalculateQuoteReceiveFixed(TestConstants.PERCENTAGE_4_18DEC);
-        ItfIporOracle iporOracle = getIporOracleAsset(
-            _userOne,
-            address(_daiMockedToken),
-            TestConstants.TC_5_EMA_18DEC_64UINT
-        );
-        IIporRiskManagementOracle iporRiskManagementOracle = getRiskManagementOracleAsset(
-            _userOne,
-            address(_daiMockedToken),
-            TestConstants.RMO_UTILIZATION_RATE_48_PER,
-            TestConstants.RMO_UTILIZATION_RATE_90_PER,
-            TestConstants.RMO_NOTIONAL_1B
-        );
-        MockCase1Stanley stanleyDai = getMockCase1Stanley(address(_daiMockedToken));
-        MiltonStorage miltonStorageDai = getMiltonStorage();
-        MockCase2MiltonDai mockCase2MiltonDai = getMockCase2MiltonDai(
-            address(_daiMockedToken),
-            address(iporOracle),
-            address(miltonStorageDai),
-            address(_miltonSpreadModel),
-            address(stanleyDai),
-            address(iporRiskManagementOracle)
-        );
-        MockCase0JosephDai mockCase0JosephDai = getMockCase0JosephDai(
-            address(_daiMockedToken),
-            address(_ipTokenDai),
-            address(mockCase2MiltonDai),
-            address(miltonStorageDai),
-            address(stanleyDai)
-        );
-        prepareApproveForUsersDai(
-            _users,
-            _daiMockedToken,
-            address(mockCase0JosephDai),
-            address(mockCase2MiltonDai)
-        );
-        prepareMilton(mockCase2MiltonDai, address(mockCase0JosephDai), address(stanleyDai));
-        prepareJoseph(mockCase0JosephDai);
-        prepareIpToken(_ipTokenDai, address(mockCase0JosephDai));
->>>>>>> 30ff15b8
         vm.prank(_liquidityProvider);
         _iporProtocol.joseph.itfProvideLiquidity(
             TestConstants.TC_LP_BALANCE_BEFORE_CLOSE_18DEC,
@@ -647,53 +481,11 @@
         public
     {
         // given
-<<<<<<< HEAD
         _cfg.iporOracleInitialParamsTestCase = BuilderUtils.IporOracleInitialParamsTestCase.CASE4;
-        _cfg.miltonImplementation = address(new MockCase3MiltonDai());
+        _cfg.miltonTestCase = BuilderUtils.MiltonTestCase.CASE3;
         _iporProtocol = _iporProtocolFactory.getDaiInstance(_cfg);
         _iporProtocol.spreadModel.setCalculateQuoteReceiveFixed(TestConstants.PERCENTAGE_10_18DEC);
 
-=======
-        _miltonSpreadModel.setCalculateQuoteReceiveFixed(TestConstants.PERCENTAGE_10_18DEC);
-        ItfIporOracle iporOracle = getIporOracleAsset(
-            _userOne,
-            address(_daiMockedToken),
-            TestConstants.TC_120_EMA_18DEC_64UINT
-        );
-        IIporRiskManagementOracle iporRiskManagementOracle = getRiskManagementOracleAsset(
-            _userOne,
-            address(_daiMockedToken),
-            TestConstants.RMO_UTILIZATION_RATE_48_PER,
-            TestConstants.RMO_UTILIZATION_RATE_90_PER,
-            TestConstants.RMO_NOTIONAL_1B
-        );
-        MockCase1Stanley stanleyDai = getMockCase1Stanley(address(_daiMockedToken));
-        MiltonStorage miltonStorageDai = getMiltonStorage();
-        MockCase3MiltonDai mockCase3MiltonDai = getMockCase3MiltonDai(
-            address(_daiMockedToken),
-            address(iporOracle),
-            address(miltonStorageDai),
-            address(_miltonSpreadModel),
-            address(stanleyDai),
-            address(iporRiskManagementOracle)
-        );
-        MockCase0JosephDai mockCase0JosephDai = getMockCase0JosephDai(
-            address(_daiMockedToken),
-            address(_ipTokenDai),
-            address(mockCase3MiltonDai),
-            address(miltonStorageDai),
-            address(stanleyDai)
-        );
-        prepareApproveForUsersDai(
-            _users,
-            _daiMockedToken,
-            address(mockCase0JosephDai),
-            address(mockCase3MiltonDai)
-        );
-        prepareMilton(mockCase3MiltonDai, address(mockCase0JosephDai), address(stanleyDai));
-        prepareJoseph(mockCase0JosephDai);
-        prepareIpToken(_ipTokenDai, address(mockCase0JosephDai));
->>>>>>> 30ff15b8
         vm.prank(_liquidityProvider);
         _iporProtocol.joseph.itfProvideLiquidity(
             TestConstants.TC_LP_BALANCE_BEFORE_CLOSE_18DEC,
@@ -803,53 +595,11 @@
         public
     {
         // given
-<<<<<<< HEAD
         _cfg.iporOracleInitialParamsTestCase = BuilderUtils.IporOracleInitialParamsTestCase.CASE5;
-        _cfg.miltonImplementation = address(new MockCase3MiltonDai());
+        _cfg.miltonTestCase = BuilderUtils.MiltonTestCase.CASE3;
         _iporProtocol = _iporProtocolFactory.getDaiInstance(_cfg);
         _iporProtocol.spreadModel.setCalculateQuotePayFixed(TestConstants.PERCENTAGE_6_18DEC);
 
-=======
-        _miltonSpreadModel.setCalculateQuotePayFixed(TestConstants.PERCENTAGE_6_18DEC);
-        ItfIporOracle iporOracle = getIporOracleAsset(
-            _userOne,
-            address(_daiMockedToken),
-            TestConstants.TC_5_EMA_18DEC_64UINT
-        );
-        IIporRiskManagementOracle iporRiskManagementOracle = getRiskManagementOracleAsset(
-            _userOne,
-            address(_daiMockedToken),
-            TestConstants.RMO_UTILIZATION_RATE_48_PER,
-            TestConstants.RMO_UTILIZATION_RATE_90_PER,
-            TestConstants.RMO_NOTIONAL_1B
-        );
-        MockCase1Stanley stanleyDai = getMockCase1Stanley(address(_daiMockedToken));
-        MiltonStorage miltonStorageDai = getMiltonStorage();
-        MockCase3MiltonDai mockCase3MiltonDai = getMockCase3MiltonDai(
-            address(_daiMockedToken),
-            address(iporOracle),
-            address(miltonStorageDai),
-            address(_miltonSpreadModel),
-            address(stanleyDai),
-            address(iporRiskManagementOracle)
-        );
-        MockCase0JosephDai mockCase0JosephDai = getMockCase0JosephDai(
-            address(_daiMockedToken),
-            address(_ipTokenDai),
-            address(mockCase3MiltonDai),
-            address(miltonStorageDai),
-            address(stanleyDai)
-        );
-        prepareApproveForUsersDai(
-            _users,
-            _daiMockedToken,
-            address(mockCase0JosephDai),
-            address(mockCase3MiltonDai)
-        );
-        prepareMilton(mockCase3MiltonDai, address(mockCase0JosephDai), address(stanleyDai));
-        prepareJoseph(mockCase0JosephDai);
-        prepareIpToken(_ipTokenDai, address(mockCase0JosephDai));
->>>>>>> 30ff15b8
         vm.prank(_liquidityProvider);
         _iporProtocol.joseph.itfProvideLiquidity(
             TestConstants.TC_LP_BALANCE_BEFORE_CLOSE_18DEC,
@@ -959,53 +709,11 @@
         public
     {
         // given
-<<<<<<< HEAD
         _cfg.iporOracleInitialParamsTestCase = BuilderUtils.IporOracleInitialParamsTestCase.CASE4;
-        _cfg.miltonImplementation = address(new MockCase3MiltonDai());
+        _cfg.miltonTestCase = BuilderUtils.MiltonTestCase.CASE3;
         _iporProtocol = _iporProtocolFactory.getDaiInstance(_cfg);
         _iporProtocol.spreadModel.setCalculateQuotePayFixed(TestConstants.PERCENTAGE_121_18DEC);
 
-=======
-        _miltonSpreadModel.setCalculateQuotePayFixed(TestConstants.PERCENTAGE_121_18DEC);
-        ItfIporOracle iporOracle = getIporOracleAsset(
-            _userOne,
-            address(_daiMockedToken),
-            TestConstants.TC_120_EMA_18DEC_64UINT
-        );
-        IIporRiskManagementOracle iporRiskManagementOracle = getRiskManagementOracleAsset(
-            _userOne,
-            address(_daiMockedToken),
-            TestConstants.RMO_UTILIZATION_RATE_48_PER,
-            TestConstants.RMO_UTILIZATION_RATE_90_PER,
-            TestConstants.RMO_NOTIONAL_1B
-        );
-        MockCase1Stanley stanleyDai = getMockCase1Stanley(address(_daiMockedToken));
-        MiltonStorage miltonStorageDai = getMiltonStorage();
-        MockCase3MiltonDai mockCase3MiltonDai = getMockCase3MiltonDai(
-            address(_daiMockedToken),
-            address(iporOracle),
-            address(miltonStorageDai),
-            address(_miltonSpreadModel),
-            address(stanleyDai),
-            address(iporRiskManagementOracle)
-        );
-        MockCase0JosephDai mockCase0JosephDai = getMockCase0JosephDai(
-            address(_daiMockedToken),
-            address(_ipTokenDai),
-            address(mockCase3MiltonDai),
-            address(miltonStorageDai),
-            address(stanleyDai)
-        );
-        prepareApproveForUsersDai(
-            _users,
-            _daiMockedToken,
-            address(mockCase0JosephDai),
-            address(mockCase3MiltonDai)
-        );
-        prepareMilton(mockCase3MiltonDai, address(mockCase0JosephDai), address(stanleyDai));
-        prepareJoseph(mockCase0JosephDai);
-        prepareIpToken(_ipTokenDai, address(mockCase0JosephDai));
->>>>>>> 30ff15b8
         vm.prank(_liquidityProvider);
         _iporProtocol.joseph.itfProvideLiquidity(
             TestConstants.TC_LP_BALANCE_BEFORE_CLOSE_18DEC,
@@ -1101,53 +809,11 @@
         public
     {
         // given
-<<<<<<< HEAD
         _cfg.iporOracleInitialParamsTestCase = BuilderUtils.IporOracleInitialParamsTestCase.CASE5;
-        _cfg.miltonImplementation = address(new MockCase3MiltonDai());
+        _cfg.miltonTestCase = BuilderUtils.MiltonTestCase.CASE3;
         _iporProtocol = _iporProtocolFactory.getDaiInstance(_cfg);
         _iporProtocol.spreadModel.setCalculateQuoteReceiveFixed(TestConstants.PERCENTAGE_4_18DEC);
 
-=======
-        _miltonSpreadModel.setCalculateQuoteReceiveFixed(TestConstants.PERCENTAGE_4_18DEC);
-        ItfIporOracle iporOracle = getIporOracleAsset(
-            _userOne,
-            address(_daiMockedToken),
-            TestConstants.TC_5_EMA_18DEC_64UINT
-        );
-        IIporRiskManagementOracle iporRiskManagementOracle = getRiskManagementOracleAsset(
-            _userOne,
-            address(_daiMockedToken),
-            TestConstants.RMO_UTILIZATION_RATE_48_PER,
-            TestConstants.RMO_UTILIZATION_RATE_90_PER,
-            TestConstants.RMO_NOTIONAL_1B
-        );
-        MockCase1Stanley stanleyDai = getMockCase1Stanley(address(_daiMockedToken));
-        MiltonStorage miltonStorageDai = getMiltonStorage();
-        MockCase3MiltonDai mockCase3MiltonDai = getMockCase3MiltonDai(
-            address(_daiMockedToken),
-            address(iporOracle),
-            address(miltonStorageDai),
-            address(_miltonSpreadModel),
-            address(stanleyDai),
-            address(iporRiskManagementOracle)
-        );
-        MockCase0JosephDai mockCase0JosephDai = getMockCase0JosephDai(
-            address(_daiMockedToken),
-            address(_ipTokenDai),
-            address(mockCase3MiltonDai),
-            address(miltonStorageDai),
-            address(stanleyDai)
-        );
-        prepareApproveForUsersDai(
-            _users,
-            _daiMockedToken,
-            address(mockCase0JosephDai),
-            address(mockCase3MiltonDai)
-        );
-        prepareMilton(mockCase3MiltonDai, address(mockCase0JosephDai), address(stanleyDai));
-        prepareJoseph(mockCase0JosephDai);
-        prepareIpToken(_ipTokenDai, address(mockCase0JosephDai));
->>>>>>> 30ff15b8
         vm.prank(_liquidityProvider);
         _iporProtocol.joseph.itfProvideLiquidity(
             TestConstants.TC_LP_BALANCE_BEFORE_CLOSE_18DEC,
