// SPDX-License-Identifier: UNLICENSED
pragma solidity 0.8.16;

import "../TestCommons.sol";
import {DataUtils} from "../utils/DataUtils.sol";
import {SwapUtils} from "../utils/SwapUtils.sol";
import "../utils/TestConstants.sol";
import "../../contracts/amm/MiltonStorage.sol";
import "../../contracts/interfaces/IIporRiskManagementOracle.sol";
import "../../contracts/itf/ItfIporOracle.sol";
import "../../contracts/tokens/IpToken.sol";
import "../../contracts/mocks/spread/MockSpreadModel.sol";
import "../../contracts/mocks/tokens/MockTestnetToken.sol";
import "../../contracts/mocks/stanley/MockCase0Stanley.sol";
import "../../contracts/mocks/stanley/MockCase1Stanley.sol";
import "../../contracts/mocks/milton/MockCase0MiltonDai.sol";
import "../../contracts/mocks/milton/MockCase7MiltonDai.sol";
import "../../contracts/mocks/milton/MockCase8MiltonDai.sol";
import "../../contracts/mocks/milton/MockCase0MiltonUsdt.sol";
import "../../contracts/mocks/joseph/MockCase0JosephDai.sol";
import "../../contracts/mocks/joseph/MockCase0JosephUsdt.sol";
import "../../contracts/mocks/milton/MockMiltonStorage.sol";

contract MiltonShouldNotOpenPositionTest is TestCommons, DataUtils, SwapUtils {
    IporProtocolFactory.IporProtocolConfig private _cfg;
    IporProtocolBuilder.IporProtocol internal _iporProtocol;

    event Transfer(address indexed from, address indexed to, uint256 value);

    function setUp() public {
        _admin = address(this);
        _userOne = _getUserAddress(1);
        _userTwo = _getUserAddress(2);
        _userThree = _getUserAddress(3);
        _liquidityProvider = _getUserAddress(4);
        _users = usersToArray(_admin, _userOne, _userTwo, _userThree, _liquidityProvider);

        _cfg.approvalsForUsers = _users;
        _cfg.iporOracleUpdater = _userOne;
        _cfg.spreadImplementation = address(
            new MockSpreadModel(
                TestConstants.PERCENTAGE_4_18DEC,
                TestConstants.PERCENTAGE_2_18DEC,
                TestConstants.ZERO_INT,
                TestConstants.ZERO_INT
            )
        );
        _cfg.iporOracleInitialParamsTestCase = BuilderUtils.IporOracleInitialParamsTestCase.DEFAULT;
    }

    function testShouldNotOpenPositionWhenTotalAmountIsTooLow() public {
        // given
<<<<<<< HEAD
        _cfg.miltonImplementation = address(new MockCase0MiltonDai());
        _iporProtocol = _iporProtocolFactory.getDaiInstance(_cfg);

=======
        ItfIporOracle iporOracle =
            getIporOracleAsset(_userOne, address(_daiMockedToken), TestConstants.TC_DEFAULT_EMA_18DEC_64UINT);
        IIporRiskManagementOracle iporRiskManagementOracle = getRiskManagementOracleAsset(
            _userOne,
            address(_daiMockedToken),
            TestConstants.RMO_UTILIZATION_RATE_48_PER,
            TestConstants.RMO_UTILIZATION_RATE_90_PER,
            TestConstants.RMO_NOTIONAL_1B
        );
        MockCase0Stanley stanleyDai = getMockCase0Stanley(address(_daiMockedToken));
        MiltonStorage miltonStorageDai = getMiltonStorage();
        MockCase0MiltonDai mockCase0MiltonDai = getMockCase0MiltonDai(
            address(_daiMockedToken),
            address(iporOracle),
            address(miltonStorageDai),
            address(_miltonSpreadModel),
            address(stanleyDai),
            address(iporRiskManagementOracle)
        );
        MockCase0JosephDai mockCase0JosephDai = getMockCase0JosephDai(
            address(_daiMockedToken),
            address(_ipTokenDai),
            address(mockCase0MiltonDai),
            address(miltonStorageDai),
            address(stanleyDai)
        );
        prepareApproveForUsersDai(_users, _daiMockedToken, address(mockCase0JosephDai), address(mockCase0MiltonDai));
        prepareMilton(mockCase0MiltonDai, address(mockCase0JosephDai), address(stanleyDai));
        prepareJoseph(mockCase0JosephDai);
        prepareIpToken(_ipTokenDai, address(mockCase0JosephDai));
>>>>>>> 30ff15b8
        // when
        vm.expectRevert("IPOR_310");
        vm.prank(_userTwo);
        _iporProtocol.milton.itfOpenSwapPayFixed(
            block.timestamp,
            TestConstants.ZERO,
            3,
            TestConstants.LEVERAGE_18DEC
        );

    }

    function testShouldNotOpenPositionWhenTotalAmountIsGreaterThanAssetBalance() public {
        // given
<<<<<<< HEAD
        _cfg.miltonImplementation = address(new MockCase0MiltonDai());
        _iporProtocol = _iporProtocolFactory.getDaiInstance(_cfg);

=======
        ItfIporOracle iporOracle =
            getIporOracleAsset(_userOne, address(_daiMockedToken), TestConstants.TC_DEFAULT_EMA_18DEC_64UINT);
        IIporRiskManagementOracle iporRiskManagementOracle = getRiskManagementOracleAsset(
            _userOne,
            address(_daiMockedToken),
            TestConstants.RMO_UTILIZATION_RATE_48_PER,
            TestConstants.RMO_UTILIZATION_RATE_90_PER,
            TestConstants.RMO_NOTIONAL_1B
        );
        MockCase0Stanley stanleyDai = getMockCase0Stanley(address(_daiMockedToken));
        MiltonStorage miltonStorageDai = getMiltonStorage();
        MockCase0MiltonDai mockCase0MiltonDai = getMockCase0MiltonDai(
            address(_daiMockedToken),
            address(iporOracle),
            address(miltonStorageDai),
            address(_miltonSpreadModel),
            address(stanleyDai),
            address(iporRiskManagementOracle)
        );
        MockCase0JosephDai mockCase0JosephDai = getMockCase0JosephDai(
            address(_daiMockedToken),
            address(_ipTokenDai),
            address(mockCase0MiltonDai),
            address(miltonStorageDai),
            address(stanleyDai)
        );
        prepareApproveForUsersDai(_users, _daiMockedToken, address(mockCase0JosephDai), address(mockCase0MiltonDai));
        prepareMilton(mockCase0MiltonDai, address(mockCase0JosephDai), address(stanleyDai));
        prepareJoseph(mockCase0JosephDai);
        prepareIpToken(_ipTokenDai, address(mockCase0JosephDai));
>>>>>>> 30ff15b8
        // when
        vm.expectRevert("IPOR_003");
        vm.prank(_userTwo);
        _iporProtocol.milton.itfOpenSwapPayFixed(
            block.timestamp,
            TestConstants.USER_SUPPLY_10MLN_18DEC + 3,
            3,
            TestConstants.LEVERAGE_18DEC
        );
    }

    function testShouldNotOpenPositionWhenAcceptableFixedInterestRateIsExceededInPayFixed18Decimals()
        public
    {
        // given
<<<<<<< HEAD
        _cfg.miltonImplementation = address(new MockCase0MiltonDai());
        _iporProtocol = _iporProtocolFactory.getDaiInstance(_cfg);

=======
        ItfIporOracle iporOracle =
            getIporOracleAsset(_userOne, address(_daiMockedToken), TestConstants.TC_DEFAULT_EMA_18DEC_64UINT);
        IIporRiskManagementOracle iporRiskManagementOracle = getRiskManagementOracleAsset(
            _userOne,
            address(_daiMockedToken),
            TestConstants.RMO_UTILIZATION_RATE_48_PER,
            TestConstants.RMO_UTILIZATION_RATE_90_PER,
            TestConstants.RMO_NOTIONAL_1B
        );
        MockCase0Stanley stanleyDai = getMockCase0Stanley(address(_daiMockedToken));
        MiltonStorage miltonStorageDai = getMiltonStorage();
        MockCase0MiltonDai mockCase0MiltonDai = getMockCase0MiltonDai(
            address(_daiMockedToken),
            address(iporOracle),
            address(miltonStorageDai),
            address(_miltonSpreadModel),
            address(stanleyDai),
            address(iporRiskManagementOracle)
        );
        MockCase0JosephDai mockCase0JosephDai = getMockCase0JosephDai(
            address(_daiMockedToken),
            address(_ipTokenDai),
            address(mockCase0MiltonDai),
            address(miltonStorageDai),
            address(stanleyDai)
        );
        prepareApproveForUsersDai(_users, _daiMockedToken, address(mockCase0JosephDai), address(mockCase0MiltonDai));
        prepareMilton(mockCase0MiltonDai, address(mockCase0JosephDai), address(stanleyDai));
        prepareJoseph(mockCase0JosephDai);
        prepareIpToken(_ipTokenDai, address(mockCase0JosephDai));
>>>>>>> 30ff15b8
        vm.prank(_userOne);
        _iporProtocol.iporOracle.itfUpdateIndex(
            address(_iporProtocol.asset),
            TestConstants.PERCENTAGE_3_18DEC,
            block.timestamp
        );

        vm.prank(_liquidityProvider);
        _iporProtocol.joseph.itfProvideLiquidity(TestConstants.USD_28_000_18DEC, block.timestamp);

        // when
        vm.expectRevert("IPOR_313");
        vm.prank(_userTwo);
        _iporProtocol.milton.itfOpenSwapPayFixed(
            block.timestamp,
            30000000000000000001,
            39999999999999999,
            TestConstants.LEVERAGE_18DEC
        );

    }

    function testShouldNotOpenPositionWhenAcceptableFixedInterestRateIsExceededInReceiveFixed18Decimals()
        public
    {
        // given
<<<<<<< HEAD
        _cfg.miltonImplementation = address(new MockCase0MiltonDai());
        _iporProtocol = _iporProtocolFactory.getDaiInstance(_cfg);

=======
        ItfIporOracle iporOracle =
            getIporOracleAsset(_userOne, address(_daiMockedToken), TestConstants.TC_DEFAULT_EMA_18DEC_64UINT);
        IIporRiskManagementOracle iporRiskManagementOracle = getRiskManagementOracleAsset(
            _userOne,
            address(_daiMockedToken),
            TestConstants.RMO_UTILIZATION_RATE_48_PER,
            TestConstants.RMO_UTILIZATION_RATE_90_PER,
            TestConstants.RMO_NOTIONAL_1B
        );
        MockCase0Stanley stanleyDai = getMockCase0Stanley(address(_daiMockedToken));
        MiltonStorage miltonStorageDai = getMiltonStorage();
        MockCase0MiltonDai mockCase0MiltonDai = getMockCase0MiltonDai(
            address(_daiMockedToken),
            address(iporOracle),
            address(miltonStorageDai),
            address(_miltonSpreadModel),
            address(stanleyDai),
            address(iporRiskManagementOracle)
        );
        MockCase0JosephDai mockCase0JosephDai = getMockCase0JosephDai(
            address(_daiMockedToken),
            address(_ipTokenDai),
            address(mockCase0MiltonDai),
            address(miltonStorageDai),
            address(stanleyDai)
        );
        prepareApproveForUsersDai(_users, _daiMockedToken, address(mockCase0JosephDai), address(mockCase0MiltonDai));
        prepareMilton(mockCase0MiltonDai, address(mockCase0JosephDai), address(stanleyDai));
        prepareJoseph(mockCase0JosephDai);
        prepareIpToken(_ipTokenDai, address(mockCase0JosephDai));
>>>>>>> 30ff15b8
        vm.prank(_userOne);
        _iporProtocol.iporOracle.itfUpdateIndex(
            address(_iporProtocol.asset),
            TestConstants.PERCENTAGE_3_18DEC,
            block.timestamp
        );

        vm.prank(_liquidityProvider);
        _iporProtocol.joseph.itfProvideLiquidity(TestConstants.USD_28_000_18DEC, block.timestamp);

        // when
        vm.expectRevert("IPOR_313");
        vm.prank(_userTwo);
        _iporProtocol.milton.itfOpenSwapReceiveFixed(
            block.timestamp,
            30000000000000000001,
            TestConstants.D16 + 48374213950104766,
            TestConstants.LEVERAGE_18DEC
        );
    }

    function testShouldNotOpenPositionWhenAcceptableFixedInterestRateIsExceededInPayFixed6Decimals()
        public
    {
        // given
<<<<<<< HEAD
        _cfg.miltonImplementation = address(new MockCase0MiltonUsdt());
        _iporProtocol = _iporProtocolFactory.getUsdtInstance(_cfg);

=======
        ItfIporOracle iporOracle =
            getIporOracleAsset(_userOne, address(_usdtMockedToken), TestConstants.TC_DEFAULT_EMA_18DEC_64UINT);
        IIporRiskManagementOracle iporRiskManagementOracle = getRiskManagementOracleAsset(
            _userOne,
            address(_usdtMockedToken),
            TestConstants.RMO_UTILIZATION_RATE_48_PER,
            TestConstants.RMO_UTILIZATION_RATE_90_PER,
            TestConstants.RMO_NOTIONAL_1B
        );
        MockCase1Stanley stanleyUsdt = getMockCase1Stanley(address(_usdtMockedToken));
        MiltonStorage miltonStorageUsdt = getMiltonStorage();
        MockCase0MiltonUsdt mockCase0MiltonUsdt = getMockCase0MiltonUsdt(
            address(_usdtMockedToken),
            address(iporOracle),
            address(miltonStorageUsdt),
            address(_miltonSpreadModel),
            address(stanleyUsdt),
            address(iporRiskManagementOracle)
        );
        MockCase0JosephUsdt mockCase0JosephUsdt = getMockCase0JosephUsdt(
            address(_usdtMockedToken),
            address(_ipTokenUsdt),
            address(mockCase0MiltonUsdt),
            address(miltonStorageUsdt),
            address(stanleyUsdt)
        );
        prepareApproveForUsersUsd(_users, _usdtMockedToken, address(mockCase0JosephUsdt), address(mockCase0MiltonUsdt));
        prepareMilton(mockCase0MiltonUsdt, address(mockCase0JosephUsdt), address(stanleyUsdt));
        prepareJoseph(mockCase0JosephUsdt);
        prepareIpToken(_ipTokenUsdt, address(mockCase0JosephUsdt));
>>>>>>> 30ff15b8
        vm.prank(_userOne);
        _iporProtocol.iporOracle.itfUpdateIndex(
            address(_iporProtocol.asset),
            TestConstants.PERCENTAGE_3_18DEC,
            block.timestamp
        );

        vm.prank(_liquidityProvider);
        _iporProtocol.joseph.itfProvideLiquidity(TestConstants.USD_28_000_6DEC, block.timestamp);

        // when
        vm.expectRevert("IPOR_313");
        vm.prank(_userTwo);
        _iporProtocol.milton.itfOpenSwapPayFixed(
            block.timestamp,
            30000001,
            39999999999999999,
            TestConstants.LEVERAGE_18DEC
        );
    }

    function testShouldNotOpenPositionWhenAcceptableFixedInterestRateIsExceededInReceiveFixed6Decimals()
        public
    {
        // given
<<<<<<< HEAD
        _cfg.miltonImplementation = address(new MockCase0MiltonUsdt());
        _iporProtocol = _iporProtocolFactory.getUsdtInstance(_cfg);

=======
        ItfIporOracle iporOracle =
            getIporOracleAsset(_userOne, address(_usdtMockedToken), TestConstants.TC_DEFAULT_EMA_18DEC_64UINT);
        IIporRiskManagementOracle iporRiskManagementOracle = getRiskManagementOracleAsset(
            _userOne,
            address(_usdtMockedToken),
            TestConstants.RMO_UTILIZATION_RATE_48_PER,
            TestConstants.RMO_UTILIZATION_RATE_90_PER,
            TestConstants.RMO_NOTIONAL_1B
        );
        MockCase1Stanley stanleyUsdt = getMockCase1Stanley(address(_usdtMockedToken));
        MiltonStorage miltonStorageUsdt = getMiltonStorage();
        MockCase0MiltonUsdt mockCase0MiltonUsdt = getMockCase0MiltonUsdt(
            address(_usdtMockedToken),
            address(iporOracle),
            address(miltonStorageUsdt),
            address(_miltonSpreadModel),
            address(stanleyUsdt),
            address(iporRiskManagementOracle)
        );
        MockCase0JosephUsdt mockCase0JosephUsdt = getMockCase0JosephUsdt(
            address(_usdtMockedToken),
            address(_ipTokenUsdt),
            address(mockCase0MiltonUsdt),
            address(miltonStorageUsdt),
            address(stanleyUsdt)
        );
        prepareApproveForUsersUsd(_users, _usdtMockedToken, address(mockCase0JosephUsdt), address(mockCase0MiltonUsdt));
        prepareMilton(mockCase0MiltonUsdt, address(mockCase0JosephUsdt), address(stanleyUsdt));
        prepareJoseph(mockCase0JosephUsdt);
        prepareIpToken(_ipTokenUsdt, address(mockCase0JosephUsdt));
>>>>>>> 30ff15b8
        vm.prank(_userOne);
        _iporProtocol.iporOracle.itfUpdateIndex(
            address(_iporProtocol.asset),
            TestConstants.PERCENTAGE_3_18DEC,
            block.timestamp
        );

        vm.prank(_liquidityProvider);
        _iporProtocol.joseph.itfProvideLiquidity(TestConstants.USD_28_000_6DEC, block.timestamp);

        // when
        vm.expectRevert("IPOR_313");
        vm.prank(_userTwo);
        _iporProtocol.milton.itfOpenSwapReceiveFixed(
            block.timestamp,
            30000001,
            48374213950069062 + TestConstants.D16,
            TestConstants.LEVERAGE_18DEC
        );
    }

    function testShouldNotOpenPositionWhenTotalAmountIsTooHighCaseOne() public {
        // given
<<<<<<< HEAD
        _cfg.miltonImplementation = address(new MockCase0MiltonDai());
        _iporProtocol = _iporProtocolFactory.getDaiInstance(_cfg);

=======
        ItfIporOracle iporOracle =
            getIporOracleAsset(_userOne, address(_daiMockedToken), TestConstants.TC_DEFAULT_EMA_18DEC_64UINT);
        IIporRiskManagementOracle iporRiskManagementOracle = getRiskManagementOracleAsset(
            _userOne,
            address(_daiMockedToken),
            TestConstants.RMO_UTILIZATION_RATE_48_PER,
            TestConstants.RMO_UTILIZATION_RATE_90_PER,
            TestConstants.RMO_NOTIONAL_1B
        );
        MockCase0Stanley stanleyDai = getMockCase0Stanley(address(_daiMockedToken));
        MiltonStorage miltonStorageDai = getMiltonStorage();
        MockCase0MiltonDai mockCase0MiltonDai = getMockCase0MiltonDai(
            address(_daiMockedToken),
            address(iporOracle),
            address(miltonStorageDai),
            address(_miltonSpreadModel),
            address(stanleyDai),
            address(iporRiskManagementOracle)
        );
        MockCase0JosephDai mockCase0JosephDai = getMockCase0JosephDai(
            address(_daiMockedToken),
            address(_ipTokenDai),
            address(mockCase0MiltonDai),
            address(miltonStorageDai),
            address(stanleyDai)
        );
        prepareApproveForUsersDai(_users, _daiMockedToken, address(mockCase0JosephDai), address(mockCase0MiltonDai));
        prepareMilton(mockCase0MiltonDai, address(mockCase0JosephDai), address(stanleyDai));
        prepareJoseph(mockCase0JosephDai);
        prepareIpToken(_ipTokenDai, address(mockCase0JosephDai));
>>>>>>> 30ff15b8
        // when
        vm.expectRevert("IPOR_312");
        vm.prank(_userTwo);
        _iporProtocol.milton.itfOpenSwapPayFixed(
            block.timestamp,
            1000000000000000000000001,
            3,
            TestConstants.LEVERAGE_18DEC
        );

    }

    function testShouldNotOpenPositionWhenTotalAmountIsTooHighCaseTwo() public {
        // given
<<<<<<< HEAD
        _cfg.miltonImplementation = address(new MockCase0MiltonDai());
        _iporProtocol = _iporProtocolFactory.getDaiInstance(_cfg);

=======
        ItfIporOracle iporOracle =
            getIporOracleAsset(_userOne, address(_daiMockedToken), TestConstants.TC_DEFAULT_EMA_18DEC_64UINT);
        IIporRiskManagementOracle iporRiskManagementOracle = getRiskManagementOracleAsset(
            _userOne,
            address(_daiMockedToken),
            TestConstants.RMO_UTILIZATION_RATE_48_PER,
            TestConstants.RMO_UTILIZATION_RATE_90_PER,
            TestConstants.RMO_NOTIONAL_1B
        );
        MockCase0Stanley stanleyDai = getMockCase0Stanley(address(_daiMockedToken));
        MiltonStorage miltonStorageDai = getMiltonStorage();
        MockCase0MiltonDai mockCase0MiltonDai = getMockCase0MiltonDai(
            address(_daiMockedToken),
            address(iporOracle),
            address(miltonStorageDai),
            address(_miltonSpreadModel),
            address(stanleyDai),
            address(iporRiskManagementOracle)
        );
        MockCase0JosephDai mockCase0JosephDai = getMockCase0JosephDai(
            address(_daiMockedToken),
            address(_ipTokenDai),
            address(mockCase0MiltonDai),
            address(miltonStorageDai),
            address(stanleyDai)
        );
        prepareApproveForUsersDai(_users, _daiMockedToken, address(mockCase0JosephDai), address(mockCase0MiltonDai));
        prepareMilton(mockCase0MiltonDai, address(mockCase0JosephDai), address(stanleyDai));
        prepareJoseph(mockCase0JosephDai);
        prepareIpToken(_ipTokenDai, address(mockCase0JosephDai));
>>>>>>> 30ff15b8
        // when
        vm.expectRevert("IPOR_312");
        _iporProtocol.milton.itfOpenSwapPayFixed(
            block.timestamp,
            100688870576704582165765,
            3,
            TestConstants.LEVERAGE_18DEC
        );
    }

    function testShouldNotOpenPositionWhenLiquidityPoolBalanceIsTooLow() public {
        // given
<<<<<<< HEAD
        _cfg.miltonImplementation = address(new MockCase0MiltonDai());
        _iporProtocol = _iporProtocolFactory.getDaiInstance(_cfg);
        _iporProtocol.spreadModel.setCalculateQuotePayFixed(TestConstants.PERCENTAGE_2_18DEC);

=======
        _miltonSpreadModel.setCalculateQuotePayFixed(TestConstants.PERCENTAGE_2_18DEC);
        ItfIporOracle iporOracle =
            getIporOracleAsset(_userOne, address(_daiMockedToken), TestConstants.TC_1_EMA_18DEC_64UINT);
        IIporRiskManagementOracle iporRiskManagementOracle = getRiskManagementOracleAsset(
            _userOne,
            address(_daiMockedToken),
            TestConstants.RMO_UTILIZATION_RATE_48_PER,
            TestConstants.RMO_UTILIZATION_RATE_90_PER,
            TestConstants.RMO_NOTIONAL_1B
        );
        MockCase0Stanley stanleyDai = getMockCase0Stanley(address(_daiMockedToken));
        MiltonStorage miltonStorageDai = getMiltonStorage();
        MockCase0MiltonDai mockCase0MiltonDai = getMockCase0MiltonDai(
            address(_daiMockedToken),
            address(iporOracle),
            address(miltonStorageDai),
            address(_miltonSpreadModel),
            address(stanleyDai),
            address(iporRiskManagementOracle)
        );
        MockCase0JosephDai mockCase0JosephDai = getMockCase0JosephDai(
            address(_daiMockedToken),
            address(_ipTokenDai),
            address(mockCase0MiltonDai),
            address(miltonStorageDai),
            address(stanleyDai)
        );
>>>>>>> 30ff15b8
        uint256 endTimestamp = block.timestamp + TestConstants.PERIOD_25_DAYS_IN_SECONDS;

        vm.prank(_liquidityProvider);
        _iporProtocol.joseph.itfProvideLiquidity(TestConstants.USD_28_000_18DEC, block.timestamp);

        vm.prank(_userOne);
        _iporProtocol.iporOracle.itfUpdateIndex(
            address(_iporProtocol.asset),
            TestConstants.PERCENTAGE_1_18DEC,
            block.timestamp
        );

        vm.prank(_userTwo);
        _iporProtocol.milton.itfOpenSwapPayFixed(
            block.timestamp,
            TestConstants.USD_10_000_18DEC,
            9 * TestConstants.D17,
            TestConstants.LEVERAGE_18DEC
        );

        vm.startPrank(_userOne);
        _iporProtocol.iporOracle.itfUpdateIndex(
            address(_iporProtocol.asset),
            16 * TestConstants.D17,
            block.timestamp
        );
        _iporProtocol.iporOracle.itfUpdateIndex(
            address(_iporProtocol.asset),
            TestConstants.PERCENTAGE_5_18DEC,
            endTimestamp
        );
        vm.stopPrank();

        _iporProtocol.miltonStorage.setJoseph(_userOne);

        vm.prank(_userOne);
        _iporProtocol.miltonStorage.subtractLiquidity(20000 * TestConstants.D18);
        _iporProtocol.miltonStorage.setJoseph(address(_iporProtocol.joseph));

        // when
        vm.expectRevert("IPOR_320");
        vm.prank(_userTwo);
        _iporProtocol.milton.itfCloseSwapPayFixed(1, endTimestamp);
        _iporProtocol.spreadModel.setCalculateQuotePayFixed(TestConstants.PERCENTAGE_4_18DEC);
    }

    function testShouldNotOpenPayFixedPositionWhenLeverageIsTooLow() public {
        // given
<<<<<<< HEAD
        _cfg.miltonImplementation = address(new MockCase0MiltonDai());
        _iporProtocol = _iporProtocolFactory.getDaiInstance(_cfg);

        vm.prank(_userOne);
        _iporProtocol.iporOracle.itfUpdateIndex(
            address(_iporProtocol.asset),
            TestConstants.PERCENTAGE_3_18DEC,
            block.timestamp
        );

=======
        ItfIporOracle iporOracle =
            getIporOracleAsset(_userOne, address(_daiMockedToken), TestConstants.TC_DEFAULT_EMA_18DEC_64UINT);
        IIporRiskManagementOracle iporRiskManagementOracle = getRiskManagementOracleAsset(
            _userOne,
            address(_daiMockedToken),
            TestConstants.RMO_UTILIZATION_RATE_48_PER,
            TestConstants.RMO_UTILIZATION_RATE_90_PER,
            TestConstants.RMO_NOTIONAL_1B
        );
        MockCase0Stanley stanleyDai = getMockCase0Stanley(address(_daiMockedToken));
        MiltonStorage miltonStorageDai = getMiltonStorage();
        MockCase0MiltonDai mockCase0MiltonDai = getMockCase0MiltonDai(
            address(_daiMockedToken),
            address(iporOracle),
            address(miltonStorageDai),
            address(_miltonSpreadModel),
            address(stanleyDai),
            address(iporRiskManagementOracle)
        );
        MockCase0JosephDai mockCase0JosephDai = getMockCase0JosephDai(
            address(_daiMockedToken),
            address(_ipTokenDai),
            address(mockCase0MiltonDai),
            address(miltonStorageDai),
            address(stanleyDai)
        );
        prepareApproveForUsersDai(_users, _daiMockedToken, address(mockCase0JosephDai), address(mockCase0MiltonDai));
        prepareMilton(mockCase0MiltonDai, address(mockCase0JosephDai), address(stanleyDai));
        prepareJoseph(mockCase0JosephDai);
        prepareIpToken(_ipTokenDai, address(mockCase0JosephDai));
        vm.prank(_userOne);
        iporOracle.itfUpdateIndex(address(_daiMockedToken), TestConstants.PERCENTAGE_3_18DEC, block.timestamp);
        vm.prank(_liquidityProvider);
        mockCase0JosephDai.itfProvideLiquidity(TestConstants.USD_28_000_18DEC, block.timestamp);
>>>>>>> 30ff15b8
        // when
        vm.expectRevert("IPOR_308");
        vm.prank(_userTwo);
        _iporProtocol.milton.itfOpenSwapPayFixed(
            block.timestamp,
            TestConstants.TC_TOTAL_AMOUNT_10_000_18DEC,
            9 * TestConstants.D17,
            500
        );
    }

    function testShouldNotOpenPayFixedPositionWhenLeverageIsTooHigh() public {
        // given
<<<<<<< HEAD
        _cfg.miltonImplementation = address(new MockCase0MiltonDai());
        _iporProtocol = _iporProtocolFactory.getDaiInstance(_cfg);
        _iporProtocol.spreadModel.setCalculateQuotePayFixed(TestConstants.PERCENTAGE_2_18DEC);

        vm.prank(_userOne);
        _iporProtocol.iporOracle.itfUpdateIndex(
            address(_iporProtocol.asset),
            TestConstants.PERCENTAGE_3_18DEC,
            block.timestamp
        );

=======
        ItfIporOracle iporOracle =
            getIporOracleAsset(_userOne, address(_daiMockedToken), TestConstants.TC_DEFAULT_EMA_18DEC_64UINT);
        IIporRiskManagementOracle iporRiskManagementOracle = getRiskManagementOracleAsset(
            _userOne,
            address(_daiMockedToken),
            TestConstants.RMO_UTILIZATION_RATE_48_PER,
            TestConstants.RMO_UTILIZATION_RATE_90_PER,
            TestConstants.RMO_NOTIONAL_1B
        );
        MockCase0Stanley stanleyDai = getMockCase0Stanley(address(_daiMockedToken));
        MiltonStorage miltonStorageDai = getMiltonStorage();
        MockCase0MiltonDai mockCase0MiltonDai = getMockCase0MiltonDai(
            address(_daiMockedToken),
            address(iporOracle),
            address(miltonStorageDai),
            address(_miltonSpreadModel),
            address(stanleyDai),
            address(iporRiskManagementOracle)
        );
        MockCase0JosephDai mockCase0JosephDai = getMockCase0JosephDai(
            address(_daiMockedToken),
            address(_ipTokenDai),
            address(mockCase0MiltonDai),
            address(miltonStorageDai),
            address(stanleyDai)
        );
        prepareApproveForUsersDai(_users, _daiMockedToken, address(mockCase0JosephDai), address(mockCase0MiltonDai));
        prepareMilton(mockCase0MiltonDai, address(mockCase0JosephDai), address(stanleyDai));
        prepareJoseph(mockCase0JosephDai);
        prepareIpToken(_ipTokenDai, address(mockCase0JosephDai));
        vm.prank(_userOne);
        iporOracle.itfUpdateIndex(address(_daiMockedToken), TestConstants.PERCENTAGE_3_18DEC, block.timestamp);
        vm.prank(_liquidityProvider);
        mockCase0JosephDai.itfProvideLiquidity(TestConstants.USD_28_000_18DEC, block.timestamp);
>>>>>>> 30ff15b8
        // when
        vm.expectRevert("IPOR_309");
        vm.prank(_userTwo);
        _iporProtocol.milton.itfOpenSwapPayFixed(
            block.timestamp,
            TestConstants.TC_TOTAL_AMOUNT_10_000_18DEC,
            9 * TestConstants.D17,
            1000000000000000000001
        );
    }

    function testShouldNotOpenPositionWhenUtilizationIsExceeded() public {
        // given
<<<<<<< HEAD
        _cfg.miltonImplementation = address(new MockCase7MiltonDai());
        _iporProtocol = _iporProtocolFactory.getDaiInstance(_cfg);
        _iporProtocol.spreadModel.setCalculateQuotePayFixed(TestConstants.PERCENTAGE_2_18DEC);

=======
        ItfIporOracle iporOracle =
            getIporOracleAsset(_userOne, address(_daiMockedToken), TestConstants.TC_DEFAULT_EMA_18DEC_64UINT);
        IIporRiskManagementOracle iporRiskManagementOracle = getRiskManagementOracleAsset(
            _userOne,
            address(_daiMockedToken),
            TestConstants.RMO_UTILIZATION_RATE_48_PER,
            TestConstants.RMO_UTILIZATION_RATE_90_PER,
            TestConstants.RMO_NOTIONAL_1B
        );
        MockCase0Stanley stanleyDai = getMockCase0Stanley(address(_daiMockedToken));
        MiltonStorage miltonStorageDai = getMiltonStorage();
        MockCase7MiltonDai mockCase7MiltonDai = getMockCase7MiltonDai(
            address(_daiMockedToken),
            address(iporOracle),
            address(miltonStorageDai),
            address(_miltonSpreadModel),
            address(stanleyDai),
            address(iporRiskManagementOracle)
        );
        MockCase0JosephDai mockCase0JosephDai = getMockCase0JosephDai(
            address(_daiMockedToken),
            address(_ipTokenDai),
            address(mockCase7MiltonDai),
            address(miltonStorageDai),
            address(stanleyDai)
        );
        prepareApproveForUsersDai(_users, _daiMockedToken, address(mockCase0JosephDai), address(mockCase7MiltonDai));
        prepareMilton(mockCase7MiltonDai, address(mockCase0JosephDai), address(stanleyDai));
        prepareJoseph(mockCase0JosephDai);
        prepareIpToken(_ipTokenDai, address(mockCase0JosephDai));
>>>>>>> 30ff15b8
        // when
        vm.expectRevert("IPOR_302");
        vm.prank(_userThree);
        _iporProtocol.milton.itfOpenSwapPayFixed(
            block.timestamp,
            TestConstants.TC_TOTAL_AMOUNT_10_000_18DEC,
            9 * TestConstants.D17,
            TestConstants.LEVERAGE_18DEC
        );
    }

    function testShouldNotOpenPositionWhenUtilizationIsExceededAndRiskManagementOracleProvidesLowUtilizationRate() public {
        // given
        ItfIporOracle iporOracle =
            getIporOracleAsset(_userOne, address(_daiMockedToken), TestConstants.TC_DEFAULT_EMA_18DEC_64UINT);
        IIporRiskManagementOracle iporRiskManagementOracle = getRiskManagementOracleAsset(
            _userOne,
            address(_daiMockedToken),
            TestConstants.RMO_UTILIZATION_RATE_0_1_PER,
            TestConstants.RMO_UTILIZATION_RATE_0_1_PER,
            TestConstants.RMO_NOTIONAL_1B
        );
        MockCase0Stanley stanleyDai = getMockCase0Stanley(address(_daiMockedToken));
        MiltonStorage miltonStorageDai = getMiltonStorage();
        MockCase7MiltonDai mockCase7MiltonDai = getMockCase7MiltonDai(
            address(_daiMockedToken),
            address(iporOracle),
            address(miltonStorageDai),
            address(_miltonSpreadModel),
            address(stanleyDai),
            address(iporRiskManagementOracle)
        );
        MockCase0JosephDai mockCase0JosephDai = getMockCase0JosephDai(
            address(_daiMockedToken),
            address(_ipTokenDai),
            address(mockCase7MiltonDai),
            address(miltonStorageDai),
            address(stanleyDai)
        );
        prepareApproveForUsersDai(_users, _daiMockedToken, address(mockCase0JosephDai), address(mockCase7MiltonDai));
        prepareMilton(mockCase7MiltonDai, address(mockCase0JosephDai), address(stanleyDai));
        prepareJoseph(mockCase0JosephDai);
        prepareIpToken(_ipTokenDai, address(mockCase0JosephDai));
        vm.prank(_liquidityProvider);
        mockCase0JosephDai.itfProvideLiquidity(TestConstants.USD_28_000_18DEC, block.timestamp);
        // when
        vm.expectRevert("IPOR_302");
        vm.prank(_userThree);
        mockCase7MiltonDai.itfOpenSwapPayFixed(
            block.timestamp,
            TestConstants.TC_TOTAL_AMOUNT_100_18DEC,
            9 * TestConstants.D17,
            TestConstants.LEVERAGE_18DEC
        );
    }

    function testShouldNotOpenPositionWhenRiskManagementOracleProvidesZeroUtilizationRate() public {
        // given
        ItfIporOracle iporOracle =
            getIporOracleAsset(_userOne, address(_daiMockedToken), TestConstants.TC_DEFAULT_EMA_18DEC_64UINT);
        IIporRiskManagementOracle iporRiskManagementOracle = getRiskManagementOracleAsset(
            _userOne,
            address(_daiMockedToken),
            0,
            0,
            TestConstants.RMO_NOTIONAL_1B
        );
        MockCase0Stanley stanleyDai = getMockCase0Stanley(address(_daiMockedToken));
        MiltonStorage miltonStorageDai = getMiltonStorage();
        MockCase7MiltonDai mockCase7MiltonDai = getMockCase7MiltonDai(
            address(_daiMockedToken),
            address(iporOracle),
            address(miltonStorageDai),
            address(_miltonSpreadModel),
            address(stanleyDai),
            address(iporRiskManagementOracle)
        );
        MockCase0JosephDai mockCase0JosephDai = getMockCase0JosephDai(
            address(_daiMockedToken),
            address(_ipTokenDai),
            address(mockCase7MiltonDai),
            address(miltonStorageDai),
            address(stanleyDai)
        );
        prepareApproveForUsersDai(_users, _daiMockedToken, address(mockCase0JosephDai), address(mockCase7MiltonDai));
        prepareMilton(mockCase7MiltonDai, address(mockCase0JosephDai), address(stanleyDai));
        prepareJoseph(mockCase0JosephDai);
        prepareIpToken(_ipTokenDai, address(mockCase0JosephDai));
        vm.prank(_liquidityProvider);
        mockCase0JosephDai.itfProvideLiquidity(50 * TestConstants.USD_28_000_18DEC, block.timestamp);
        // when
        vm.expectRevert("IPOR_302");
        vm.prank(_userThree);
        mockCase7MiltonDai.itfOpenSwapPayFixed(
            block.timestamp,
            TestConstants.TC_TOTAL_AMOUNT_100_18DEC,
            9 * TestConstants.D17,
            TestConstants.LEVERAGE_18DEC
        );
    }

    function testShouldNotOpenPositionWhenRiskManagementOracleProvidesZeroNotionalAndLeverageIsHigherThan10() public {
        // given
        ItfIporOracle iporOracle =
            getIporOracleAsset(_userOne, address(_daiMockedToken), TestConstants.TC_DEFAULT_EMA_18DEC_64UINT);
        IIporRiskManagementOracle iporRiskManagementOracle = getRiskManagementOracleAsset(
            _userOne,
            address(_daiMockedToken),
            TestConstants.RMO_UTILIZATION_RATE_20_PER,
            TestConstants.RMO_UTILIZATION_RATE_20_PER,
            0
        );
        MockCase0Stanley stanleyDai = getMockCase0Stanley(address(_daiMockedToken));
        MiltonStorage miltonStorageDai = getMiltonStorage();
        MockCase7MiltonDai mockCase7MiltonDai = getMockCase7MiltonDai(
            address(_daiMockedToken),
            address(iporOracle),
            address(miltonStorageDai),
            address(_miltonSpreadModel),
            address(stanleyDai),
            address(iporRiskManagementOracle)
        );
        MockCase0JosephDai mockCase0JosephDai = getMockCase0JosephDai(
            address(_daiMockedToken),
            address(_ipTokenDai),
            address(mockCase7MiltonDai),
            address(miltonStorageDai),
            address(stanleyDai)
        );
        prepareApproveForUsersDai(_users, _daiMockedToken, address(mockCase0JosephDai), address(mockCase7MiltonDai));
        prepareMilton(mockCase7MiltonDai, address(mockCase0JosephDai), address(stanleyDai));
        prepareJoseph(mockCase0JosephDai);
        prepareIpToken(_ipTokenDai, address(mockCase0JosephDai));
        vm.prank(_liquidityProvider);
        mockCase0JosephDai.itfProvideLiquidity(50 * TestConstants.USD_28_000_18DEC, block.timestamp);
        // when
        vm.expectRevert("IPOR_309");
        vm.prank(_userThree);
        mockCase7MiltonDai.itfOpenSwapPayFixed(
            block.timestamp,
            TestConstants.TC_TOTAL_AMOUNT_100_18DEC,
            9 * TestConstants.D17,
            TestConstants.LEVERAGE_11_18DEC
        );
    }

    function testShouldNotOpenPositionWhenRiskManagementOracleProvidesMaxNotional() public {
        // given
        ItfIporOracle iporOracle =
            getIporOracleAsset(_userOne, address(_daiMockedToken), TestConstants.TC_DEFAULT_EMA_18DEC_64UINT);
        IIporRiskManagementOracle iporRiskManagementOracle = getRiskManagementOracleAsset(
            _userOne,
            address(_daiMockedToken),
            TestConstants.RMO_UTILIZATION_RATE_20_PER,
            TestConstants.RMO_UTILIZATION_RATE_20_PER,
            type(uint64).max
        );
        MockCase0Stanley stanleyDai = getMockCase0Stanley(address(_daiMockedToken));
        MiltonStorage miltonStorageDai = getMiltonStorage();
        MockCase7MiltonDai mockCase7MiltonDai = getMockCase7MiltonDai(
            address(_daiMockedToken),
            address(iporOracle),
            address(miltonStorageDai),
            address(_miltonSpreadModel),
            address(stanleyDai),
            address(iporRiskManagementOracle)
        );
        MockCase0JosephDai mockCase0JosephDai = getMockCase0JosephDai(
            address(_daiMockedToken),
            address(_ipTokenDai),
            address(mockCase7MiltonDai),
            address(miltonStorageDai),
            address(stanleyDai)
        );
        prepareApproveForUsersDai(_users, _daiMockedToken, address(mockCase0JosephDai), address(mockCase7MiltonDai));
        prepareMilton(mockCase7MiltonDai, address(mockCase0JosephDai), address(stanleyDai));
        prepareJoseph(mockCase0JosephDai);
        prepareIpToken(_ipTokenDai, address(mockCase0JosephDai));
        vm.prank(_liquidityProvider);
        mockCase0JosephDai.itfProvideLiquidity(50 * TestConstants.USD_28_000_18DEC, block.timestamp);
        // when
        vm.expectRevert("IPOR_309");
        vm.prank(_userThree);
        mockCase7MiltonDai.itfOpenSwapPayFixed(
            block.timestamp,
            TestConstants.TC_TOTAL_AMOUNT_100_18DEC,
            9 * TestConstants.D17,
            TestConstants.LEVERAGE_1001_18DEC
        );
    }

    function testShouldNotOpenPositionWhenTotalAmountIsLowerThanFee() public {
        // given
<<<<<<< HEAD
        _cfg.miltonImplementation = address(new MockCase8MiltonDai());
        _iporProtocol = _iporProtocolFactory.getDaiInstance(_cfg);
        _iporProtocol.spreadModel.setCalculateQuotePayFixed(TestConstants.PERCENTAGE_2_18DEC);

=======
        ItfIporOracle iporOracle =
            getIporOracleAsset(_userOne, address(_daiMockedToken), TestConstants.TC_DEFAULT_EMA_18DEC_64UINT);
        IIporRiskManagementOracle iporRiskManagementOracle = getRiskManagementOracleAsset(
            _userOne,
            address(_daiMockedToken),
            TestConstants.RMO_UTILIZATION_RATE_48_PER,
            TestConstants.RMO_UTILIZATION_RATE_90_PER,
            TestConstants.RMO_NOTIONAL_1B
        );
        MockCase0Stanley stanleyDai = getMockCase0Stanley(address(_daiMockedToken));
        MiltonStorage miltonStorageDai = getMiltonStorage();
        MockCase8MiltonDai mockCase8MiltonDai = getMockCase8MiltonDai(
            address(_daiMockedToken),
            address(iporOracle),
            address(miltonStorageDai),
            address(_miltonSpreadModel),
            address(stanleyDai),
            address(iporRiskManagementOracle)
        );
        MockCase0JosephDai mockCase0JosephDai = getMockCase0JosephDai(
            address(_daiMockedToken),
            address(_ipTokenDai),
            address(mockCase8MiltonDai),
            address(miltonStorageDai),
            address(stanleyDai)
        );
        prepareApproveForUsersDai(_users, _daiMockedToken, address(mockCase0JosephDai), address(mockCase8MiltonDai));
        prepareMilton(mockCase8MiltonDai, address(mockCase0JosephDai), address(stanleyDai));
        prepareJoseph(mockCase0JosephDai);
        prepareIpToken(_ipTokenDai, address(mockCase0JosephDai));
>>>>>>> 30ff15b8
        // when
        vm.expectRevert("IPOR_311");
        vm.prank(_userTwo);
        _iporProtocol.milton.itfOpenSwapPayFixed(
            block.timestamp,
            TestConstants.TC_TOTAL_AMOUNT_10_000_18DEC,
            9 * TestConstants.D17,
            TestConstants.LEVERAGE_18DEC
        );
    }

    function testShouldNotGetMiltonAccruedBalanceWhenLiquidityPoolAmountIsTooLow() public {
        // given
<<<<<<< HEAD
        _cfg.miltonImplementation = address(new MockCase8MiltonDai());
        _iporProtocol = _iporProtocolFactory.getDaiInstance(_cfg);
        _iporProtocol.spreadModel.setCalculateQuotePayFixed(TestConstants.PERCENTAGE_2_18DEC);

=======
        ItfIporOracle iporOracle =
            getIporOracleAsset(_userOne, address(_daiMockedToken), TestConstants.TC_DEFAULT_EMA_18DEC_64UINT);
        IIporRiskManagementOracle iporRiskManagementOracle = getRiskManagementOracleAsset(
            _userOne,
            address(_daiMockedToken),
            TestConstants.RMO_UTILIZATION_RATE_48_PER,
            TestConstants.RMO_UTILIZATION_RATE_90_PER,
            TestConstants.RMO_NOTIONAL_1B
        );
        MockCase0Stanley stanleyDai = getMockCase0Stanley(address(_daiMockedToken));
        MiltonStorage miltonStorageDai = getMiltonStorage();
        MockCase8MiltonDai mockCase8MiltonDai = getMockCase8MiltonDai(
            address(_daiMockedToken),
            address(iporOracle),
            address(miltonStorageDai),
            address(_miltonSpreadModel),
            address(stanleyDai),
            address(iporRiskManagementOracle)
        );
        MockCase0JosephDai mockCase0JosephDai = getMockCase0JosephDai(
            address(_daiMockedToken),
            address(_ipTokenDai),
            address(mockCase8MiltonDai),
            address(miltonStorageDai),
            address(stanleyDai)
        );
        prepareApproveForUsersDai(_users, _daiMockedToken, address(mockCase0JosephDai), address(mockCase8MiltonDai));
        prepareMilton(mockCase8MiltonDai, address(mockCase0JosephDai), address(stanleyDai));
        prepareJoseph(mockCase0JosephDai);
        prepareIpToken(_ipTokenDai, address(mockCase0JosephDai));
>>>>>>> 30ff15b8
        MockMiltonStorage mockMiltonStorage = new MockMiltonStorage();

        MockCase8MiltonDai(address(_iporProtocol.milton)).setMockMiltonStorage(
            address(mockMiltonStorage)
        );

        // when
        vm.expectRevert("IPOR_301");
        _iporProtocol.milton.getAccruedBalance();
    }
}<|MERGE_RESOLUTION|>--- conflicted
+++ resolved
@@ -3,6 +3,7 @@
 
 import "../TestCommons.sol";
 import {DataUtils} from "../utils/DataUtils.sol";
+import {BuilderUtils} from "../utils/builder/BuilderUtils.sol";
 import {SwapUtils} from "../utils/SwapUtils.sol";
 import "../utils/TestConstants.sol";
 import "../../contracts/amm/MiltonStorage.sol";
@@ -37,6 +38,8 @@
 
         _cfg.approvalsForUsers = _users;
         _cfg.iporOracleUpdater = _userOne;
+        _cfg.iporRiskManagementOracleUpdater = _userOne;
+
         _cfg.spreadImplementation = address(
             new MockSpreadModel(
                 TestConstants.PERCENTAGE_4_18DEC,
@@ -46,96 +49,27 @@
             )
         );
         _cfg.iporOracleInitialParamsTestCase = BuilderUtils.IporOracleInitialParamsTestCase.DEFAULT;
+        _cfg.iporRiskManagementOracleInitialParamsTestCase = BuilderUtils
+            .IporRiskManagementOracleInitialParamsTestCase
+            .DEFAULT;
     }
 
     function testShouldNotOpenPositionWhenTotalAmountIsTooLow() public {
         // given
-<<<<<<< HEAD
-        _cfg.miltonImplementation = address(new MockCase0MiltonDai());
-        _iporProtocol = _iporProtocolFactory.getDaiInstance(_cfg);
-
-=======
-        ItfIporOracle iporOracle =
-            getIporOracleAsset(_userOne, address(_daiMockedToken), TestConstants.TC_DEFAULT_EMA_18DEC_64UINT);
-        IIporRiskManagementOracle iporRiskManagementOracle = getRiskManagementOracleAsset(
-            _userOne,
-            address(_daiMockedToken),
-            TestConstants.RMO_UTILIZATION_RATE_48_PER,
-            TestConstants.RMO_UTILIZATION_RATE_90_PER,
-            TestConstants.RMO_NOTIONAL_1B
-        );
-        MockCase0Stanley stanleyDai = getMockCase0Stanley(address(_daiMockedToken));
-        MiltonStorage miltonStorageDai = getMiltonStorage();
-        MockCase0MiltonDai mockCase0MiltonDai = getMockCase0MiltonDai(
-            address(_daiMockedToken),
-            address(iporOracle),
-            address(miltonStorageDai),
-            address(_miltonSpreadModel),
-            address(stanleyDai),
-            address(iporRiskManagementOracle)
-        );
-        MockCase0JosephDai mockCase0JosephDai = getMockCase0JosephDai(
-            address(_daiMockedToken),
-            address(_ipTokenDai),
-            address(mockCase0MiltonDai),
-            address(miltonStorageDai),
-            address(stanleyDai)
-        );
-        prepareApproveForUsersDai(_users, _daiMockedToken, address(mockCase0JosephDai), address(mockCase0MiltonDai));
-        prepareMilton(mockCase0MiltonDai, address(mockCase0JosephDai), address(stanleyDai));
-        prepareJoseph(mockCase0JosephDai);
-        prepareIpToken(_ipTokenDai, address(mockCase0JosephDai));
->>>>>>> 30ff15b8
+        _cfg.miltonTestCase = BuilderUtils.MiltonTestCase.CASE0;
+        _iporProtocol = _iporProtocolFactory.getDaiInstance(_cfg);
+
         // when
         vm.expectRevert("IPOR_310");
         vm.prank(_userTwo);
-        _iporProtocol.milton.itfOpenSwapPayFixed(
-            block.timestamp,
-            TestConstants.ZERO,
-            3,
-            TestConstants.LEVERAGE_18DEC
-        );
-
+        _iporProtocol.milton.itfOpenSwapPayFixed(block.timestamp, TestConstants.ZERO, 3, TestConstants.LEVERAGE_18DEC);
     }
 
     function testShouldNotOpenPositionWhenTotalAmountIsGreaterThanAssetBalance() public {
         // given
-<<<<<<< HEAD
-        _cfg.miltonImplementation = address(new MockCase0MiltonDai());
-        _iporProtocol = _iporProtocolFactory.getDaiInstance(_cfg);
-
-=======
-        ItfIporOracle iporOracle =
-            getIporOracleAsset(_userOne, address(_daiMockedToken), TestConstants.TC_DEFAULT_EMA_18DEC_64UINT);
-        IIporRiskManagementOracle iporRiskManagementOracle = getRiskManagementOracleAsset(
-            _userOne,
-            address(_daiMockedToken),
-            TestConstants.RMO_UTILIZATION_RATE_48_PER,
-            TestConstants.RMO_UTILIZATION_RATE_90_PER,
-            TestConstants.RMO_NOTIONAL_1B
-        );
-        MockCase0Stanley stanleyDai = getMockCase0Stanley(address(_daiMockedToken));
-        MiltonStorage miltonStorageDai = getMiltonStorage();
-        MockCase0MiltonDai mockCase0MiltonDai = getMockCase0MiltonDai(
-            address(_daiMockedToken),
-            address(iporOracle),
-            address(miltonStorageDai),
-            address(_miltonSpreadModel),
-            address(stanleyDai),
-            address(iporRiskManagementOracle)
-        );
-        MockCase0JosephDai mockCase0JosephDai = getMockCase0JosephDai(
-            address(_daiMockedToken),
-            address(_ipTokenDai),
-            address(mockCase0MiltonDai),
-            address(miltonStorageDai),
-            address(stanleyDai)
-        );
-        prepareApproveForUsersDai(_users, _daiMockedToken, address(mockCase0JosephDai), address(mockCase0MiltonDai));
-        prepareMilton(mockCase0MiltonDai, address(mockCase0JosephDai), address(stanleyDai));
-        prepareJoseph(mockCase0JosephDai);
-        prepareIpToken(_ipTokenDai, address(mockCase0JosephDai));
->>>>>>> 30ff15b8
+        _cfg.miltonTestCase = BuilderUtils.MiltonTestCase.CASE0;
+        _iporProtocol = _iporProtocolFactory.getDaiInstance(_cfg);
+
         // when
         vm.expectRevert("IPOR_003");
         vm.prank(_userTwo);
@@ -147,46 +81,11 @@
         );
     }
 
-    function testShouldNotOpenPositionWhenAcceptableFixedInterestRateIsExceededInPayFixed18Decimals()
-        public
-    {
-        // given
-<<<<<<< HEAD
-        _cfg.miltonImplementation = address(new MockCase0MiltonDai());
-        _iporProtocol = _iporProtocolFactory.getDaiInstance(_cfg);
-
-=======
-        ItfIporOracle iporOracle =
-            getIporOracleAsset(_userOne, address(_daiMockedToken), TestConstants.TC_DEFAULT_EMA_18DEC_64UINT);
-        IIporRiskManagementOracle iporRiskManagementOracle = getRiskManagementOracleAsset(
-            _userOne,
-            address(_daiMockedToken),
-            TestConstants.RMO_UTILIZATION_RATE_48_PER,
-            TestConstants.RMO_UTILIZATION_RATE_90_PER,
-            TestConstants.RMO_NOTIONAL_1B
-        );
-        MockCase0Stanley stanleyDai = getMockCase0Stanley(address(_daiMockedToken));
-        MiltonStorage miltonStorageDai = getMiltonStorage();
-        MockCase0MiltonDai mockCase0MiltonDai = getMockCase0MiltonDai(
-            address(_daiMockedToken),
-            address(iporOracle),
-            address(miltonStorageDai),
-            address(_miltonSpreadModel),
-            address(stanleyDai),
-            address(iporRiskManagementOracle)
-        );
-        MockCase0JosephDai mockCase0JosephDai = getMockCase0JosephDai(
-            address(_daiMockedToken),
-            address(_ipTokenDai),
-            address(mockCase0MiltonDai),
-            address(miltonStorageDai),
-            address(stanleyDai)
-        );
-        prepareApproveForUsersDai(_users, _daiMockedToken, address(mockCase0JosephDai), address(mockCase0MiltonDai));
-        prepareMilton(mockCase0MiltonDai, address(mockCase0JosephDai), address(stanleyDai));
-        prepareJoseph(mockCase0JosephDai);
-        prepareIpToken(_ipTokenDai, address(mockCase0JosephDai));
->>>>>>> 30ff15b8
+    function testShouldNotOpenPositionWhenAcceptableFixedInterestRateIsExceededInPayFixed18Decimals() public {
+        // given
+        _cfg.miltonTestCase = BuilderUtils.MiltonTestCase.CASE0;
+        _iporProtocol = _iporProtocolFactory.getDaiInstance(_cfg);
+
         vm.prank(_userOne);
         _iporProtocol.iporOracle.itfUpdateIndex(
             address(_iporProtocol.asset),
@@ -206,49 +105,13 @@
             39999999999999999,
             TestConstants.LEVERAGE_18DEC
         );
-
-    }
-
-    function testShouldNotOpenPositionWhenAcceptableFixedInterestRateIsExceededInReceiveFixed18Decimals()
-        public
-    {
-        // given
-<<<<<<< HEAD
-        _cfg.miltonImplementation = address(new MockCase0MiltonDai());
-        _iporProtocol = _iporProtocolFactory.getDaiInstance(_cfg);
-
-=======
-        ItfIporOracle iporOracle =
-            getIporOracleAsset(_userOne, address(_daiMockedToken), TestConstants.TC_DEFAULT_EMA_18DEC_64UINT);
-        IIporRiskManagementOracle iporRiskManagementOracle = getRiskManagementOracleAsset(
-            _userOne,
-            address(_daiMockedToken),
-            TestConstants.RMO_UTILIZATION_RATE_48_PER,
-            TestConstants.RMO_UTILIZATION_RATE_90_PER,
-            TestConstants.RMO_NOTIONAL_1B
-        );
-        MockCase0Stanley stanleyDai = getMockCase0Stanley(address(_daiMockedToken));
-        MiltonStorage miltonStorageDai = getMiltonStorage();
-        MockCase0MiltonDai mockCase0MiltonDai = getMockCase0MiltonDai(
-            address(_daiMockedToken),
-            address(iporOracle),
-            address(miltonStorageDai),
-            address(_miltonSpreadModel),
-            address(stanleyDai),
-            address(iporRiskManagementOracle)
-        );
-        MockCase0JosephDai mockCase0JosephDai = getMockCase0JosephDai(
-            address(_daiMockedToken),
-            address(_ipTokenDai),
-            address(mockCase0MiltonDai),
-            address(miltonStorageDai),
-            address(stanleyDai)
-        );
-        prepareApproveForUsersDai(_users, _daiMockedToken, address(mockCase0JosephDai), address(mockCase0MiltonDai));
-        prepareMilton(mockCase0MiltonDai, address(mockCase0JosephDai), address(stanleyDai));
-        prepareJoseph(mockCase0JosephDai);
-        prepareIpToken(_ipTokenDai, address(mockCase0JosephDai));
->>>>>>> 30ff15b8
+    }
+
+    function testShouldNotOpenPositionWhenAcceptableFixedInterestRateIsExceededInReceiveFixed18Decimals() public {
+        // given
+        _cfg.miltonTestCase = BuilderUtils.MiltonTestCase.CASE0;
+        _iporProtocol = _iporProtocolFactory.getDaiInstance(_cfg);
+
         vm.prank(_userOne);
         _iporProtocol.iporOracle.itfUpdateIndex(
             address(_iporProtocol.asset),
@@ -270,46 +133,11 @@
         );
     }
 
-    function testShouldNotOpenPositionWhenAcceptableFixedInterestRateIsExceededInPayFixed6Decimals()
-        public
-    {
-        // given
-<<<<<<< HEAD
-        _cfg.miltonImplementation = address(new MockCase0MiltonUsdt());
+    function testShouldNotOpenPositionWhenAcceptableFixedInterestRateIsExceededInPayFixed6Decimals() public {
+        // given
+        _cfg.miltonTestCase = BuilderUtils.MiltonTestCase.CASE0;
         _iporProtocol = _iporProtocolFactory.getUsdtInstance(_cfg);
 
-=======
-        ItfIporOracle iporOracle =
-            getIporOracleAsset(_userOne, address(_usdtMockedToken), TestConstants.TC_DEFAULT_EMA_18DEC_64UINT);
-        IIporRiskManagementOracle iporRiskManagementOracle = getRiskManagementOracleAsset(
-            _userOne,
-            address(_usdtMockedToken),
-            TestConstants.RMO_UTILIZATION_RATE_48_PER,
-            TestConstants.RMO_UTILIZATION_RATE_90_PER,
-            TestConstants.RMO_NOTIONAL_1B
-        );
-        MockCase1Stanley stanleyUsdt = getMockCase1Stanley(address(_usdtMockedToken));
-        MiltonStorage miltonStorageUsdt = getMiltonStorage();
-        MockCase0MiltonUsdt mockCase0MiltonUsdt = getMockCase0MiltonUsdt(
-            address(_usdtMockedToken),
-            address(iporOracle),
-            address(miltonStorageUsdt),
-            address(_miltonSpreadModel),
-            address(stanleyUsdt),
-            address(iporRiskManagementOracle)
-        );
-        MockCase0JosephUsdt mockCase0JosephUsdt = getMockCase0JosephUsdt(
-            address(_usdtMockedToken),
-            address(_ipTokenUsdt),
-            address(mockCase0MiltonUsdt),
-            address(miltonStorageUsdt),
-            address(stanleyUsdt)
-        );
-        prepareApproveForUsersUsd(_users, _usdtMockedToken, address(mockCase0JosephUsdt), address(mockCase0MiltonUsdt));
-        prepareMilton(mockCase0MiltonUsdt, address(mockCase0JosephUsdt), address(stanleyUsdt));
-        prepareJoseph(mockCase0JosephUsdt);
-        prepareIpToken(_ipTokenUsdt, address(mockCase0JosephUsdt));
->>>>>>> 30ff15b8
         vm.prank(_userOne);
         _iporProtocol.iporOracle.itfUpdateIndex(
             address(_iporProtocol.asset),
@@ -331,46 +159,11 @@
         );
     }
 
-    function testShouldNotOpenPositionWhenAcceptableFixedInterestRateIsExceededInReceiveFixed6Decimals()
-        public
-    {
-        // given
-<<<<<<< HEAD
-        _cfg.miltonImplementation = address(new MockCase0MiltonUsdt());
+    function testShouldNotOpenPositionWhenAcceptableFixedInterestRateIsExceededInReceiveFixed6Decimals() public {
+        // given
+        _cfg.miltonTestCase = BuilderUtils.MiltonTestCase.CASE0;
         _iporProtocol = _iporProtocolFactory.getUsdtInstance(_cfg);
 
-=======
-        ItfIporOracle iporOracle =
-            getIporOracleAsset(_userOne, address(_usdtMockedToken), TestConstants.TC_DEFAULT_EMA_18DEC_64UINT);
-        IIporRiskManagementOracle iporRiskManagementOracle = getRiskManagementOracleAsset(
-            _userOne,
-            address(_usdtMockedToken),
-            TestConstants.RMO_UTILIZATION_RATE_48_PER,
-            TestConstants.RMO_UTILIZATION_RATE_90_PER,
-            TestConstants.RMO_NOTIONAL_1B
-        );
-        MockCase1Stanley stanleyUsdt = getMockCase1Stanley(address(_usdtMockedToken));
-        MiltonStorage miltonStorageUsdt = getMiltonStorage();
-        MockCase0MiltonUsdt mockCase0MiltonUsdt = getMockCase0MiltonUsdt(
-            address(_usdtMockedToken),
-            address(iporOracle),
-            address(miltonStorageUsdt),
-            address(_miltonSpreadModel),
-            address(stanleyUsdt),
-            address(iporRiskManagementOracle)
-        );
-        MockCase0JosephUsdt mockCase0JosephUsdt = getMockCase0JosephUsdt(
-            address(_usdtMockedToken),
-            address(_ipTokenUsdt),
-            address(mockCase0MiltonUsdt),
-            address(miltonStorageUsdt),
-            address(stanleyUsdt)
-        );
-        prepareApproveForUsersUsd(_users, _usdtMockedToken, address(mockCase0JosephUsdt), address(mockCase0MiltonUsdt));
-        prepareMilton(mockCase0MiltonUsdt, address(mockCase0JosephUsdt), address(stanleyUsdt));
-        prepareJoseph(mockCase0JosephUsdt);
-        prepareIpToken(_ipTokenUsdt, address(mockCase0JosephUsdt));
->>>>>>> 30ff15b8
         vm.prank(_userOne);
         _iporProtocol.iporOracle.itfUpdateIndex(
             address(_iporProtocol.asset),
@@ -394,42 +187,9 @@
 
     function testShouldNotOpenPositionWhenTotalAmountIsTooHighCaseOne() public {
         // given
-<<<<<<< HEAD
-        _cfg.miltonImplementation = address(new MockCase0MiltonDai());
-        _iporProtocol = _iporProtocolFactory.getDaiInstance(_cfg);
-
-=======
-        ItfIporOracle iporOracle =
-            getIporOracleAsset(_userOne, address(_daiMockedToken), TestConstants.TC_DEFAULT_EMA_18DEC_64UINT);
-        IIporRiskManagementOracle iporRiskManagementOracle = getRiskManagementOracleAsset(
-            _userOne,
-            address(_daiMockedToken),
-            TestConstants.RMO_UTILIZATION_RATE_48_PER,
-            TestConstants.RMO_UTILIZATION_RATE_90_PER,
-            TestConstants.RMO_NOTIONAL_1B
-        );
-        MockCase0Stanley stanleyDai = getMockCase0Stanley(address(_daiMockedToken));
-        MiltonStorage miltonStorageDai = getMiltonStorage();
-        MockCase0MiltonDai mockCase0MiltonDai = getMockCase0MiltonDai(
-            address(_daiMockedToken),
-            address(iporOracle),
-            address(miltonStorageDai),
-            address(_miltonSpreadModel),
-            address(stanleyDai),
-            address(iporRiskManagementOracle)
-        );
-        MockCase0JosephDai mockCase0JosephDai = getMockCase0JosephDai(
-            address(_daiMockedToken),
-            address(_ipTokenDai),
-            address(mockCase0MiltonDai),
-            address(miltonStorageDai),
-            address(stanleyDai)
-        );
-        prepareApproveForUsersDai(_users, _daiMockedToken, address(mockCase0JosephDai), address(mockCase0MiltonDai));
-        prepareMilton(mockCase0MiltonDai, address(mockCase0JosephDai), address(stanleyDai));
-        prepareJoseph(mockCase0JosephDai);
-        prepareIpToken(_ipTokenDai, address(mockCase0JosephDai));
->>>>>>> 30ff15b8
+        _cfg.miltonTestCase = BuilderUtils.MiltonTestCase.CASE0;
+        _iporProtocol = _iporProtocolFactory.getDaiInstance(_cfg);
+
         // when
         vm.expectRevert("IPOR_312");
         vm.prank(_userTwo);
@@ -439,47 +199,13 @@
             3,
             TestConstants.LEVERAGE_18DEC
         );
-
     }
 
     function testShouldNotOpenPositionWhenTotalAmountIsTooHighCaseTwo() public {
         // given
-<<<<<<< HEAD
-        _cfg.miltonImplementation = address(new MockCase0MiltonDai());
-        _iporProtocol = _iporProtocolFactory.getDaiInstance(_cfg);
-
-=======
-        ItfIporOracle iporOracle =
-            getIporOracleAsset(_userOne, address(_daiMockedToken), TestConstants.TC_DEFAULT_EMA_18DEC_64UINT);
-        IIporRiskManagementOracle iporRiskManagementOracle = getRiskManagementOracleAsset(
-            _userOne,
-            address(_daiMockedToken),
-            TestConstants.RMO_UTILIZATION_RATE_48_PER,
-            TestConstants.RMO_UTILIZATION_RATE_90_PER,
-            TestConstants.RMO_NOTIONAL_1B
-        );
-        MockCase0Stanley stanleyDai = getMockCase0Stanley(address(_daiMockedToken));
-        MiltonStorage miltonStorageDai = getMiltonStorage();
-        MockCase0MiltonDai mockCase0MiltonDai = getMockCase0MiltonDai(
-            address(_daiMockedToken),
-            address(iporOracle),
-            address(miltonStorageDai),
-            address(_miltonSpreadModel),
-            address(stanleyDai),
-            address(iporRiskManagementOracle)
-        );
-        MockCase0JosephDai mockCase0JosephDai = getMockCase0JosephDai(
-            address(_daiMockedToken),
-            address(_ipTokenDai),
-            address(mockCase0MiltonDai),
-            address(miltonStorageDai),
-            address(stanleyDai)
-        );
-        prepareApproveForUsersDai(_users, _daiMockedToken, address(mockCase0JosephDai), address(mockCase0MiltonDai));
-        prepareMilton(mockCase0MiltonDai, address(mockCase0JosephDai), address(stanleyDai));
-        prepareJoseph(mockCase0JosephDai);
-        prepareIpToken(_ipTokenDai, address(mockCase0JosephDai));
->>>>>>> 30ff15b8
+        _cfg.miltonTestCase = BuilderUtils.MiltonTestCase.CASE0;
+        _iporProtocol = _iporProtocolFactory.getDaiInstance(_cfg);
+
         // when
         vm.expectRevert("IPOR_312");
         _iporProtocol.milton.itfOpenSwapPayFixed(
@@ -492,40 +218,10 @@
 
     function testShouldNotOpenPositionWhenLiquidityPoolBalanceIsTooLow() public {
         // given
-<<<<<<< HEAD
-        _cfg.miltonImplementation = address(new MockCase0MiltonDai());
+        _cfg.miltonTestCase = BuilderUtils.MiltonTestCase.CASE0;
         _iporProtocol = _iporProtocolFactory.getDaiInstance(_cfg);
         _iporProtocol.spreadModel.setCalculateQuotePayFixed(TestConstants.PERCENTAGE_2_18DEC);
 
-=======
-        _miltonSpreadModel.setCalculateQuotePayFixed(TestConstants.PERCENTAGE_2_18DEC);
-        ItfIporOracle iporOracle =
-            getIporOracleAsset(_userOne, address(_daiMockedToken), TestConstants.TC_1_EMA_18DEC_64UINT);
-        IIporRiskManagementOracle iporRiskManagementOracle = getRiskManagementOracleAsset(
-            _userOne,
-            address(_daiMockedToken),
-            TestConstants.RMO_UTILIZATION_RATE_48_PER,
-            TestConstants.RMO_UTILIZATION_RATE_90_PER,
-            TestConstants.RMO_NOTIONAL_1B
-        );
-        MockCase0Stanley stanleyDai = getMockCase0Stanley(address(_daiMockedToken));
-        MiltonStorage miltonStorageDai = getMiltonStorage();
-        MockCase0MiltonDai mockCase0MiltonDai = getMockCase0MiltonDai(
-            address(_daiMockedToken),
-            address(iporOracle),
-            address(miltonStorageDai),
-            address(_miltonSpreadModel),
-            address(stanleyDai),
-            address(iporRiskManagementOracle)
-        );
-        MockCase0JosephDai mockCase0JosephDai = getMockCase0JosephDai(
-            address(_daiMockedToken),
-            address(_ipTokenDai),
-            address(mockCase0MiltonDai),
-            address(miltonStorageDai),
-            address(stanleyDai)
-        );
->>>>>>> 30ff15b8
         uint256 endTimestamp = block.timestamp + TestConstants.PERIOD_25_DAYS_IN_SECONDS;
 
         vm.prank(_liquidityProvider);
@@ -547,11 +243,7 @@
         );
 
         vm.startPrank(_userOne);
-        _iporProtocol.iporOracle.itfUpdateIndex(
-            address(_iporProtocol.asset),
-            16 * TestConstants.D17,
-            block.timestamp
-        );
+        _iporProtocol.iporOracle.itfUpdateIndex(address(_iporProtocol.asset), 16 * TestConstants.D17, block.timestamp);
         _iporProtocol.iporOracle.itfUpdateIndex(
             address(_iporProtocol.asset),
             TestConstants.PERCENTAGE_5_18DEC,
@@ -574,53 +266,19 @@
 
     function testShouldNotOpenPayFixedPositionWhenLeverageIsTooLow() public {
         // given
-<<<<<<< HEAD
-        _cfg.miltonImplementation = address(new MockCase0MiltonDai());
-        _iporProtocol = _iporProtocolFactory.getDaiInstance(_cfg);
-
-        vm.prank(_userOne);
-        _iporProtocol.iporOracle.itfUpdateIndex(
-            address(_iporProtocol.asset),
-            TestConstants.PERCENTAGE_3_18DEC,
-            block.timestamp
-        );
-
-=======
-        ItfIporOracle iporOracle =
-            getIporOracleAsset(_userOne, address(_daiMockedToken), TestConstants.TC_DEFAULT_EMA_18DEC_64UINT);
-        IIporRiskManagementOracle iporRiskManagementOracle = getRiskManagementOracleAsset(
-            _userOne,
-            address(_daiMockedToken),
-            TestConstants.RMO_UTILIZATION_RATE_48_PER,
-            TestConstants.RMO_UTILIZATION_RATE_90_PER,
-            TestConstants.RMO_NOTIONAL_1B
-        );
-        MockCase0Stanley stanleyDai = getMockCase0Stanley(address(_daiMockedToken));
-        MiltonStorage miltonStorageDai = getMiltonStorage();
-        MockCase0MiltonDai mockCase0MiltonDai = getMockCase0MiltonDai(
-            address(_daiMockedToken),
-            address(iporOracle),
-            address(miltonStorageDai),
-            address(_miltonSpreadModel),
-            address(stanleyDai),
-            address(iporRiskManagementOracle)
-        );
-        MockCase0JosephDai mockCase0JosephDai = getMockCase0JosephDai(
-            address(_daiMockedToken),
-            address(_ipTokenDai),
-            address(mockCase0MiltonDai),
-            address(miltonStorageDai),
-            address(stanleyDai)
-        );
-        prepareApproveForUsersDai(_users, _daiMockedToken, address(mockCase0JosephDai), address(mockCase0MiltonDai));
-        prepareMilton(mockCase0MiltonDai, address(mockCase0JosephDai), address(stanleyDai));
-        prepareJoseph(mockCase0JosephDai);
-        prepareIpToken(_ipTokenDai, address(mockCase0JosephDai));
-        vm.prank(_userOne);
-        iporOracle.itfUpdateIndex(address(_daiMockedToken), TestConstants.PERCENTAGE_3_18DEC, block.timestamp);
-        vm.prank(_liquidityProvider);
-        mockCase0JosephDai.itfProvideLiquidity(TestConstants.USD_28_000_18DEC, block.timestamp);
->>>>>>> 30ff15b8
+        _cfg.miltonTestCase = BuilderUtils.MiltonTestCase.CASE0;
+        _iporProtocol = _iporProtocolFactory.getDaiInstance(_cfg);
+
+        vm.prank(_userOne);
+        _iporProtocol.iporOracle.itfUpdateIndex(
+            address(_iporProtocol.asset),
+            TestConstants.PERCENTAGE_3_18DEC,
+            block.timestamp
+        );
+
+        vm.prank(_liquidityProvider);
+        _iporProtocol.joseph.itfProvideLiquidity(TestConstants.USD_28_000_18DEC, block.timestamp);
+
         // when
         vm.expectRevert("IPOR_308");
         vm.prank(_userTwo);
@@ -634,8 +292,7 @@
 
     function testShouldNotOpenPayFixedPositionWhenLeverageIsTooHigh() public {
         // given
-<<<<<<< HEAD
-        _cfg.miltonImplementation = address(new MockCase0MiltonDai());
+        _cfg.miltonTestCase = BuilderUtils.MiltonTestCase.CASE0;
         _iporProtocol = _iporProtocolFactory.getDaiInstance(_cfg);
         _iporProtocol.spreadModel.setCalculateQuotePayFixed(TestConstants.PERCENTAGE_2_18DEC);
 
@@ -645,43 +302,8 @@
             TestConstants.PERCENTAGE_3_18DEC,
             block.timestamp
         );
-
-=======
-        ItfIporOracle iporOracle =
-            getIporOracleAsset(_userOne, address(_daiMockedToken), TestConstants.TC_DEFAULT_EMA_18DEC_64UINT);
-        IIporRiskManagementOracle iporRiskManagementOracle = getRiskManagementOracleAsset(
-            _userOne,
-            address(_daiMockedToken),
-            TestConstants.RMO_UTILIZATION_RATE_48_PER,
-            TestConstants.RMO_UTILIZATION_RATE_90_PER,
-            TestConstants.RMO_NOTIONAL_1B
-        );
-        MockCase0Stanley stanleyDai = getMockCase0Stanley(address(_daiMockedToken));
-        MiltonStorage miltonStorageDai = getMiltonStorage();
-        MockCase0MiltonDai mockCase0MiltonDai = getMockCase0MiltonDai(
-            address(_daiMockedToken),
-            address(iporOracle),
-            address(miltonStorageDai),
-            address(_miltonSpreadModel),
-            address(stanleyDai),
-            address(iporRiskManagementOracle)
-        );
-        MockCase0JosephDai mockCase0JosephDai = getMockCase0JosephDai(
-            address(_daiMockedToken),
-            address(_ipTokenDai),
-            address(mockCase0MiltonDai),
-            address(miltonStorageDai),
-            address(stanleyDai)
-        );
-        prepareApproveForUsersDai(_users, _daiMockedToken, address(mockCase0JosephDai), address(mockCase0MiltonDai));
-        prepareMilton(mockCase0MiltonDai, address(mockCase0JosephDai), address(stanleyDai));
-        prepareJoseph(mockCase0JosephDai);
-        prepareIpToken(_ipTokenDai, address(mockCase0JosephDai));
-        vm.prank(_userOne);
-        iporOracle.itfUpdateIndex(address(_daiMockedToken), TestConstants.PERCENTAGE_3_18DEC, block.timestamp);
-        vm.prank(_liquidityProvider);
-        mockCase0JosephDai.itfProvideLiquidity(TestConstants.USD_28_000_18DEC, block.timestamp);
->>>>>>> 30ff15b8
+        vm.prank(_liquidityProvider);
+        _iporProtocol.joseph.itfProvideLiquidity(TestConstants.USD_28_000_18DEC, block.timestamp);
         // when
         vm.expectRevert("IPOR_309");
         vm.prank(_userTwo);
@@ -695,92 +317,36 @@
 
     function testShouldNotOpenPositionWhenUtilizationIsExceeded() public {
         // given
-<<<<<<< HEAD
-        _cfg.miltonImplementation = address(new MockCase7MiltonDai());
+        _cfg.miltonTestCase = BuilderUtils.MiltonTestCase.CASE7;
         _iporProtocol = _iporProtocolFactory.getDaiInstance(_cfg);
         _iporProtocol.spreadModel.setCalculateQuotePayFixed(TestConstants.PERCENTAGE_2_18DEC);
 
-=======
-        ItfIporOracle iporOracle =
-            getIporOracleAsset(_userOne, address(_daiMockedToken), TestConstants.TC_DEFAULT_EMA_18DEC_64UINT);
-        IIporRiskManagementOracle iporRiskManagementOracle = getRiskManagementOracleAsset(
-            _userOne,
-            address(_daiMockedToken),
-            TestConstants.RMO_UTILIZATION_RATE_48_PER,
-            TestConstants.RMO_UTILIZATION_RATE_90_PER,
-            TestConstants.RMO_NOTIONAL_1B
-        );
-        MockCase0Stanley stanleyDai = getMockCase0Stanley(address(_daiMockedToken));
-        MiltonStorage miltonStorageDai = getMiltonStorage();
-        MockCase7MiltonDai mockCase7MiltonDai = getMockCase7MiltonDai(
-            address(_daiMockedToken),
-            address(iporOracle),
-            address(miltonStorageDai),
-            address(_miltonSpreadModel),
-            address(stanleyDai),
-            address(iporRiskManagementOracle)
-        );
-        MockCase0JosephDai mockCase0JosephDai = getMockCase0JosephDai(
-            address(_daiMockedToken),
-            address(_ipTokenDai),
-            address(mockCase7MiltonDai),
-            address(miltonStorageDai),
-            address(stanleyDai)
-        );
-        prepareApproveForUsersDai(_users, _daiMockedToken, address(mockCase0JosephDai), address(mockCase7MiltonDai));
-        prepareMilton(mockCase7MiltonDai, address(mockCase0JosephDai), address(stanleyDai));
-        prepareJoseph(mockCase0JosephDai);
-        prepareIpToken(_ipTokenDai, address(mockCase0JosephDai));
->>>>>>> 30ff15b8
         // when
         vm.expectRevert("IPOR_302");
         vm.prank(_userThree);
         _iporProtocol.milton.itfOpenSwapPayFixed(
             block.timestamp,
-            TestConstants.TC_TOTAL_AMOUNT_10_000_18DEC,
-            9 * TestConstants.D17,
-            TestConstants.LEVERAGE_18DEC
-        );
-    }
-
-    function testShouldNotOpenPositionWhenUtilizationIsExceededAndRiskManagementOracleProvidesLowUtilizationRate() public {
-        // given
-        ItfIporOracle iporOracle =
-            getIporOracleAsset(_userOne, address(_daiMockedToken), TestConstants.TC_DEFAULT_EMA_18DEC_64UINT);
-        IIporRiskManagementOracle iporRiskManagementOracle = getRiskManagementOracleAsset(
-            _userOne,
-            address(_daiMockedToken),
-            TestConstants.RMO_UTILIZATION_RATE_0_1_PER,
-            TestConstants.RMO_UTILIZATION_RATE_0_1_PER,
-            TestConstants.RMO_NOTIONAL_1B
-        );
-        MockCase0Stanley stanleyDai = getMockCase0Stanley(address(_daiMockedToken));
-        MiltonStorage miltonStorageDai = getMiltonStorage();
-        MockCase7MiltonDai mockCase7MiltonDai = getMockCase7MiltonDai(
-            address(_daiMockedToken),
-            address(iporOracle),
-            address(miltonStorageDai),
-            address(_miltonSpreadModel),
-            address(stanleyDai),
-            address(iporRiskManagementOracle)
-        );
-        MockCase0JosephDai mockCase0JosephDai = getMockCase0JosephDai(
-            address(_daiMockedToken),
-            address(_ipTokenDai),
-            address(mockCase7MiltonDai),
-            address(miltonStorageDai),
-            address(stanleyDai)
-        );
-        prepareApproveForUsersDai(_users, _daiMockedToken, address(mockCase0JosephDai), address(mockCase7MiltonDai));
-        prepareMilton(mockCase7MiltonDai, address(mockCase0JosephDai), address(stanleyDai));
-        prepareJoseph(mockCase0JosephDai);
-        prepareIpToken(_ipTokenDai, address(mockCase0JosephDai));
-        vm.prank(_liquidityProvider);
-        mockCase0JosephDai.itfProvideLiquidity(TestConstants.USD_28_000_18DEC, block.timestamp);
+            TestConstants.TC_TOTAL_AMOUNT_100_18DEC,
+            9 * TestConstants.D17,
+            TestConstants.LEVERAGE_18DEC
+        );
+    }
+
+    function testShouldNotOpenPositionWhenRiskManagementOracleProvidesZeroUtilizationRate() public {
+        // given
+        _cfg.miltonTestCase = BuilderUtils.MiltonTestCase.CASE7;
+        _cfg.iporRiskManagementOracleInitialParamsTestCase = BuilderUtils
+            .IporRiskManagementOracleInitialParamsTestCase
+            .CASE1;
+        _iporProtocol = _iporProtocolFactory.getDaiInstance(_cfg);
+
+        vm.prank(_liquidityProvider);
+        _iporProtocol.joseph.itfProvideLiquidity(50 * TestConstants.USD_28_000_18DEC, block.timestamp);
+
         // when
         vm.expectRevert("IPOR_302");
         vm.prank(_userThree);
-        mockCase7MiltonDai.itfOpenSwapPayFixed(
+        _iporProtocol.milton.itfOpenSwapPayFixed(
             block.timestamp,
             TestConstants.TC_TOTAL_AMOUNT_100_18DEC,
             9 * TestConstants.D17,
@@ -788,89 +354,20 @@
         );
     }
 
-    function testShouldNotOpenPositionWhenRiskManagementOracleProvidesZeroUtilizationRate() public {
-        // given
-        ItfIporOracle iporOracle =
-            getIporOracleAsset(_userOne, address(_daiMockedToken), TestConstants.TC_DEFAULT_EMA_18DEC_64UINT);
-        IIporRiskManagementOracle iporRiskManagementOracle = getRiskManagementOracleAsset(
-            _userOne,
-            address(_daiMockedToken),
-            0,
-            0,
-            TestConstants.RMO_NOTIONAL_1B
-        );
-        MockCase0Stanley stanleyDai = getMockCase0Stanley(address(_daiMockedToken));
-        MiltonStorage miltonStorageDai = getMiltonStorage();
-        MockCase7MiltonDai mockCase7MiltonDai = getMockCase7MiltonDai(
-            address(_daiMockedToken),
-            address(iporOracle),
-            address(miltonStorageDai),
-            address(_miltonSpreadModel),
-            address(stanleyDai),
-            address(iporRiskManagementOracle)
-        );
-        MockCase0JosephDai mockCase0JosephDai = getMockCase0JosephDai(
-            address(_daiMockedToken),
-            address(_ipTokenDai),
-            address(mockCase7MiltonDai),
-            address(miltonStorageDai),
-            address(stanleyDai)
-        );
-        prepareApproveForUsersDai(_users, _daiMockedToken, address(mockCase0JosephDai), address(mockCase7MiltonDai));
-        prepareMilton(mockCase7MiltonDai, address(mockCase0JosephDai), address(stanleyDai));
-        prepareJoseph(mockCase0JosephDai);
-        prepareIpToken(_ipTokenDai, address(mockCase0JosephDai));
-        vm.prank(_liquidityProvider);
-        mockCase0JosephDai.itfProvideLiquidity(50 * TestConstants.USD_28_000_18DEC, block.timestamp);
-        // when
-        vm.expectRevert("IPOR_302");
-        vm.prank(_userThree);
-        mockCase7MiltonDai.itfOpenSwapPayFixed(
-            block.timestamp,
-            TestConstants.TC_TOTAL_AMOUNT_100_18DEC,
-            9 * TestConstants.D17,
-            TestConstants.LEVERAGE_18DEC
-        );
-    }
-
     function testShouldNotOpenPositionWhenRiskManagementOracleProvidesZeroNotionalAndLeverageIsHigherThan10() public {
         // given
-        ItfIporOracle iporOracle =
-            getIporOracleAsset(_userOne, address(_daiMockedToken), TestConstants.TC_DEFAULT_EMA_18DEC_64UINT);
-        IIporRiskManagementOracle iporRiskManagementOracle = getRiskManagementOracleAsset(
-            _userOne,
-            address(_daiMockedToken),
-            TestConstants.RMO_UTILIZATION_RATE_20_PER,
-            TestConstants.RMO_UTILIZATION_RATE_20_PER,
-            0
-        );
-        MockCase0Stanley stanleyDai = getMockCase0Stanley(address(_daiMockedToken));
-        MiltonStorage miltonStorageDai = getMiltonStorage();
-        MockCase7MiltonDai mockCase7MiltonDai = getMockCase7MiltonDai(
-            address(_daiMockedToken),
-            address(iporOracle),
-            address(miltonStorageDai),
-            address(_miltonSpreadModel),
-            address(stanleyDai),
-            address(iporRiskManagementOracle)
-        );
-        MockCase0JosephDai mockCase0JosephDai = getMockCase0JosephDai(
-            address(_daiMockedToken),
-            address(_ipTokenDai),
-            address(mockCase7MiltonDai),
-            address(miltonStorageDai),
-            address(stanleyDai)
-        );
-        prepareApproveForUsersDai(_users, _daiMockedToken, address(mockCase0JosephDai), address(mockCase7MiltonDai));
-        prepareMilton(mockCase7MiltonDai, address(mockCase0JosephDai), address(stanleyDai));
-        prepareJoseph(mockCase0JosephDai);
-        prepareIpToken(_ipTokenDai, address(mockCase0JosephDai));
-        vm.prank(_liquidityProvider);
-        mockCase0JosephDai.itfProvideLiquidity(50 * TestConstants.USD_28_000_18DEC, block.timestamp);
+        _cfg.miltonTestCase = BuilderUtils.MiltonTestCase.CASE7;
+        _cfg.iporRiskManagementOracleInitialParamsTestCase = BuilderUtils
+            .IporRiskManagementOracleInitialParamsTestCase
+            .CASE2;
+        _iporProtocol = _iporProtocolFactory.getDaiInstance(_cfg);
+
+        vm.prank(_liquidityProvider);
+        _iporProtocol.joseph.itfProvideLiquidity(50 * TestConstants.USD_28_000_18DEC, block.timestamp);
         // when
         vm.expectRevert("IPOR_309");
         vm.prank(_userThree);
-        mockCase7MiltonDai.itfOpenSwapPayFixed(
+        _iporProtocol.milton.itfOpenSwapPayFixed(
             block.timestamp,
             TestConstants.TC_TOTAL_AMOUNT_100_18DEC,
             9 * TestConstants.D17,
@@ -880,42 +377,18 @@
 
     function testShouldNotOpenPositionWhenRiskManagementOracleProvidesMaxNotional() public {
         // given
-        ItfIporOracle iporOracle =
-            getIporOracleAsset(_userOne, address(_daiMockedToken), TestConstants.TC_DEFAULT_EMA_18DEC_64UINT);
-        IIporRiskManagementOracle iporRiskManagementOracle = getRiskManagementOracleAsset(
-            _userOne,
-            address(_daiMockedToken),
-            TestConstants.RMO_UTILIZATION_RATE_20_PER,
-            TestConstants.RMO_UTILIZATION_RATE_20_PER,
-            type(uint64).max
-        );
-        MockCase0Stanley stanleyDai = getMockCase0Stanley(address(_daiMockedToken));
-        MiltonStorage miltonStorageDai = getMiltonStorage();
-        MockCase7MiltonDai mockCase7MiltonDai = getMockCase7MiltonDai(
-            address(_daiMockedToken),
-            address(iporOracle),
-            address(miltonStorageDai),
-            address(_miltonSpreadModel),
-            address(stanleyDai),
-            address(iporRiskManagementOracle)
-        );
-        MockCase0JosephDai mockCase0JosephDai = getMockCase0JosephDai(
-            address(_daiMockedToken),
-            address(_ipTokenDai),
-            address(mockCase7MiltonDai),
-            address(miltonStorageDai),
-            address(stanleyDai)
-        );
-        prepareApproveForUsersDai(_users, _daiMockedToken, address(mockCase0JosephDai), address(mockCase7MiltonDai));
-        prepareMilton(mockCase7MiltonDai, address(mockCase0JosephDai), address(stanleyDai));
-        prepareJoseph(mockCase0JosephDai);
-        prepareIpToken(_ipTokenDai, address(mockCase0JosephDai));
-        vm.prank(_liquidityProvider);
-        mockCase0JosephDai.itfProvideLiquidity(50 * TestConstants.USD_28_000_18DEC, block.timestamp);
+        _cfg.miltonTestCase = BuilderUtils.MiltonTestCase.CASE7;
+        _cfg.iporRiskManagementOracleInitialParamsTestCase = BuilderUtils
+            .IporRiskManagementOracleInitialParamsTestCase
+            .CASE3;
+        _iporProtocol = _iporProtocolFactory.getDaiInstance(_cfg);
+
+        vm.prank(_liquidityProvider);
+        _iporProtocol.joseph.itfProvideLiquidity(50 * TestConstants.USD_28_000_18DEC, block.timestamp);
         // when
         vm.expectRevert("IPOR_309");
         vm.prank(_userThree);
-        mockCase7MiltonDai.itfOpenSwapPayFixed(
+        _iporProtocol.milton.itfOpenSwapPayFixed(
             block.timestamp,
             TestConstants.TC_TOTAL_AMOUNT_100_18DEC,
             9 * TestConstants.D17,
@@ -925,43 +398,10 @@
 
     function testShouldNotOpenPositionWhenTotalAmountIsLowerThanFee() public {
         // given
-<<<<<<< HEAD
-        _cfg.miltonImplementation = address(new MockCase8MiltonDai());
+        _cfg.miltonTestCase = BuilderUtils.MiltonTestCase.CASE8;
         _iporProtocol = _iporProtocolFactory.getDaiInstance(_cfg);
         _iporProtocol.spreadModel.setCalculateQuotePayFixed(TestConstants.PERCENTAGE_2_18DEC);
 
-=======
-        ItfIporOracle iporOracle =
-            getIporOracleAsset(_userOne, address(_daiMockedToken), TestConstants.TC_DEFAULT_EMA_18DEC_64UINT);
-        IIporRiskManagementOracle iporRiskManagementOracle = getRiskManagementOracleAsset(
-            _userOne,
-            address(_daiMockedToken),
-            TestConstants.RMO_UTILIZATION_RATE_48_PER,
-            TestConstants.RMO_UTILIZATION_RATE_90_PER,
-            TestConstants.RMO_NOTIONAL_1B
-        );
-        MockCase0Stanley stanleyDai = getMockCase0Stanley(address(_daiMockedToken));
-        MiltonStorage miltonStorageDai = getMiltonStorage();
-        MockCase8MiltonDai mockCase8MiltonDai = getMockCase8MiltonDai(
-            address(_daiMockedToken),
-            address(iporOracle),
-            address(miltonStorageDai),
-            address(_miltonSpreadModel),
-            address(stanleyDai),
-            address(iporRiskManagementOracle)
-        );
-        MockCase0JosephDai mockCase0JosephDai = getMockCase0JosephDai(
-            address(_daiMockedToken),
-            address(_ipTokenDai),
-            address(mockCase8MiltonDai),
-            address(miltonStorageDai),
-            address(stanleyDai)
-        );
-        prepareApproveForUsersDai(_users, _daiMockedToken, address(mockCase0JosephDai), address(mockCase8MiltonDai));
-        prepareMilton(mockCase8MiltonDai, address(mockCase0JosephDai), address(stanleyDai));
-        prepareJoseph(mockCase0JosephDai);
-        prepareIpToken(_ipTokenDai, address(mockCase0JosephDai));
->>>>>>> 30ff15b8
         // when
         vm.expectRevert("IPOR_311");
         vm.prank(_userTwo);
@@ -975,48 +415,13 @@
 
     function testShouldNotGetMiltonAccruedBalanceWhenLiquidityPoolAmountIsTooLow() public {
         // given
-<<<<<<< HEAD
-        _cfg.miltonImplementation = address(new MockCase8MiltonDai());
+        _cfg.miltonTestCase = BuilderUtils.MiltonTestCase.CASE8;
         _iporProtocol = _iporProtocolFactory.getDaiInstance(_cfg);
         _iporProtocol.spreadModel.setCalculateQuotePayFixed(TestConstants.PERCENTAGE_2_18DEC);
 
-=======
-        ItfIporOracle iporOracle =
-            getIporOracleAsset(_userOne, address(_daiMockedToken), TestConstants.TC_DEFAULT_EMA_18DEC_64UINT);
-        IIporRiskManagementOracle iporRiskManagementOracle = getRiskManagementOracleAsset(
-            _userOne,
-            address(_daiMockedToken),
-            TestConstants.RMO_UTILIZATION_RATE_48_PER,
-            TestConstants.RMO_UTILIZATION_RATE_90_PER,
-            TestConstants.RMO_NOTIONAL_1B
-        );
-        MockCase0Stanley stanleyDai = getMockCase0Stanley(address(_daiMockedToken));
-        MiltonStorage miltonStorageDai = getMiltonStorage();
-        MockCase8MiltonDai mockCase8MiltonDai = getMockCase8MiltonDai(
-            address(_daiMockedToken),
-            address(iporOracle),
-            address(miltonStorageDai),
-            address(_miltonSpreadModel),
-            address(stanleyDai),
-            address(iporRiskManagementOracle)
-        );
-        MockCase0JosephDai mockCase0JosephDai = getMockCase0JosephDai(
-            address(_daiMockedToken),
-            address(_ipTokenDai),
-            address(mockCase8MiltonDai),
-            address(miltonStorageDai),
-            address(stanleyDai)
-        );
-        prepareApproveForUsersDai(_users, _daiMockedToken, address(mockCase0JosephDai), address(mockCase8MiltonDai));
-        prepareMilton(mockCase8MiltonDai, address(mockCase0JosephDai), address(stanleyDai));
-        prepareJoseph(mockCase0JosephDai);
-        prepareIpToken(_ipTokenDai, address(mockCase0JosephDai));
->>>>>>> 30ff15b8
         MockMiltonStorage mockMiltonStorage = new MockMiltonStorage();
 
-        MockCase8MiltonDai(address(_iporProtocol.milton)).setMockMiltonStorage(
-            address(mockMiltonStorage)
-        );
+        MockCase8MiltonDai(address(_iporProtocol.milton)).setMockMiltonStorage(address(mockMiltonStorage));
 
         // when
         vm.expectRevert("IPOR_301");
