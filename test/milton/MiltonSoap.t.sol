--- conflicted
+++ resolved
@@ -50,21 +50,17 @@
 
     function testShouldCalculateSoapWhenNoDerivativesSoapEqualZero() public {
         // given
-<<<<<<< HEAD
-        ItfIporOracle iporOracle =
-            getIporOracleAsset(_userOne, address(_daiMockedToken), TestConstants.TC_5_EMA_18DEC_64UINT);
+        ItfIporOracle iporOracle = getIporOracleAsset(
+            _userOne,
+            address(_daiMockedToken),
+            TestConstants.TC_5_EMA_18DEC_64UINT
+        );
         IIporRiskManagementOracle iporRiskManagementOracle = getRiskManagementOracleAsset(
             _userOne,
             address(_daiMockedToken),
             TestConstants.MSO_UTILIZATION_RATE_48_PER,
             TestConstants.MSO_UTILIZATION_RATE_90_PER,
             TestConstants.MSO_NOTIONAL_1B
-=======
-        ItfIporOracle iporOracle = getIporOracleAsset(
-            _userOne,
-            address(_daiMockedToken),
-            TestConstants.TC_5_EMA_18DEC_64UINT
->>>>>>> 22b023d0
         );
         MockCase1Stanley mockCase1StanleyDai = getMockCase1Stanley(address(_daiMockedToken));
 
@@ -85,21 +81,17 @@
 
     function testShouldCalculateSoapDAIPayFixedWhenAddPositionThenCalculate() public {
         _miltonSpreadModel.setCalculateQuotePayFixed(TestConstants.PERCENTAGE_6_18DEC);
-<<<<<<< HEAD
-        ItfIporOracle iporOracle =
-            getIporOracleAsset(_userOne, address(_daiMockedToken), TestConstants.TC_5_EMA_18DEC_64UINT);
+        ItfIporOracle iporOracle = getIporOracleAsset(
+            _userOne,
+            address(_daiMockedToken),
+            TestConstants.TC_5_EMA_18DEC_64UINT
+        );
         IIporRiskManagementOracle iporRiskManagementOracle = getRiskManagementOracleAsset(
             _userOne,
             address(_daiMockedToken),
             TestConstants.MSO_UTILIZATION_RATE_48_PER,
             TestConstants.MSO_UTILIZATION_RATE_90_PER,
             TestConstants.MSO_NOTIONAL_1B
-=======
-        ItfIporOracle iporOracle = getIporOracleAsset(
-            _userOne,
-            address(_daiMockedToken),
-            TestConstants.TC_5_EMA_18DEC_64UINT
->>>>>>> 22b023d0
         );
         MockCase1Stanley mockCase1StanleyDai = getMockCase1Stanley(address(_daiMockedToken));
         MiltonStorage miltonStorageDai = getMiltonStorage();
@@ -156,21 +148,17 @@
     function testShouldCalculateSoapDAIPayFixedWhenAddPositionThenCalculateAfter25Days() public {
         // given
         _miltonSpreadModel.setCalculateQuotePayFixed(TestConstants.PERCENTAGE_4_18DEC);
-<<<<<<< HEAD
-        ItfIporOracle iporOracle =
-            getIporOracleAsset(_userOne, address(_daiMockedToken), TestConstants.TC_DEFAULT_EMA_18DEC_64UINT);
+        ItfIporOracle iporOracle = getIporOracleAsset(
+            _userOne,
+            address(_daiMockedToken),
+            TestConstants.TC_DEFAULT_EMA_18DEC_64UINT
+        );
         IIporRiskManagementOracle iporRiskManagementOracle = getRiskManagementOracleAsset(
             _userOne,
             address(_daiMockedToken),
             TestConstants.MSO_UTILIZATION_RATE_48_PER,
             TestConstants.MSO_UTILIZATION_RATE_90_PER,
             TestConstants.MSO_NOTIONAL_1B
-=======
-        ItfIporOracle iporOracle = getIporOracleAsset(
-            _userOne,
-            address(_daiMockedToken),
-            TestConstants.TC_DEFAULT_EMA_18DEC_64UINT
->>>>>>> 22b023d0
         );
         MockCase0Stanley mockCase0StanleyDai = getMockCase0Stanley(address(_daiMockedToken));
         MiltonStorage miltonStorageDai = getMiltonStorage();
@@ -233,21 +221,17 @@
         // given
         _miltonSpreadModel.setCalculateQuotePayFixed(TestConstants.ZERO);
         _miltonSpreadModel.setCalculateQuoteReceiveFixed(TestConstants.PERCENTAGE_2_18DEC);
-<<<<<<< HEAD
-        ItfIporOracle iporOracle =
-            getIporOracleAsset(_userOne, address(_daiMockedToken), TestConstants.TC_DEFAULT_EMA_18DEC_64UINT);
+        ItfIporOracle iporOracle = getIporOracleAsset(
+            _userOne,
+            address(_daiMockedToken),
+            TestConstants.TC_DEFAULT_EMA_18DEC_64UINT
+        );
         IIporRiskManagementOracle iporRiskManagementOracle = getRiskManagementOracleAsset(
             _userOne,
             address(_daiMockedToken),
             TestConstants.MSO_UTILIZATION_RATE_48_PER,
             TestConstants.MSO_UTILIZATION_RATE_90_PER,
             TestConstants.MSO_NOTIONAL_1B
-=======
-        ItfIporOracle iporOracle = getIporOracleAsset(
-            _userOne,
-            address(_daiMockedToken),
-            TestConstants.TC_DEFAULT_EMA_18DEC_64UINT
->>>>>>> 22b023d0
         );
         MockCase1Stanley mockCase1StanleyDai = getMockCase1Stanley(address(_daiMockedToken));
         MiltonStorage miltonStorageDai = getMiltonStorage();
@@ -308,21 +292,17 @@
         // given
         _miltonSpreadModel.setCalculateQuotePayFixed(TestConstants.ZERO);
         _miltonSpreadModel.setCalculateQuoteReceiveFixed(TestConstants.PERCENTAGE_2_18DEC);
-<<<<<<< HEAD
-        ItfIporOracle iporOracle =
-            getIporOracleAsset(_userOne, address(_daiMockedToken), TestConstants.TC_DEFAULT_EMA_18DEC_64UINT);
+        ItfIporOracle iporOracle = getIporOracleAsset(
+            _userOne,
+            address(_daiMockedToken),
+            TestConstants.TC_DEFAULT_EMA_18DEC_64UINT
+        );
         IIporRiskManagementOracle iporRiskManagementOracle = getRiskManagementOracleAsset(
             _userOne,
             address(_daiMockedToken),
             TestConstants.MSO_UTILIZATION_RATE_48_PER,
             TestConstants.MSO_UTILIZATION_RATE_90_PER,
             TestConstants.MSO_NOTIONAL_1B
-=======
-        ItfIporOracle iporOracle = getIporOracleAsset(
-            _userOne,
-            address(_daiMockedToken),
-            TestConstants.TC_DEFAULT_EMA_18DEC_64UINT
->>>>>>> 22b023d0
         );
         MockCase1Stanley mockCase1StanleyDai = getMockCase1Stanley(address(_daiMockedToken));
         MiltonStorage miltonStorageDai = getMiltonStorage();
@@ -385,21 +365,17 @@
         // given
         _miltonSpreadModel.setCalculateQuotePayFixed(TestConstants.PERCENTAGE_2_18DEC);
         _miltonSpreadModel.setCalculateQuoteReceiveFixed(TestConstants.ZERO);
-<<<<<<< HEAD
-        ItfIporOracle iporOracle =
-            getIporOracleAsset(_userOne, address(_daiMockedToken), TestConstants.TC_DEFAULT_EMA_18DEC_64UINT);
+        ItfIporOracle iporOracle = getIporOracleAsset(
+            _userOne,
+            address(_daiMockedToken),
+            TestConstants.TC_DEFAULT_EMA_18DEC_64UINT
+        );
         IIporRiskManagementOracle iporRiskManagementOracle = getRiskManagementOracleAsset(
             _userOne,
             address(_daiMockedToken),
             TestConstants.MSO_UTILIZATION_RATE_48_PER,
             TestConstants.MSO_UTILIZATION_RATE_90_PER,
             TestConstants.MSO_NOTIONAL_1B
-=======
-        ItfIporOracle iporOracle = getIporOracleAsset(
-            _userOne,
-            address(_daiMockedToken),
-            TestConstants.TC_DEFAULT_EMA_18DEC_64UINT
->>>>>>> 22b023d0
         );
         MockCase1Stanley mockCase1StanleyDai = getMockCase1Stanley(address(_daiMockedToken));
         MiltonStorage miltonStorageDai = getMiltonStorage();
@@ -468,21 +444,17 @@
         // given
         _miltonSpreadModel.setCalculateQuotePayFixed(TestConstants.ZERO);
         _miltonSpreadModel.setCalculateQuoteReceiveFixed(TestConstants.PERCENTAGE_2_18DEC);
-<<<<<<< HEAD
-        ItfIporOracle iporOracle =
-            getIporOracleAsset(_userOne, address(_daiMockedToken), TestConstants.TC_DEFAULT_EMA_18DEC_64UINT);
+        ItfIporOracle iporOracle = getIporOracleAsset(
+            _userOne,
+            address(_daiMockedToken),
+            TestConstants.TC_DEFAULT_EMA_18DEC_64UINT
+        );
         IIporRiskManagementOracle iporRiskManagementOracle = getRiskManagementOracleAsset(
             _userOne,
             address(_daiMockedToken),
             TestConstants.MSO_UTILIZATION_RATE_48_PER,
             TestConstants.MSO_UTILIZATION_RATE_90_PER,
             TestConstants.MSO_NOTIONAL_1B
-=======
-        ItfIporOracle iporOracle = getIporOracleAsset(
-            _userOne,
-            address(_daiMockedToken),
-            TestConstants.TC_DEFAULT_EMA_18DEC_64UINT
->>>>>>> 22b023d0
         );
         MockCase1Stanley mockCase1StanleyDai = getMockCase1Stanley(address(_daiMockedToken));
         MiltonStorage miltonStorageDai = getMiltonStorage();
@@ -557,21 +529,17 @@
         // given
         _miltonSpreadModel.setCalculateQuotePayFixed(TestConstants.PERCENTAGE_4_18DEC);
         _miltonSpreadModel.setCalculateQuoteReceiveFixed(TestConstants.PERCENTAGE_2_18DEC);
-<<<<<<< HEAD
-        ItfIporOracle iporOracle =
-            getIporOracleAsset(_userOne, address(_daiMockedToken), TestConstants.TC_DEFAULT_EMA_18DEC_64UINT);
+        ItfIporOracle iporOracle = getIporOracleAsset(
+            _userOne,
+            address(_daiMockedToken),
+            TestConstants.TC_DEFAULT_EMA_18DEC_64UINT
+        );
         IIporRiskManagementOracle iporRiskManagementOracle = getRiskManagementOracleAsset(
             _userOne,
             address(_daiMockedToken),
             TestConstants.MSO_UTILIZATION_RATE_48_PER,
             TestConstants.MSO_UTILIZATION_RATE_90_PER,
             TestConstants.MSO_NOTIONAL_1B
-=======
-        ItfIporOracle iporOracle = getIporOracleAsset(
-            _userOne,
-            address(_daiMockedToken),
-            TestConstants.TC_DEFAULT_EMA_18DEC_64UINT
->>>>>>> 22b023d0
         );
         MockCase1Stanley mockCase1StanleyDai = getMockCase1Stanley(address(_daiMockedToken));
         MiltonStorage miltonStorageDai = getMiltonStorage();
@@ -642,21 +610,17 @@
         // given
         _miltonSpreadModel.setCalculateQuotePayFixed(TestConstants.PERCENTAGE_4_18DEC);
         _miltonSpreadModel.setCalculateQuoteReceiveFixed(TestConstants.PERCENTAGE_2_18DEC);
-<<<<<<< HEAD
-        ItfIporOracle iporOracle =
-            getIporOracleAsset(_userOne, address(_usdtMockedToken), TestConstants.TC_DEFAULT_EMA_18DEC_64UINT);
+        ItfIporOracle iporOracle = getIporOracleAsset(
+            _userOne,
+            address(_usdtMockedToken),
+            TestConstants.TC_DEFAULT_EMA_18DEC_64UINT
+        );
         IIporRiskManagementOracle iporRiskManagementOracle = getRiskManagementOracleAsset(
             _userOne,
             address(_usdtMockedToken),
             TestConstants.MSO_UTILIZATION_RATE_48_PER,
             TestConstants.MSO_UTILIZATION_RATE_90_PER,
             TestConstants.MSO_NOTIONAL_1B
-=======
-        ItfIporOracle iporOracle = getIporOracleAsset(
-            _userOne,
-            address(_usdtMockedToken),
-            TestConstants.TC_DEFAULT_EMA_18DEC_64UINT
->>>>>>> 22b023d0
         );
         IpToken ipTokenUsdt = getIpTokenUsdt(address(_usdtMockedToken));
         MockCase1Stanley mockCase1StanleyUsdt = getMockCase1Stanley(address(_usdtMockedToken));
@@ -877,9 +841,13 @@
         // given
         _miltonSpreadModel.setCalculateQuotePayFixed(TestConstants.PERCENTAGE_4_18DEC);
         _miltonSpreadModel.setCalculateQuoteReceiveFixed(TestConstants.PERCENTAGE_2_18DEC);
-<<<<<<< HEAD
-        ItfIporOracle iporOracle =
-            getIporOracleAsset(_userOne, address(_daiMockedToken), TestConstants.TC_DEFAULT_EMA_18DEC_64UINT);
+
+        ItfIporOracle iporOracle = getIporOracleAsset(
+            _userOne,
+            address(_daiMockedToken),
+            TestConstants.TC_DEFAULT_EMA_18DEC_64UINT
+        );
+
         IIporRiskManagementOracle iporRiskManagementOracle = getRiskManagementOracleAsset(
             _userOne,
             address(_daiMockedToken),
@@ -887,15 +855,7 @@
             TestConstants.MSO_UTILIZATION_RATE_90_PER,
             TestConstants.MSO_NOTIONAL_1B
         );
-=======
-
-        ItfIporOracle iporOracle = getIporOracleAsset(
-            _userOne,
-            address(_daiMockedToken),
-            TestConstants.TC_DEFAULT_EMA_18DEC_64UINT
-        );
-
->>>>>>> 22b023d0
+
         MockCase1Stanley mockCase1StanleyDai = getMockCase1Stanley(address(_daiMockedToken));
         MiltonStorage miltonStorageDai = getMiltonStorage();
 
@@ -976,9 +936,13 @@
         // given
         _miltonSpreadModel.setCalculateQuotePayFixed(TestConstants.PERCENTAGE_4_18DEC);
         _miltonSpreadModel.setCalculateQuoteReceiveFixed(TestConstants.PERCENTAGE_2_18DEC);
-<<<<<<< HEAD
-        ItfIporOracle iporOracle =
-            getIporOracleAsset(_userOne, address(_daiMockedToken), TestConstants.TC_DEFAULT_EMA_18DEC_64UINT);
+
+        ItfIporOracle iporOracle = getIporOracleAsset(
+            _userOne,
+            address(_daiMockedToken),
+            TestConstants.TC_DEFAULT_EMA_18DEC_64UINT
+        );
+
         IIporRiskManagementOracle iporRiskManagementOracle = getRiskManagementOracleAsset(
             _userOne,
             address(_daiMockedToken),
@@ -986,15 +950,7 @@
             TestConstants.MSO_UTILIZATION_RATE_90_PER,
             TestConstants.MSO_NOTIONAL_1B
         );
-=======
-
-        ItfIporOracle iporOracle = getIporOracleAsset(
-            _userOne,
-            address(_daiMockedToken),
-            TestConstants.TC_DEFAULT_EMA_18DEC_64UINT
-        );
-
->>>>>>> 22b023d0
+
         MockCase1Stanley mockCase1StanleyDai = getMockCase1Stanley(address(_daiMockedToken));
         MiltonStorage miltonStorageDai = getMiltonStorage();
 
@@ -1097,7 +1053,7 @@
             TestConstants.TC_DEFAULT_EMA_18DEC_64UINT,
             0
         );
-<<<<<<< HEAD
+
         IIporRiskManagementOracle iporRiskManagementOracle = getRiskManagementOracleAssets(
             _userOne,
             tokenAddresses,
@@ -1105,9 +1061,7 @@
             TestConstants.MSO_UTILIZATION_RATE_90_PER,
             TestConstants.MSO_NOTIONAL_1B
         );
-=======
-
->>>>>>> 22b023d0
+
         address[] memory mockCase1StanleyAddresses = addressesToArray(
             address(getMockCase1Stanley(address(_usdtMockedToken))),
             address(getMockCase1Stanley(address(_usdcMockedToken))),
@@ -1263,21 +1217,17 @@
         // given
         _miltonSpreadModel.setCalculateQuotePayFixed(TestConstants.PERCENTAGE_4_18DEC);
         _miltonSpreadModel.setCalculateQuoteReceiveFixed(TestConstants.ZERO);
-<<<<<<< HEAD
-        ItfIporOracle iporOracle =
-            getIporOracleAsset(_userOne, address(_daiMockedToken), TestConstants.TC_DEFAULT_EMA_18DEC_64UINT);
+        ItfIporOracle iporOracle = getIporOracleAsset(
+            _userOne,
+            address(_daiMockedToken),
+            TestConstants.TC_DEFAULT_EMA_18DEC_64UINT
+        );
         IIporRiskManagementOracle iporRiskManagementOracle = getRiskManagementOracleAsset(
             _userOne,
             address(_daiMockedToken),
             TestConstants.MSO_UTILIZATION_RATE_48_PER,
             TestConstants.MSO_UTILIZATION_RATE_90_PER,
             TestConstants.MSO_NOTIONAL_1B
-=======
-        ItfIporOracle iporOracle = getIporOracleAsset(
-            _userOne,
-            address(_daiMockedToken),
-            TestConstants.TC_DEFAULT_EMA_18DEC_64UINT
->>>>>>> 22b023d0
         );
         MockCase0Stanley mockCase0StanleyDai = getMockCase0Stanley(address(_daiMockedToken));
         MiltonStorage miltonStorageDai = getMiltonStorage();
@@ -1351,21 +1301,17 @@
         // given
         _miltonSpreadModel.setCalculateQuotePayFixed(TestConstants.PERCENTAGE_4_18DEC);
         _miltonSpreadModel.setCalculateQuoteReceiveFixed(TestConstants.ZERO);
-<<<<<<< HEAD
-        ItfIporOracle iporOracle =
-            getIporOracleAsset(_userOne, address(_usdtMockedToken), TestConstants.TC_DEFAULT_EMA_18DEC_64UINT);
+        ItfIporOracle iporOracle = getIporOracleAsset(
+            _userOne,
+            address(_usdtMockedToken),
+            TestConstants.TC_DEFAULT_EMA_18DEC_64UINT
+        );
         IIporRiskManagementOracle iporRiskManagementOracle = getRiskManagementOracleAsset(
             _userOne,
             address(_usdtMockedToken),
             TestConstants.MSO_UTILIZATION_RATE_48_PER,
             TestConstants.MSO_UTILIZATION_RATE_90_PER,
             TestConstants.MSO_NOTIONAL_1B
-=======
-        ItfIporOracle iporOracle = getIporOracleAsset(
-            _userOne,
-            address(_usdtMockedToken),
-            TestConstants.TC_DEFAULT_EMA_18DEC_64UINT
->>>>>>> 22b023d0
         );
         IpToken ipTokenUsdt = getIpTokenUsdt(address(_usdtMockedToken));
         MockCase1Stanley mockCase1StanleyUsdt = getMockCase1Stanley(address(_usdtMockedToken));
@@ -1440,21 +1386,17 @@
         // given
         _miltonSpreadModel.setCalculateQuotePayFixed(TestConstants.PERCENTAGE_4_18DEC);
         _miltonSpreadModel.setCalculateQuoteReceiveFixed(TestConstants.ZERO);
-<<<<<<< HEAD
-        ItfIporOracle iporOracle =
-            getIporOracleAsset(_userOne, address(_daiMockedToken), TestConstants.TC_DEFAULT_EMA_18DEC_64UINT);
+        ItfIporOracle iporOracle = getIporOracleAsset(
+            _userOne,
+            address(_daiMockedToken),
+            TestConstants.TC_DEFAULT_EMA_18DEC_64UINT
+        );
         IIporRiskManagementOracle iporRiskManagementOracle = getRiskManagementOracleAsset(
             _userOne,
             address(_daiMockedToken),
             TestConstants.MSO_UTILIZATION_RATE_48_PER,
             TestConstants.MSO_UTILIZATION_RATE_90_PER,
             TestConstants.MSO_NOTIONAL_1B
-=======
-        ItfIporOracle iporOracle = getIporOracleAsset(
-            _userOne,
-            address(_daiMockedToken),
-            TestConstants.TC_DEFAULT_EMA_18DEC_64UINT
->>>>>>> 22b023d0
         );
         MockCase0Stanley mockCase0StanleyDai = getMockCase0Stanley(address(_daiMockedToken));
         MiltonStorage miltonStorageDai = getMiltonStorage();
@@ -1538,21 +1480,17 @@
         // given
         _miltonSpreadModel.setCalculateQuotePayFixed(TestConstants.PERCENTAGE_4_18DEC);
         _miltonSpreadModel.setCalculateQuoteReceiveFixed(TestConstants.ZERO);
-<<<<<<< HEAD
-        ItfIporOracle iporOracle =
-            getIporOracleAsset(_userOne, address(_daiMockedToken), TestConstants.TC_DEFAULT_EMA_18DEC_64UINT);
+        ItfIporOracle iporOracle = getIporOracleAsset(
+            _userOne,
+            address(_daiMockedToken),
+            TestConstants.TC_DEFAULT_EMA_18DEC_64UINT
+        );
         IIporRiskManagementOracle iporRiskManagementOracle = getRiskManagementOracleAsset(
             _userOne,
             address(_daiMockedToken),
             TestConstants.MSO_UTILIZATION_RATE_48_PER,
             TestConstants.MSO_UTILIZATION_RATE_90_PER,
             TestConstants.MSO_NOTIONAL_1B
-=======
-        ItfIporOracle iporOracle = getIporOracleAsset(
-            _userOne,
-            address(_daiMockedToken),
-            TestConstants.TC_DEFAULT_EMA_18DEC_64UINT
->>>>>>> 22b023d0
         );
         MockCase0Stanley mockCase0StanleyDai = getMockCase0Stanley(address(_daiMockedToken));
         MiltonStorage miltonStorageDai = getMiltonStorage();
@@ -1625,21 +1563,17 @@
         // given
         _miltonSpreadModel.setCalculateQuotePayFixed(TestConstants.PERCENTAGE_4_18DEC);
         _miltonSpreadModel.setCalculateQuoteReceiveFixed(TestConstants.ZERO);
-<<<<<<< HEAD
-        ItfIporOracle iporOracle =
-            getIporOracleAsset(_userOne, address(_daiMockedToken), TestConstants.TC_DEFAULT_EMA_18DEC_64UINT);
+        ItfIporOracle iporOracle = getIporOracleAsset(
+            _userOne,
+            address(_daiMockedToken),
+            TestConstants.TC_DEFAULT_EMA_18DEC_64UINT
+        );
         IIporRiskManagementOracle iporRiskManagementOracle = getRiskManagementOracleAsset(
             _userOne,
             address(_daiMockedToken),
             TestConstants.MSO_UTILIZATION_RATE_48_PER,
             TestConstants.MSO_UTILIZATION_RATE_90_PER,
             TestConstants.MSO_NOTIONAL_1B
-=======
-        ItfIporOracle iporOracle = getIporOracleAsset(
-            _userOne,
-            address(_daiMockedToken),
-            TestConstants.TC_DEFAULT_EMA_18DEC_64UINT
->>>>>>> 22b023d0
         );
         MockCase0Stanley mockCase0StanleyDai = getMockCase0Stanley(address(_daiMockedToken));
         MiltonStorage miltonStorageDai = getMiltonStorage();
@@ -1724,21 +1658,17 @@
         // given
         _miltonSpreadModel.setCalculateQuotePayFixed(TestConstants.PERCENTAGE_4_18DEC);
         _miltonSpreadModel.setCalculateQuoteReceiveFixed(TestConstants.ZERO);
-<<<<<<< HEAD
-        ItfIporOracle iporOracle =
-            getIporOracleAsset(_userOne, address(_daiMockedToken), TestConstants.TC_DEFAULT_EMA_18DEC_64UINT);
+        ItfIporOracle iporOracle = getIporOracleAsset(
+            _userOne,
+            address(_daiMockedToken),
+            TestConstants.TC_DEFAULT_EMA_18DEC_64UINT
+        );
         IIporRiskManagementOracle iporRiskManagementOracle = getRiskManagementOracleAsset(
             _userOne,
             address(_daiMockedToken),
             TestConstants.MSO_UTILIZATION_RATE_48_PER,
             TestConstants.MSO_UTILIZATION_RATE_90_PER,
             TestConstants.MSO_NOTIONAL_1B
-=======
-        ItfIporOracle iporOracle = getIporOracleAsset(
-            _userOne,
-            address(_daiMockedToken),
-            TestConstants.TC_DEFAULT_EMA_18DEC_64UINT
->>>>>>> 22b023d0
         );
         MockCase0Stanley mockCase0StanleyDai = getMockCase0Stanley(address(_daiMockedToken));
         MiltonStorage miltonStorageDai = getMiltonStorage();
@@ -1829,21 +1759,17 @@
         // given
         _miltonSpreadModel.setCalculateQuotePayFixed(TestConstants.PERCENTAGE_4_18DEC);
         _miltonSpreadModel.setCalculateQuoteReceiveFixed(TestConstants.ZERO);
-<<<<<<< HEAD
-        ItfIporOracle iporOracle =
-            getIporOracleAsset(_userOne, address(_daiMockedToken), TestConstants.TC_DEFAULT_EMA_18DEC_64UINT);
+        ItfIporOracle iporOracle = getIporOracleAsset(
+            _userOne,
+            address(_daiMockedToken),
+            TestConstants.TC_DEFAULT_EMA_18DEC_64UINT
+        );
         IIporRiskManagementOracle iporRiskManagementOracle = getRiskManagementOracleAsset(
             _userOne,
             address(_daiMockedToken),
             TestConstants.MSO_UTILIZATION_RATE_48_PER,
             TestConstants.MSO_UTILIZATION_RATE_90_PER,
             TestConstants.MSO_NOTIONAL_1B
-=======
-        ItfIporOracle iporOracle = getIporOracleAsset(
-            _userOne,
-            address(_daiMockedToken),
-            TestConstants.TC_DEFAULT_EMA_18DEC_64UINT
->>>>>>> 22b023d0
         );
         MockCase1Stanley mockCase1StanleyDai = getMockCase1Stanley(address(_daiMockedToken));
         MiltonStorage miltonStorageDai = getMiltonStorage();
@@ -1912,21 +1838,17 @@
         // given
         _miltonSpreadModel.setCalculateQuotePayFixed(TestConstants.PERCENTAGE_4_18DEC);
         _miltonSpreadModel.setCalculateQuoteReceiveFixed(TestConstants.ZERO);
-<<<<<<< HEAD
-        ItfIporOracle iporOracle =
-            getIporOracleAsset(_userOne, address(_daiMockedToken), TestConstants.TC_DEFAULT_EMA_18DEC_64UINT);
+        ItfIporOracle iporOracle = getIporOracleAsset(
+            _userOne,
+            address(_daiMockedToken),
+            TestConstants.TC_DEFAULT_EMA_18DEC_64UINT
+        );
         IIporRiskManagementOracle iporRiskManagementOracle = getRiskManagementOracleAsset(
             _userOne,
             address(_daiMockedToken),
             TestConstants.MSO_UTILIZATION_RATE_48_PER,
             TestConstants.MSO_UTILIZATION_RATE_90_PER,
             TestConstants.MSO_NOTIONAL_1B
-=======
-        ItfIporOracle iporOracle = getIporOracleAsset(
-            _userOne,
-            address(_daiMockedToken),
-            TestConstants.TC_DEFAULT_EMA_18DEC_64UINT
->>>>>>> 22b023d0
         );
         MockCase0Stanley mockCase0StanleyDai = getMockCase0Stanley(address(_daiMockedToken));
         MiltonStorage miltonStorageDai = getMiltonStorage();
@@ -2010,21 +1932,17 @@
     {
         // given
         _miltonSpreadModel.setCalculateQuoteReceiveFixed(TestConstants.ZERO);
-<<<<<<< HEAD
-        ItfIporOracle iporOracle =
-            getIporOracleAsset(_userOne, address(_daiMockedToken), TestConstants.TC_DEFAULT_EMA_18DEC_64UINT);
+        ItfIporOracle iporOracle = getIporOracleAsset(
+            _userOne,
+            address(_daiMockedToken),
+            TestConstants.TC_DEFAULT_EMA_18DEC_64UINT
+        );
         IIporRiskManagementOracle iporRiskManagementOracle = getRiskManagementOracleAsset(
             _userOne,
             address(_daiMockedToken),
             TestConstants.MSO_UTILIZATION_RATE_48_PER,
             TestConstants.MSO_UTILIZATION_RATE_90_PER,
             TestConstants.MSO_NOTIONAL_1B
-=======
-        ItfIporOracle iporOracle = getIporOracleAsset(
-            _userOne,
-            address(_daiMockedToken),
-            TestConstants.TC_DEFAULT_EMA_18DEC_64UINT
->>>>>>> 22b023d0
         );
         MockCase0Stanley mockCase0StanleyDai = getMockCase0Stanley(address(_daiMockedToken));
         MiltonStorage miltonStorageDai = getMiltonStorage();
@@ -2115,9 +2033,13 @@
         // given
         _miltonSpreadModel.setCalculateQuotePayFixed(TestConstants.PERCENTAGE_4_18DEC);
         _miltonSpreadModel.setCalculateQuoteReceiveFixed(TestConstants.ZERO);
-<<<<<<< HEAD
-        ItfIporOracle iporOracle =
-            getIporOracleAsset(_userOne, address(_daiMockedToken), TestConstants.TC_DEFAULT_EMA_18DEC_64UINT);
+
+        ItfIporOracle iporOracle = getIporOracleAsset(
+            _userOne,
+            address(_daiMockedToken),
+            TestConstants.TC_DEFAULT_EMA_18DEC_64UINT
+        );
+
         IIporRiskManagementOracle iporRiskManagementOracle = getRiskManagementOracleAsset(
             _userOne,
             address(_daiMockedToken),
@@ -2125,15 +2047,7 @@
             TestConstants.MSO_UTILIZATION_RATE_90_PER,
             TestConstants.MSO_NOTIONAL_1B
         );
-=======
-
-        ItfIporOracle iporOracle = getIporOracleAsset(
-            _userOne,
-            address(_daiMockedToken),
-            TestConstants.TC_DEFAULT_EMA_18DEC_64UINT
-        );
-
->>>>>>> 22b023d0
+
         MockCase0Stanley mockCase0StanleyDai = getMockCase0Stanley(address(_daiMockedToken));
         MiltonStorage miltonStorageDai = getMiltonStorage();
 
@@ -2234,9 +2148,13 @@
     {
         // given
         _miltonSpreadModel.setCalculateQuoteReceiveFixed(TestConstants.ZERO);
-<<<<<<< HEAD
-        ItfIporOracle iporOracle =
-            getIporOracleAsset(_userOne, address(_daiMockedToken), TestConstants.TC_6_EMA_18DEC_64UINT);
+
+        ItfIporOracle iporOracle = getIporOracleAsset(
+            _userOne,
+            address(_daiMockedToken),
+            TestConstants.TC_6_EMA_18DEC_64UINT
+        );
+
         IIporRiskManagementOracle iporRiskManagementOracle = getRiskManagementOracleAsset(
             _userOne,
             address(_daiMockedToken),
@@ -2244,15 +2162,7 @@
             TestConstants.MSO_UTILIZATION_RATE_90_PER,
             TestConstants.MSO_NOTIONAL_1B
         );
-=======
-
-        ItfIporOracle iporOracle = getIporOracleAsset(
-            _userOne,
-            address(_daiMockedToken),
-            TestConstants.TC_6_EMA_18DEC_64UINT
-        );
-
->>>>>>> 22b023d0
+
         MockCase0Stanley mockCase0StanleyDai = getMockCase0Stanley(address(_daiMockedToken));
         MiltonStorage miltonStorageDai = getMiltonStorage();
 
@@ -2354,9 +2264,12 @@
     {
         // given
         _miltonSpreadModel.setCalculateQuotePayFixed(TestConstants.ZERO);
-<<<<<<< HEAD
-        ItfIporOracle iporOracle =
-            getIporOracleAsset(_userOne, address(_daiMockedToken), TestConstants.TC_DEFAULT_EMA_18DEC_64UINT);
+        ItfIporOracle iporOracle = getIporOracleAsset(
+            _userOne,
+            address(_daiMockedToken),
+            TestConstants.TC_DEFAULT_EMA_18DEC_64UINT
+        );
+
         IIporRiskManagementOracle iporRiskManagementOracle = getRiskManagementOracleAsset(
             _userOne,
             address(_daiMockedToken),
@@ -2364,14 +2277,7 @@
             TestConstants.MSO_UTILIZATION_RATE_90_PER,
             TestConstants.MSO_NOTIONAL_1B
         );
-=======
-        ItfIporOracle iporOracle = getIporOracleAsset(
-            _userOne,
-            address(_daiMockedToken),
-            TestConstants.TC_DEFAULT_EMA_18DEC_64UINT
-        );
-
->>>>>>> 22b023d0
+
         MockCase0Stanley mockCase0StanleyDai = getMockCase0Stanley(address(_daiMockedToken));
         MiltonStorage miltonStorageDai = getMiltonStorage();
 
@@ -2474,9 +2380,13 @@
     {
         // given
         _miltonSpreadModel.setCalculateQuotePayFixed(TestConstants.ZERO);
-<<<<<<< HEAD
-        ItfIporOracle iporOracle =
-            getIporOracleAsset(_userOne, address(_daiMockedToken), TestConstants.TC_6_EMA_18DEC_64UINT);
+
+        ItfIporOracle iporOracle = getIporOracleAsset(
+            _userOne,
+            address(_daiMockedToken),
+            TestConstants.TC_6_EMA_18DEC_64UINT
+        );
+
         IIporRiskManagementOracle iporRiskManagementOracle = getRiskManagementOracleAsset(
             _userOne,
             address(_daiMockedToken),
@@ -2484,15 +2394,7 @@
             TestConstants.MSO_UTILIZATION_RATE_90_PER,
             TestConstants.MSO_NOTIONAL_1B
         );
-=======
-
-        ItfIporOracle iporOracle = getIporOracleAsset(
-            _userOne,
-            address(_daiMockedToken),
-            TestConstants.TC_6_EMA_18DEC_64UINT
-        );
-
->>>>>>> 22b023d0
+
         MockCase0Stanley mockCase0StanleyDai = getMockCase0Stanley(address(_daiMockedToken));
         MiltonStorage miltonStorageDai = getMiltonStorage();
 
@@ -2594,9 +2496,13 @@
     {
         // given
         _miltonSpreadModel.setCalculateQuoteReceiveFixed(TestConstants.ZERO);
-<<<<<<< HEAD
-        ItfIporOracle iporOracle =
-            getIporOracleAsset(_userOne, address(_usdtMockedToken), TestConstants.TC_DEFAULT_EMA_18DEC_64UINT);
+
+        ItfIporOracle iporOracle = getIporOracleAsset(
+            _userOne,
+            address(_usdtMockedToken),
+            TestConstants.TC_DEFAULT_EMA_18DEC_64UINT
+        );
+
         IIporRiskManagementOracle iporRiskManagementOracle = getRiskManagementOracleAsset(
             _userOne,
             address(_usdtMockedToken),
@@ -2604,15 +2510,7 @@
             TestConstants.MSO_UTILIZATION_RATE_90_PER,
             TestConstants.MSO_NOTIONAL_1B
         );
-=======
-
-        ItfIporOracle iporOracle = getIporOracleAsset(
-            _userOne,
-            address(_usdtMockedToken),
-            TestConstants.TC_DEFAULT_EMA_18DEC_64UINT
-        );
-
->>>>>>> 22b023d0
+
         MockCase0Stanley mockCase0StanleyUsdt = getMockCase0Stanley(address(_usdtMockedToken));
         MiltonStorage miltonStorageUsdt = getMiltonStorage();
 
@@ -2716,9 +2614,13 @@
     {
         // given
         _miltonSpreadModel.setCalculateQuoteReceiveFixed(TestConstants.ZERO);
-<<<<<<< HEAD
-        ItfIporOracle iporOracle =
-            getIporOracleAsset(_userOne, address(_usdtMockedToken), TestConstants.TC_DEFAULT_EMA_18DEC_64UINT);
+
+        ItfIporOracle iporOracle = getIporOracleAsset(
+            _userOne,
+            address(_usdtMockedToken),
+            TestConstants.TC_DEFAULT_EMA_18DEC_64UINT
+        );
+
         IIporRiskManagementOracle iporRiskManagementOracle = getRiskManagementOracleAsset(
             _userOne,
             address(_usdtMockedToken),
@@ -2726,15 +2628,7 @@
             TestConstants.MSO_UTILIZATION_RATE_90_PER,
             TestConstants.MSO_NOTIONAL_1B
         );
-=======
-
-        ItfIporOracle iporOracle = getIporOracleAsset(
-            _userOne,
-            address(_usdtMockedToken),
-            TestConstants.TC_DEFAULT_EMA_18DEC_64UINT
-        );
-
->>>>>>> 22b023d0
+
         MockCase0Stanley mockCase0StanleyUsdt = getMockCase0Stanley(address(_usdtMockedToken));
         MiltonStorage miltonStorageUsdt = getMiltonStorage();
 
@@ -2837,9 +2731,13 @@
     {
         // given
         _miltonSpreadModel.setCalculateQuotePayFixed(TestConstants.ZERO);
-<<<<<<< HEAD
-        ItfIporOracle iporOracle =
-            getIporOracleAsset(_userOne, address(_usdtMockedToken), TestConstants.TC_DEFAULT_EMA_18DEC_64UINT);
+
+        ItfIporOracle iporOracle = getIporOracleAsset(
+            _userOne,
+            address(_usdtMockedToken),
+            TestConstants.TC_DEFAULT_EMA_18DEC_64UINT
+        );
+
         IIporRiskManagementOracle iporRiskManagementOracle = getRiskManagementOracleAsset(
             _userOne,
             address(_usdtMockedToken),
@@ -2847,15 +2745,7 @@
             TestConstants.MSO_UTILIZATION_RATE_90_PER,
             TestConstants.MSO_NOTIONAL_1B
         );
-=======
-
-        ItfIporOracle iporOracle = getIporOracleAsset(
-            _userOne,
-            address(_usdtMockedToken),
-            TestConstants.TC_DEFAULT_EMA_18DEC_64UINT
-        );
-
->>>>>>> 22b023d0
+
         MockCase0Stanley mockCase0StanleyUsdt = getMockCase0Stanley(address(_usdtMockedToken));
         MiltonStorage miltonStorageUsdt = getMiltonStorage();
 
