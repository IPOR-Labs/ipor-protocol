--- conflicted
+++ resolved
@@ -58,17 +58,6 @@
     {
         // given
         _miltonSpreadModel.setCalculateQuotePayFixed(TestConstants.PERCENTAGE_6_18DEC);
-<<<<<<< HEAD
-        ItfIporOracle iporOracle =
-            getIporOracleAsset(_userOne, address(_daiMockedToken), TestConstants.TC_5_EMA_18DEC_64UINT);
-        IIporRiskManagementOracle iporRiskManagementOracle = getRiskManagementOracleAsset(
-            _userOne,
-            address(_daiMockedToken),
-            TestConstants.MSO_UTILIZATION_RATE_48_PER,
-            TestConstants.MSO_UTILIZATION_RATE_90_PER,
-            TestConstants.MSO_NOTIONAL_1B
-        );
-=======
 
         ItfIporOracle iporOracle = getIporOracleAsset(
             _userOne,
@@ -76,7 +65,14 @@
             TestConstants.TC_5_EMA_18DEC_64UINT
         );
 
->>>>>>> 22b023d0
+        IIporRiskManagementOracle iporRiskManagementOracle = getRiskManagementOracleAsset(
+            _userOne,
+            address(_daiMockedToken),
+            TestConstants.MSO_UTILIZATION_RATE_48_PER,
+            TestConstants.MSO_UTILIZATION_RATE_90_PER,
+            TestConstants.MSO_NOTIONAL_1B
+        );
+
         MockCaseBaseStanley stanleyDai = getMockCaseBaseStanley(address(_daiMockedToken));
         MiltonStorage miltonStorageDai = getMiltonStorage();
 
@@ -153,21 +149,17 @@
     {
         // given
         _miltonSpreadModel.setCalculateQuotePayFixed(TestConstants.PERCENTAGE_6_18DEC);
-<<<<<<< HEAD
-        ItfIporOracle iporOracle =
-            getIporOracleAsset(_userOne, address(_daiMockedToken), TestConstants.TC_5_EMA_18DEC_64UINT);
-        IIporRiskManagementOracle iporRiskManagementOracle = getRiskManagementOracleAsset(
-            _userOne,
-            address(_daiMockedToken),
-            TestConstants.MSO_UTILIZATION_RATE_48_PER,
-            TestConstants.MSO_UTILIZATION_RATE_90_PER,
-            TestConstants.MSO_NOTIONAL_1B
-=======
         ItfIporOracle iporOracle = getIporOracleAsset(
             _userOne,
             address(_daiMockedToken),
             TestConstants.TC_5_EMA_18DEC_64UINT
->>>>>>> 22b023d0
+        );
+        IIporRiskManagementOracle iporRiskManagementOracle = getRiskManagementOracleAsset(
+            _userOne,
+            address(_daiMockedToken),
+            TestConstants.MSO_UTILIZATION_RATE_48_PER,
+            TestConstants.MSO_UTILIZATION_RATE_90_PER,
+            TestConstants.MSO_NOTIONAL_1B
         );
         MockCaseBaseStanley stanleyDai = getMockCaseBaseStanley(address(_daiMockedToken));
         MiltonStorage miltonStorageDai = getMiltonStorage();
@@ -235,21 +227,17 @@
     {
         // given
         _miltonSpreadModel.setCalculateQuotePayFixed(TestConstants.PERCENTAGE_121_18DEC);
-<<<<<<< HEAD
-        ItfIporOracle iporOracle =
-            getIporOracleAsset(_userOne, address(_daiMockedToken), TestConstants.TC_120_EMA_18DEC_64UINT);
-        IIporRiskManagementOracle iporRiskManagementOracle = getRiskManagementOracleAsset(
-            _userOne,
-            address(_daiMockedToken),
-            TestConstants.MSO_UTILIZATION_RATE_48_PER,
-            TestConstants.MSO_UTILIZATION_RATE_90_PER,
-            TestConstants.MSO_NOTIONAL_1B
-=======
         ItfIporOracle iporOracle = getIporOracleAsset(
             _userOne,
             address(_daiMockedToken),
             TestConstants.TC_120_EMA_18DEC_64UINT
->>>>>>> 22b023d0
+        );
+        IIporRiskManagementOracle iporRiskManagementOracle = getRiskManagementOracleAsset(
+            _userOne,
+            address(_daiMockedToken),
+            TestConstants.MSO_UTILIZATION_RATE_48_PER,
+            TestConstants.MSO_UTILIZATION_RATE_90_PER,
+            TestConstants.MSO_NOTIONAL_1B
         );
         MockCaseBaseStanley stanleyDai = getMockCaseBaseStanley(address(_daiMockedToken));
         MiltonStorage miltonStorageDai = getMiltonStorage();
@@ -317,17 +305,6 @@
     {
         // given
         _miltonSpreadModel.setCalculateQuoteReceiveFixed(TestConstants.PERCENTAGE_119_18DEC);
-<<<<<<< HEAD
-        ItfIporOracle iporOracle =
-            getIporOracleAsset(_userOne, address(_daiMockedToken), TestConstants.TC_120_EMA_18DEC_64UINT);
-        IIporRiskManagementOracle iporRiskManagementOracle = getRiskManagementOracleAsset(
-            _userOne,
-            address(_daiMockedToken),
-            TestConstants.MSO_UTILIZATION_RATE_48_PER,
-            TestConstants.MSO_UTILIZATION_RATE_90_PER,
-            TestConstants.MSO_NOTIONAL_1B
-        );
-=======
 
         ItfIporOracle iporOracle = getIporOracleAsset(
             _userOne,
@@ -335,7 +312,14 @@
             TestConstants.TC_120_EMA_18DEC_64UINT
         );
 
->>>>>>> 22b023d0
+        IIporRiskManagementOracle iporRiskManagementOracle = getRiskManagementOracleAsset(
+            _userOne,
+            address(_daiMockedToken),
+            TestConstants.MSO_UTILIZATION_RATE_48_PER,
+            TestConstants.MSO_UTILIZATION_RATE_90_PER,
+            TestConstants.MSO_NOTIONAL_1B
+        );
+
         MockCaseBaseStanley stanleyDai = getMockCaseBaseStanley(address(_daiMockedToken));
         MiltonStorage miltonStorageDai = getMiltonStorage();
 
@@ -412,17 +396,6 @@
     {
         // given
         _miltonSpreadModel.setCalculateQuoteReceiveFixed(TestConstants.PERCENTAGE_119_18DEC);
-<<<<<<< HEAD
-        ItfIporOracle iporOracle =
-            getIporOracleAsset(_userOne, address(_daiMockedToken), TestConstants.TC_120_EMA_18DEC_64UINT);
-        IIporRiskManagementOracle iporRiskManagementOracle = getRiskManagementOracleAsset(
-            _userOne,
-            address(_daiMockedToken),
-            TestConstants.MSO_UTILIZATION_RATE_48_PER,
-            TestConstants.MSO_UTILIZATION_RATE_90_PER,
-            TestConstants.MSO_NOTIONAL_1B
-        );
-=======
 
         ItfIporOracle iporOracle = getIporOracleAsset(
             _userOne,
@@ -430,7 +403,14 @@
             TestConstants.TC_120_EMA_18DEC_64UINT
         );
 
->>>>>>> 22b023d0
+        IIporRiskManagementOracle iporRiskManagementOracle = getRiskManagementOracleAsset(
+            _userOne,
+            address(_daiMockedToken),
+            TestConstants.MSO_UTILIZATION_RATE_48_PER,
+            TestConstants.MSO_UTILIZATION_RATE_90_PER,
+            TestConstants.MSO_NOTIONAL_1B
+        );
+
         MockCaseBaseStanley stanleyDai = getMockCaseBaseStanley(address(_daiMockedToken));
         MiltonStorage miltonStorageDai = getMiltonStorage();
 
@@ -507,17 +487,6 @@
     {
         // given
         _miltonSpreadModel.setCalculateQuoteReceiveFixed(TestConstants.PERCENTAGE_4_18DEC);
-<<<<<<< HEAD
-        ItfIporOracle iporOracle =
-            getIporOracleAsset(_userOne, address(_daiMockedToken), TestConstants.TC_5_EMA_18DEC_64UINT);
-        IIporRiskManagementOracle iporRiskManagementOracle = getRiskManagementOracleAsset(
-            _userOne,
-            address(_daiMockedToken),
-            TestConstants.MSO_UTILIZATION_RATE_48_PER,
-            TestConstants.MSO_UTILIZATION_RATE_90_PER,
-            TestConstants.MSO_NOTIONAL_1B
-        );
-=======
 
         ItfIporOracle iporOracle = getIporOracleAsset(
             _userOne,
@@ -525,7 +494,14 @@
             TestConstants.TC_5_EMA_18DEC_64UINT
         );
 
->>>>>>> 22b023d0
+        IIporRiskManagementOracle iporRiskManagementOracle = getRiskManagementOracleAsset(
+            _userOne,
+            address(_daiMockedToken),
+            TestConstants.MSO_UTILIZATION_RATE_48_PER,
+            TestConstants.MSO_UTILIZATION_RATE_90_PER,
+            TestConstants.MSO_NOTIONAL_1B
+        );
+
         MockCaseBaseStanley stanleyDai = getMockCaseBaseStanley(address(_daiMockedToken));
         MiltonStorage miltonStorageDai = getMiltonStorage();
 
@@ -599,21 +575,17 @@
     function testShouldNotClosePositionPayFixedWhenIncorrectSwapId() public {
         // given
         _miltonSpreadModel.setCalculateQuotePayFixed(TestConstants.PERCENTAGE_4_18DEC);
-<<<<<<< HEAD
-        ItfIporOracle iporOracle =
-            getIporOracleAsset(_userOne, address(_daiMockedToken), TestConstants.TC_DEFAULT_EMA_18DEC_64UINT);
-        IIporRiskManagementOracle iporRiskManagementOracle = getRiskManagementOracleAsset(
-            _userOne,
-            address(_daiMockedToken),
-            TestConstants.MSO_UTILIZATION_RATE_48_PER,
-            TestConstants.MSO_UTILIZATION_RATE_90_PER,
-            TestConstants.MSO_NOTIONAL_1B
-=======
         ItfIporOracle iporOracle = getIporOracleAsset(
             _userOne,
             address(_daiMockedToken),
             TestConstants.TC_DEFAULT_EMA_18DEC_64UINT
->>>>>>> 22b023d0
+        );
+        IIporRiskManagementOracle iporRiskManagementOracle = getRiskManagementOracleAsset(
+            _userOne,
+            address(_daiMockedToken),
+            TestConstants.MSO_UTILIZATION_RATE_48_PER,
+            TestConstants.MSO_UTILIZATION_RATE_90_PER,
+            TestConstants.MSO_NOTIONAL_1B
         );
         MockCaseBaseStanley stanleyDai = getMockCaseBaseStanley(address(_daiMockedToken));
         MiltonStorage miltonStorageDai = getMiltonStorage();
@@ -667,21 +639,17 @@
     function testShouldNotClosePositionPayFixedWhenIncorrectStatus() public {
         // given
         _miltonSpreadModel.setCalculateQuotePayFixed(TestConstants.PERCENTAGE_4_18DEC);
-<<<<<<< HEAD
-        ItfIporOracle iporOracle =
-            getIporOracleAsset(_userOne, address(_daiMockedToken), TestConstants.TC_DEFAULT_EMA_18DEC_64UINT);
-        IIporRiskManagementOracle iporRiskManagementOracle = getRiskManagementOracleAsset(
-            _userOne,
-            address(_daiMockedToken),
-            TestConstants.MSO_UTILIZATION_RATE_48_PER,
-            TestConstants.MSO_UTILIZATION_RATE_90_PER,
-            TestConstants.MSO_NOTIONAL_1B
-=======
         ItfIporOracle iporOracle = getIporOracleAsset(
             _userOne,
             address(_daiMockedToken),
             TestConstants.TC_DEFAULT_EMA_18DEC_64UINT
->>>>>>> 22b023d0
+        );
+        IIporRiskManagementOracle iporRiskManagementOracle = getRiskManagementOracleAsset(
+            _userOne,
+            address(_daiMockedToken),
+            TestConstants.MSO_UTILIZATION_RATE_48_PER,
+            TestConstants.MSO_UTILIZATION_RATE_90_PER,
+            TestConstants.MSO_NOTIONAL_1B
         );
         MockCaseBaseStanley stanleyDai = getMockCaseBaseStanley(address(_daiMockedToken));
         MiltonStorage miltonStorageDai = getMiltonStorage();
@@ -748,17 +716,6 @@
     function testShouldNotClosePositionReceiveFixedWhenIncorrectStatus() public {
         //given
         _miltonSpreadModel.setCalculateQuoteReceiveFixed(TestConstants.PERCENTAGE_2_18DEC);
-<<<<<<< HEAD
-        ItfIporOracle iporOracle =
-            getIporOracleAsset(_userOne, address(_daiMockedToken), TestConstants.TC_DEFAULT_EMA_18DEC_64UINT);
-        IIporRiskManagementOracle iporRiskManagementOracle = getRiskManagementOracleAsset(
-            _userOne,
-            address(_daiMockedToken),
-            TestConstants.MSO_UTILIZATION_RATE_48_PER,
-            TestConstants.MSO_UTILIZATION_RATE_90_PER,
-            TestConstants.MSO_NOTIONAL_1B
-        );
-=======
 
         ItfIporOracle iporOracle = getIporOracleAsset(
             _userOne,
@@ -766,7 +723,14 @@
             TestConstants.TC_DEFAULT_EMA_18DEC_64UINT
         );
 
->>>>>>> 22b023d0
+        IIporRiskManagementOracle iporRiskManagementOracle = getRiskManagementOracleAsset(
+            _userOne,
+            address(_daiMockedToken),
+            TestConstants.MSO_UTILIZATION_RATE_48_PER,
+            TestConstants.MSO_UTILIZATION_RATE_90_PER,
+            TestConstants.MSO_NOTIONAL_1B
+        );
+
         MockCaseBaseStanley stanleyDai = getMockCaseBaseStanley(address(_daiMockedToken));
         MiltonStorage miltonStorageDai = getMiltonStorage();
 
@@ -839,21 +803,17 @@
     }
 
     function testShouldNotClosepositionWhenSwapDoesNotExist() public {
-<<<<<<< HEAD
-        ItfIporOracle iporOracle =
-            getIporOracleAsset(_userOne, address(_daiMockedToken), TestConstants.TC_DEFAULT_EMA_18DEC_64UINT);
-        IIporRiskManagementOracle iporRiskManagementOracle = getRiskManagementOracleAsset(
-            _userOne,
-            address(_daiMockedToken),
-            TestConstants.MSO_UTILIZATION_RATE_48_PER,
-            TestConstants.MSO_UTILIZATION_RATE_90_PER,
-            TestConstants.MSO_NOTIONAL_1B
-=======
         ItfIporOracle iporOracle = getIporOracleAsset(
             _userOne,
             address(_daiMockedToken),
             TestConstants.TC_DEFAULT_EMA_18DEC_64UINT
->>>>>>> 22b023d0
+        );
+        IIporRiskManagementOracle iporRiskManagementOracle = getRiskManagementOracleAsset(
+            _userOne,
+            address(_daiMockedToken),
+            TestConstants.MSO_UTILIZATION_RATE_48_PER,
+            TestConstants.MSO_UTILIZATION_RATE_90_PER,
+            TestConstants.MSO_NOTIONAL_1B
         );
         MockCaseBaseStanley stanleyDai = getMockCaseBaseStanley(address(_daiMockedToken));
         MiltonStorage miltonStorageDai = getMiltonStorage();
@@ -891,21 +851,17 @@
     function testShouldNotClosePositionPayFixedSingleIdFunctionDAIWhenContractIsPaused() public {
         // given
         _miltonSpreadModel.setCalculateQuotePayFixed(TestConstants.PERCENTAGE_6_18DEC);
-<<<<<<< HEAD
-        ItfIporOracle iporOracle =
-            getIporOracleAsset(_userOne, address(_daiMockedToken), TestConstants.TC_5_EMA_18DEC_64UINT);
-        IIporRiskManagementOracle iporRiskManagementOracle = getRiskManagementOracleAsset(
-            _userOne,
-            address(_daiMockedToken),
-            TestConstants.MSO_UTILIZATION_RATE_48_PER,
-            TestConstants.MSO_UTILIZATION_RATE_90_PER,
-            TestConstants.MSO_NOTIONAL_1B
-=======
         ItfIporOracle iporOracle = getIporOracleAsset(
             _userOne,
             address(_daiMockedToken),
             TestConstants.TC_5_EMA_18DEC_64UINT
->>>>>>> 22b023d0
+        );
+        IIporRiskManagementOracle iporRiskManagementOracle = getRiskManagementOracleAsset(
+            _userOne,
+            address(_daiMockedToken),
+            TestConstants.MSO_UTILIZATION_RATE_48_PER,
+            TestConstants.MSO_UTILIZATION_RATE_90_PER,
+            TestConstants.MSO_NOTIONAL_1B
         );
         MockCase1Stanley stanleyDai = getMockCase1Stanley(address(_daiMockedToken));
         MiltonStorage miltonStorageDai = getMiltonStorage();
@@ -965,21 +921,17 @@
     {
         // given
         _miltonSpreadModel.setCalculateQuotePayFixed(TestConstants.PERCENTAGE_6_18DEC);
-<<<<<<< HEAD
-        ItfIporOracle iporOracle =
-            getIporOracleAsset(_userOne, address(_daiMockedToken), TestConstants.TC_5_EMA_18DEC_64UINT);
-        IIporRiskManagementOracle iporRiskManagementOracle = getRiskManagementOracleAsset(
-            _userOne,
-            address(_daiMockedToken),
-            TestConstants.MSO_UTILIZATION_RATE_48_PER,
-            TestConstants.MSO_UTILIZATION_RATE_90_PER,
-            TestConstants.MSO_NOTIONAL_1B
-=======
         ItfIporOracle iporOracle = getIporOracleAsset(
             _userOne,
             address(_daiMockedToken),
             TestConstants.TC_5_EMA_18DEC_64UINT
->>>>>>> 22b023d0
+        );
+        IIporRiskManagementOracle iporRiskManagementOracle = getRiskManagementOracleAsset(
+            _userOne,
+            address(_daiMockedToken),
+            TestConstants.MSO_UTILIZATION_RATE_48_PER,
+            TestConstants.MSO_UTILIZATION_RATE_90_PER,
+            TestConstants.MSO_NOTIONAL_1B
         );
         MockCase1Stanley stanleyDai = getMockCase1Stanley(address(_daiMockedToken));
         MiltonStorage miltonStorageDai = getMiltonStorage();
@@ -1045,21 +997,17 @@
     {
         // given
         _miltonSpreadModel.setCalculateQuoteReceiveFixed(TestConstants.PERCENTAGE_4_18DEC);
-<<<<<<< HEAD
-        ItfIporOracle iporOracle =
-            getIporOracleAsset(_userOne, address(_daiMockedToken), TestConstants.TC_5_EMA_18DEC_64UINT);
-        IIporRiskManagementOracle iporRiskManagementOracle = getRiskManagementOracleAsset(
-            _userOne,
-            address(_daiMockedToken),
-            TestConstants.MSO_UTILIZATION_RATE_48_PER,
-            TestConstants.MSO_UTILIZATION_RATE_90_PER,
-            TestConstants.MSO_NOTIONAL_1B
-=======
         ItfIporOracle iporOracle = getIporOracleAsset(
             _userOne,
             address(_daiMockedToken),
             TestConstants.TC_5_EMA_18DEC_64UINT
->>>>>>> 22b023d0
+        );
+        IIporRiskManagementOracle iporRiskManagementOracle = getRiskManagementOracleAsset(
+            _userOne,
+            address(_daiMockedToken),
+            TestConstants.MSO_UTILIZATION_RATE_48_PER,
+            TestConstants.MSO_UTILIZATION_RATE_90_PER,
+            TestConstants.MSO_NOTIONAL_1B
         );
         MockCase1Stanley stanleyDai = getMockCase1Stanley(address(_daiMockedToken));
         MiltonStorage miltonStorageDai = getMiltonStorage();
@@ -1119,21 +1067,17 @@
     {
         // given
         _miltonSpreadModel.setCalculateQuoteReceiveFixed(TestConstants.PERCENTAGE_4_18DEC);
-<<<<<<< HEAD
-        ItfIporOracle iporOracle =
-            getIporOracleAsset(_userOne, address(_daiMockedToken), TestConstants.TC_5_EMA_18DEC_64UINT);
-        IIporRiskManagementOracle iporRiskManagementOracle = getRiskManagementOracleAsset(
-            _userOne,
-            address(_daiMockedToken),
-            TestConstants.MSO_UTILIZATION_RATE_48_PER,
-            TestConstants.MSO_UTILIZATION_RATE_90_PER,
-            TestConstants.MSO_NOTIONAL_1B
-=======
         ItfIporOracle iporOracle = getIporOracleAsset(
             _userOne,
             address(_daiMockedToken),
             TestConstants.TC_5_EMA_18DEC_64UINT
->>>>>>> 22b023d0
+        );
+        IIporRiskManagementOracle iporRiskManagementOracle = getRiskManagementOracleAsset(
+            _userOne,
+            address(_daiMockedToken),
+            TestConstants.MSO_UTILIZATION_RATE_48_PER,
+            TestConstants.MSO_UTILIZATION_RATE_90_PER,
+            TestConstants.MSO_NOTIONAL_1B
         );
         MockCase1Stanley stanleyDai = getMockCase1Stanley(address(_daiMockedToken));
         MiltonStorage miltonStorageDai = getMiltonStorage();
@@ -1199,21 +1143,17 @@
     {
         // given
         _miltonSpreadModel.setCalculateQuotePayFixed(TestConstants.PERCENTAGE_6_18DEC);
-<<<<<<< HEAD
-        ItfIporOracle iporOracle =
-            getIporOracleAsset(_userOne, address(_daiMockedToken), TestConstants.TC_5_EMA_18DEC_64UINT);
-        IIporRiskManagementOracle iporRiskManagementOracle = getRiskManagementOracleAsset(
-            _userOne,
-            address(_daiMockedToken),
-            TestConstants.MSO_UTILIZATION_RATE_48_PER,
-            TestConstants.MSO_UTILIZATION_RATE_90_PER,
-            TestConstants.MSO_NOTIONAL_1B
-=======
         ItfIporOracle iporOracle = getIporOracleAsset(
             _userOne,
             address(_daiMockedToken),
             TestConstants.TC_5_EMA_18DEC_64UINT
->>>>>>> 22b023d0
+        );
+        IIporRiskManagementOracle iporRiskManagementOracle = getRiskManagementOracleAsset(
+            _userOne,
+            address(_daiMockedToken),
+            TestConstants.MSO_UTILIZATION_RATE_48_PER,
+            TestConstants.MSO_UTILIZATION_RATE_90_PER,
+            TestConstants.MSO_NOTIONAL_1B
         );
         MockCase1Stanley stanleyDai = getMockCase1Stanley(address(_daiMockedToken));
         MiltonStorage miltonStorageDai = getMiltonStorage();
@@ -1278,21 +1218,17 @@
     {
         // given
         _miltonSpreadModel.setCalculateQuotePayFixed(TestConstants.PERCENTAGE_6_18DEC);
-<<<<<<< HEAD
-        ItfIporOracle iporOracle =
-            getIporOracleAsset(_userOne, address(_daiMockedToken), TestConstants.TC_5_EMA_18DEC_64UINT);
-        IIporRiskManagementOracle iporRiskManagementOracle = getRiskManagementOracleAsset(
-            _userOne,
-            address(_daiMockedToken),
-            TestConstants.MSO_UTILIZATION_RATE_48_PER,
-            TestConstants.MSO_UTILIZATION_RATE_90_PER,
-            TestConstants.MSO_NOTIONAL_1B
-=======
         ItfIporOracle iporOracle = getIporOracleAsset(
             _userOne,
             address(_daiMockedToken),
             TestConstants.TC_5_EMA_18DEC_64UINT
->>>>>>> 22b023d0
+        );
+        IIporRiskManagementOracle iporRiskManagementOracle = getRiskManagementOracleAsset(
+            _userOne,
+            address(_daiMockedToken),
+            TestConstants.MSO_UTILIZATION_RATE_48_PER,
+            TestConstants.MSO_UTILIZATION_RATE_90_PER,
+            TestConstants.MSO_NOTIONAL_1B
         );
         MockCase1Stanley stanleyDai = getMockCase1Stanley(address(_daiMockedToken));
         MiltonStorage miltonStorageDai = getMiltonStorage();
@@ -1352,21 +1288,17 @@
     {
         // given
         _miltonSpreadModel.setCalculateQuoteReceiveFixed(TestConstants.PERCENTAGE_4_18DEC);
-<<<<<<< HEAD
-        ItfIporOracle iporOracle =
-            getIporOracleAsset(_userOne, address(_daiMockedToken), TestConstants.TC_5_EMA_18DEC_64UINT);
-        IIporRiskManagementOracle iporRiskManagementOracle = getRiskManagementOracleAsset(
-            _userOne,
-            address(_daiMockedToken),
-            TestConstants.MSO_UTILIZATION_RATE_48_PER,
-            TestConstants.MSO_UTILIZATION_RATE_90_PER,
-            TestConstants.MSO_NOTIONAL_1B
-=======
         ItfIporOracle iporOracle = getIporOracleAsset(
             _userOne,
             address(_daiMockedToken),
             TestConstants.TC_5_EMA_18DEC_64UINT
->>>>>>> 22b023d0
+        );
+        IIporRiskManagementOracle iporRiskManagementOracle = getRiskManagementOracleAsset(
+            _userOne,
+            address(_daiMockedToken),
+            TestConstants.MSO_UTILIZATION_RATE_48_PER,
+            TestConstants.MSO_UTILIZATION_RATE_90_PER,
+            TestConstants.MSO_NOTIONAL_1B
         );
         MockCase1Stanley stanleyDai = getMockCase1Stanley(address(_daiMockedToken));
         MiltonStorage miltonStorageDai = getMiltonStorage();
@@ -1428,21 +1360,17 @@
     {
         // given
         _miltonSpreadModel.setCalculateQuoteReceiveFixed(TestConstants.PERCENTAGE_4_18DEC);
-<<<<<<< HEAD
-        ItfIporOracle iporOracle =
-            getIporOracleAsset(_userOne, address(_daiMockedToken), TestConstants.TC_5_EMA_18DEC_64UINT);
-        IIporRiskManagementOracle iporRiskManagementOracle = getRiskManagementOracleAsset(
-            _userOne,
-            address(_daiMockedToken),
-            TestConstants.MSO_UTILIZATION_RATE_48_PER,
-            TestConstants.MSO_UTILIZATION_RATE_90_PER,
-            TestConstants.MSO_NOTIONAL_1B
-=======
         ItfIporOracle iporOracle = getIporOracleAsset(
             _userOne,
             address(_daiMockedToken),
             TestConstants.TC_5_EMA_18DEC_64UINT
->>>>>>> 22b023d0
+        );
+        IIporRiskManagementOracle iporRiskManagementOracle = getRiskManagementOracleAsset(
+            _userOne,
+            address(_daiMockedToken),
+            TestConstants.MSO_UTILIZATION_RATE_48_PER,
+            TestConstants.MSO_UTILIZATION_RATE_90_PER,
+            TestConstants.MSO_NOTIONAL_1B
         );
         MockCase1Stanley stanleyDai = getMockCase1Stanley(address(_daiMockedToken));
         MiltonStorage miltonStorageDai = getMiltonStorage();
@@ -1502,21 +1430,17 @@
     {
         // given
         _miltonSpreadModel.setCalculateQuotePayFixed(TestConstants.PERCENTAGE_6_18DEC);
-<<<<<<< HEAD
-        ItfIporOracle iporOracle =
-            getIporOracleAsset(_userOne, address(_daiMockedToken), TestConstants.TC_5_EMA_18DEC_64UINT);
-        IIporRiskManagementOracle iporRiskManagementOracle = getRiskManagementOracleAsset(
-            _userOne,
-            address(_daiMockedToken),
-            TestConstants.MSO_UTILIZATION_RATE_48_PER,
-            TestConstants.MSO_UTILIZATION_RATE_90_PER,
-            TestConstants.MSO_NOTIONAL_1B
-=======
         ItfIporOracle iporOracle = getIporOracleAsset(
             _userOne,
             address(_daiMockedToken),
             TestConstants.TC_5_EMA_18DEC_64UINT
->>>>>>> 22b023d0
+        );
+        IIporRiskManagementOracle iporRiskManagementOracle = getRiskManagementOracleAsset(
+            _userOne,
+            address(_daiMockedToken),
+            TestConstants.MSO_UTILIZATION_RATE_48_PER,
+            TestConstants.MSO_UTILIZATION_RATE_90_PER,
+            TestConstants.MSO_NOTIONAL_1B
         );
         MockCase1Stanley stanleyDai = getMockCase1Stanley(address(_daiMockedToken));
         MiltonStorage miltonStorageDai = getMiltonStorage();
@@ -1578,21 +1502,17 @@
     {
         // given
         _miltonSpreadModel.setCalculateQuotePayFixed(TestConstants.PERCENTAGE_6_18DEC);
-<<<<<<< HEAD
-        ItfIporOracle iporOracle =
-            getIporOracleAsset(_userOne, address(_daiMockedToken), TestConstants.TC_5_EMA_18DEC_64UINT);
-        IIporRiskManagementOracle iporRiskManagementOracle = getRiskManagementOracleAsset(
-            _userOne,
-            address(_daiMockedToken),
-            TestConstants.MSO_UTILIZATION_RATE_48_PER,
-            TestConstants.MSO_UTILIZATION_RATE_90_PER,
-            TestConstants.MSO_NOTIONAL_1B
-=======
         ItfIporOracle iporOracle = getIporOracleAsset(
             _userOne,
             address(_daiMockedToken),
             TestConstants.TC_5_EMA_18DEC_64UINT
->>>>>>> 22b023d0
+        );
+        IIporRiskManagementOracle iporRiskManagementOracle = getRiskManagementOracleAsset(
+            _userOne,
+            address(_daiMockedToken),
+            TestConstants.MSO_UTILIZATION_RATE_48_PER,
+            TestConstants.MSO_UTILIZATION_RATE_90_PER,
+            TestConstants.MSO_NOTIONAL_1B
         );
         MockCase1Stanley stanleyDai = getMockCase1Stanley(address(_daiMockedToken));
         MiltonStorage miltonStorageDai = getMiltonStorage();
@@ -1649,21 +1569,17 @@
     {
         // given
         _miltonSpreadModel.setCalculateQuoteReceiveFixed(TestConstants.PERCENTAGE_4_18DEC);
-<<<<<<< HEAD
-        ItfIporOracle iporOracle =
-            getIporOracleAsset(_userOne, address(_daiMockedToken), TestConstants.TC_5_EMA_18DEC_64UINT);
-        IIporRiskManagementOracle iporRiskManagementOracle = getRiskManagementOracleAsset(
-            _userOne,
-            address(_daiMockedToken),
-            TestConstants.MSO_UTILIZATION_RATE_48_PER,
-            TestConstants.MSO_UTILIZATION_RATE_90_PER,
-            TestConstants.MSO_NOTIONAL_1B
-=======
         ItfIporOracle iporOracle = getIporOracleAsset(
             _userOne,
             address(_daiMockedToken),
             TestConstants.TC_5_EMA_18DEC_64UINT
->>>>>>> 22b023d0
+        );
+        IIporRiskManagementOracle iporRiskManagementOracle = getRiskManagementOracleAsset(
+            _userOne,
+            address(_daiMockedToken),
+            TestConstants.MSO_UTILIZATION_RATE_48_PER,
+            TestConstants.MSO_UTILIZATION_RATE_90_PER,
+            TestConstants.MSO_NOTIONAL_1B
         );
         MockCase1Stanley stanleyDai = getMockCase1Stanley(address(_daiMockedToken));
         MiltonStorage miltonStorageDai = getMiltonStorage();
@@ -1725,21 +1641,17 @@
     {
         // given
         _miltonSpreadModel.setCalculateQuoteReceiveFixed(TestConstants.PERCENTAGE_4_18DEC);
-<<<<<<< HEAD
-        ItfIporOracle iporOracle =
-            getIporOracleAsset(_userOne, address(_daiMockedToken), TestConstants.TC_5_EMA_18DEC_64UINT);
-        IIporRiskManagementOracle iporRiskManagementOracle = getRiskManagementOracleAsset(
-            _userOne,
-            address(_daiMockedToken),
-            TestConstants.MSO_UTILIZATION_RATE_48_PER,
-            TestConstants.MSO_UTILIZATION_RATE_90_PER,
-            TestConstants.MSO_NOTIONAL_1B
-=======
         ItfIporOracle iporOracle = getIporOracleAsset(
             _userOne,
             address(_daiMockedToken),
             TestConstants.TC_5_EMA_18DEC_64UINT
->>>>>>> 22b023d0
+        );
+        IIporRiskManagementOracle iporRiskManagementOracle = getRiskManagementOracleAsset(
+            _userOne,
+            address(_daiMockedToken),
+            TestConstants.MSO_UTILIZATION_RATE_48_PER,
+            TestConstants.MSO_UTILIZATION_RATE_90_PER,
+            TestConstants.MSO_NOTIONAL_1B
         );
         MockCase1Stanley stanleyDai = getMockCase1Stanley(address(_daiMockedToken));
         MiltonStorage miltonStorageDai = getMiltonStorage();
@@ -1794,21 +1706,17 @@
     function testShouldNotClosePositionDAIWhenERC20AmountExceedsMiltonBalanceOnDAIToken() public {
         // given
         _miltonSpreadModel.setCalculateQuotePayFixed(TestConstants.PERCENTAGE_6_18DEC);
-<<<<<<< HEAD
-        ItfIporOracle iporOracle =
-            getIporOracleAsset(_userOne, address(_daiMockedToken), TestConstants.TC_5_EMA_18DEC_64UINT);
-        IIporRiskManagementOracle iporRiskManagementOracle = getRiskManagementOracleAsset(
-            _userOne,
-            address(_daiMockedToken),
-            TestConstants.MSO_UTILIZATION_RATE_48_PER,
-            TestConstants.MSO_UTILIZATION_RATE_90_PER,
-            TestConstants.MSO_NOTIONAL_1B
-=======
         ItfIporOracle iporOracle = getIporOracleAsset(
             _userOne,
             address(_daiMockedToken),
             TestConstants.TC_5_EMA_18DEC_64UINT
->>>>>>> 22b023d0
+        );
+        IIporRiskManagementOracle iporRiskManagementOracle = getRiskManagementOracleAsset(
+            _userOne,
+            address(_daiMockedToken),
+            TestConstants.MSO_UTILIZATION_RATE_48_PER,
+            TestConstants.MSO_UTILIZATION_RATE_90_PER,
+            TestConstants.MSO_NOTIONAL_1B
         );
         MockCaseBaseStanley stanleyDai = getMockCaseBaseStanley(address(_daiMockedToken));
         MiltonStorage miltonStorageDai = getMiltonStorage();
