--- conflicted
+++ resolved
@@ -6,7 +6,6 @@
 import {SwapUtils} from "../utils/SwapUtils.sol";
 import "../utils/TestConstants.sol";
 import "../../contracts/amm/MiltonStorage.sol";
-import "../../contracts/interfaces/IIporRiskManagementOracle.sol";
 import "../../contracts/itf/ItfIporOracle.sol";
 import "../../contracts/tokens/IpToken.sol";
 import "../../contracts/mocks/spread/MockSpreadModel.sol";
@@ -36,6 +35,8 @@
         _users = usersToArray(_admin, _userOne, _userTwo, _userThree, _liquidityProvider);
         _cfg.approvalsForUsers = _users;
         _cfg.iporOracleUpdater = _userOne;
+        _cfg.iporRiskManagementOracleUpdater = _userOne;
+
         _cfg.spreadImplementation = address(
             new MockSpreadModel(
                 TestConstants.ZERO,
@@ -50,48 +51,10 @@
         public
     {
         // given
-<<<<<<< HEAD
-        _cfg.iporOracleInitialParamsTestCase = BuilderUtils.IporOracleInitialParamsTestCase.CASE5;
-        _cfg.miltonImplementation = address(new MockCase0MiltonDai());
+        _cfg.iporOracleInitialParamsTestCase = BuilderUtils.IporOracleInitialParamsTestCase.CASE5;
+       _cfg.miltonTestCase = BuilderUtils.MiltonTestCase.CASE0;
         _iporProtocol = _iporProtocolFactory.getDaiInstance(_cfg);
         _iporProtocol.spreadModel.setCalculateQuotePayFixed(TestConstants.PERCENTAGE_6_18DEC);
-=======
-        _miltonSpreadModel.setCalculateQuotePayFixed(TestConstants.PERCENTAGE_6_18DEC);
-
-        ItfIporOracle iporOracle = getIporOracleAsset(
-            _userOne,
-            address(_daiMockedToken),
-            TestConstants.TC_5_EMA_18DEC_64UINT
-        );
-
-        IIporRiskManagementOracle iporRiskManagementOracle = getRiskManagementOracleAsset(
-            _userOne,
-            address(_daiMockedToken),
-            TestConstants.RMO_UTILIZATION_RATE_48_PER,
-            TestConstants.RMO_UTILIZATION_RATE_90_PER,
-            TestConstants.RMO_NOTIONAL_1B
-        );
-
-        MockCaseBaseStanley stanleyDai = getMockCaseBaseStanley(address(_daiMockedToken));
-        MiltonStorage miltonStorageDai = getMiltonStorage();
-
-        MockCase0MiltonDai mockCase0MiltonDai = getMockCase0MiltonDai(
-            address(_daiMockedToken),
-            address(iporOracle),
-            address(miltonStorageDai),
-            address(_miltonSpreadModel),
-            address(stanleyDai),
-            address(iporRiskManagementOracle)
-        );
-
-        MockCase0JosephDai mockCase0JosephDai = getMockCase0JosephDai(
-            address(_daiMockedToken),
-            address(_ipTokenDai),
-            address(mockCase0MiltonDai),
-            address(miltonStorageDai),
-            address(stanleyDai)
-        );
->>>>>>> 30ff15b8
 
         uint256 endTimestamp = block.timestamp + TestConstants.PERIOD_25_DAYS_IN_SECONDS;
 
@@ -136,44 +99,11 @@
         public
     {
         // given
-<<<<<<< HEAD
-        _cfg.iporOracleInitialParamsTestCase = BuilderUtils.IporOracleInitialParamsTestCase.CASE5;
-        _cfg.miltonImplementation = address(new MockCase0MiltonDai());
+        _cfg.iporOracleInitialParamsTestCase = BuilderUtils.IporOracleInitialParamsTestCase.CASE5;
+       _cfg.miltonTestCase = BuilderUtils.MiltonTestCase.CASE0;
         _iporProtocol = _iporProtocolFactory.getDaiInstance(_cfg);
         _iporProtocol.spreadModel.setCalculateQuotePayFixed(TestConstants.PERCENTAGE_6_18DEC);
 
-=======
-        _miltonSpreadModel.setCalculateQuotePayFixed(TestConstants.PERCENTAGE_6_18DEC);
-        ItfIporOracle iporOracle = getIporOracleAsset(
-            _userOne,
-            address(_daiMockedToken),
-            TestConstants.TC_5_EMA_18DEC_64UINT
-        );
-        IIporRiskManagementOracle iporRiskManagementOracle = getRiskManagementOracleAsset(
-            _userOne,
-            address(_daiMockedToken),
-            TestConstants.RMO_UTILIZATION_RATE_48_PER,
-            TestConstants.RMO_UTILIZATION_RATE_90_PER,
-            TestConstants.RMO_NOTIONAL_1B
-        );
-        MockCaseBaseStanley stanleyDai = getMockCaseBaseStanley(address(_daiMockedToken));
-        MiltonStorage miltonStorageDai = getMiltonStorage();
-        MockCase0MiltonDai mockCase0MiltonDai = getMockCase0MiltonDai(
-            address(_daiMockedToken),
-            address(iporOracle),
-            address(miltonStorageDai),
-            address(_miltonSpreadModel),
-            address(stanleyDai),
-            address(iporRiskManagementOracle)
-        );
-        MockCase0JosephDai mockCase0JosephDai = getMockCase0JosephDai(
-            address(_daiMockedToken),
-            address(_ipTokenDai),
-            address(mockCase0MiltonDai),
-            address(miltonStorageDai),
-            address(stanleyDai)
-        );
->>>>>>> 30ff15b8
         uint256 endTimestamp = block.timestamp + TestConstants.PERIOD_27_DAYS_17_HOURS_IN_SECONDS;
 
         vm.prank(_liquidityProvider);
@@ -217,44 +147,11 @@
         public
     {
         // given
-<<<<<<< HEAD
         _cfg.iporOracleInitialParamsTestCase = BuilderUtils.IporOracleInitialParamsTestCase.CASE4;
-        _cfg.miltonImplementation = address(new MockCase0MiltonDai());
+       _cfg.miltonTestCase = BuilderUtils.MiltonTestCase.CASE0;
         _iporProtocol = _iporProtocolFactory.getDaiInstance(_cfg);
         _iporProtocol.spreadModel.setCalculateQuotePayFixed(TestConstants.PERCENTAGE_121_18DEC);
 
-=======
-        _miltonSpreadModel.setCalculateQuotePayFixed(TestConstants.PERCENTAGE_121_18DEC);
-        ItfIporOracle iporOracle = getIporOracleAsset(
-            _userOne,
-            address(_daiMockedToken),
-            TestConstants.TC_120_EMA_18DEC_64UINT
-        );
-        IIporRiskManagementOracle iporRiskManagementOracle = getRiskManagementOracleAsset(
-            _userOne,
-            address(_daiMockedToken),
-            TestConstants.RMO_UTILIZATION_RATE_48_PER,
-            TestConstants.RMO_UTILIZATION_RATE_90_PER,
-            TestConstants.RMO_NOTIONAL_1B
-        );
-        MockCaseBaseStanley stanleyDai = getMockCaseBaseStanley(address(_daiMockedToken));
-        MiltonStorage miltonStorageDai = getMiltonStorage();
-        MockCase0MiltonDai mockCase0MiltonDai = getMockCase0MiltonDai(
-            address(_daiMockedToken),
-            address(iporOracle),
-            address(miltonStorageDai),
-            address(_miltonSpreadModel),
-            address(stanleyDai),
-            address(iporRiskManagementOracle)
-        );
-        MockCase0JosephDai mockCase0JosephDai = getMockCase0JosephDai(
-            address(_daiMockedToken),
-            address(_ipTokenDai),
-            address(mockCase0MiltonDai),
-            address(miltonStorageDai),
-            address(stanleyDai)
-        );
->>>>>>> 30ff15b8
         uint256 endTimestamp = block.timestamp + TestConstants.PERIOD_25_DAYS_IN_SECONDS;
 
         vm.prank(_liquidityProvider);
@@ -298,48 +195,10 @@
         public
     {
         // given
-<<<<<<< HEAD
         _cfg.iporOracleInitialParamsTestCase = BuilderUtils.IporOracleInitialParamsTestCase.CASE4;
-        _cfg.miltonImplementation = address(new MockCase0MiltonDai());
+       _cfg.miltonTestCase = BuilderUtils.MiltonTestCase.CASE0;
         _iporProtocol = _iporProtocolFactory.getDaiInstance(_cfg);
         _iporProtocol.spreadModel.setCalculateQuoteReceiveFixed(TestConstants.PERCENTAGE_119_18DEC);
-=======
-        _miltonSpreadModel.setCalculateQuoteReceiveFixed(TestConstants.PERCENTAGE_119_18DEC);
-
-        ItfIporOracle iporOracle = getIporOracleAsset(
-            _userOne,
-            address(_daiMockedToken),
-            TestConstants.TC_120_EMA_18DEC_64UINT
-        );
-
-        IIporRiskManagementOracle iporRiskManagementOracle = getRiskManagementOracleAsset(
-            _userOne,
-            address(_daiMockedToken),
-            TestConstants.RMO_UTILIZATION_RATE_48_PER,
-            TestConstants.RMO_UTILIZATION_RATE_90_PER,
-            TestConstants.RMO_NOTIONAL_1B
-        );
-
-        MockCaseBaseStanley stanleyDai = getMockCaseBaseStanley(address(_daiMockedToken));
-        MiltonStorage miltonStorageDai = getMiltonStorage();
-
-        MockCase0MiltonDai mockCase0MiltonDai = getMockCase0MiltonDai(
-            address(_daiMockedToken),
-            address(iporOracle),
-            address(miltonStorageDai),
-            address(_miltonSpreadModel),
-            address(stanleyDai),
-            address(iporRiskManagementOracle)
-        );
-
-        MockCase0JosephDai mockCase0JosephDai = getMockCase0JosephDai(
-            address(_daiMockedToken),
-            address(_ipTokenDai),
-            address(mockCase0MiltonDai),
-            address(miltonStorageDai),
-            address(stanleyDai)
-        );
->>>>>>> 30ff15b8
 
         uint256 endTimestamp = block.timestamp + TestConstants.PERIOD_25_DAYS_IN_SECONDS;
 
@@ -384,48 +243,10 @@
         public
     {
         // given
-<<<<<<< HEAD
         _cfg.iporOracleInitialParamsTestCase = BuilderUtils.IporOracleInitialParamsTestCase.CASE4;
-        _cfg.miltonImplementation = address(new MockCase0MiltonDai());
+       _cfg.miltonTestCase = BuilderUtils.MiltonTestCase.CASE0;
         _iporProtocol = _iporProtocolFactory.getDaiInstance(_cfg);
         _iporProtocol.spreadModel.setCalculateQuoteReceiveFixed(TestConstants.PERCENTAGE_119_18DEC);
-=======
-        _miltonSpreadModel.setCalculateQuoteReceiveFixed(TestConstants.PERCENTAGE_119_18DEC);
-
-        ItfIporOracle iporOracle = getIporOracleAsset(
-            _userOne,
-            address(_daiMockedToken),
-            TestConstants.TC_120_EMA_18DEC_64UINT
-        );
-
-        IIporRiskManagementOracle iporRiskManagementOracle = getRiskManagementOracleAsset(
-            _userOne,
-            address(_daiMockedToken),
-            TestConstants.RMO_UTILIZATION_RATE_48_PER,
-            TestConstants.RMO_UTILIZATION_RATE_90_PER,
-            TestConstants.RMO_NOTIONAL_1B
-        );
-
-        MockCaseBaseStanley stanleyDai = getMockCaseBaseStanley(address(_daiMockedToken));
-        MiltonStorage miltonStorageDai = getMiltonStorage();
-
-        MockCase0MiltonDai mockCase0MiltonDai = getMockCase0MiltonDai(
-            address(_daiMockedToken),
-            address(iporOracle),
-            address(miltonStorageDai),
-            address(_miltonSpreadModel),
-            address(stanleyDai),
-            address(iporRiskManagementOracle)
-        );
-
-        MockCase0JosephDai mockCase0JosephDai = getMockCase0JosephDai(
-            address(_daiMockedToken),
-            address(_ipTokenDai),
-            address(mockCase0MiltonDai),
-            address(miltonStorageDai),
-            address(stanleyDai)
-        );
->>>>>>> 30ff15b8
 
         uint256 endTimestamp = block.timestamp + TestConstants.PERIOD_27_DAYS_17_HOURS_IN_SECONDS;
 
@@ -470,48 +291,10 @@
         public
     {
         // given
-<<<<<<< HEAD
-        _cfg.iporOracleInitialParamsTestCase = BuilderUtils.IporOracleInitialParamsTestCase.CASE5;
-        _cfg.miltonImplementation = address(new MockCase0MiltonDai());
+        _cfg.iporOracleInitialParamsTestCase = BuilderUtils.IporOracleInitialParamsTestCase.CASE5;
+       _cfg.miltonTestCase = BuilderUtils.MiltonTestCase.CASE0;
         _iporProtocol = _iporProtocolFactory.getDaiInstance(_cfg);
         _iporProtocol.spreadModel.setCalculateQuoteReceiveFixed(TestConstants.PERCENTAGE_4_18DEC);
-=======
-        _miltonSpreadModel.setCalculateQuoteReceiveFixed(TestConstants.PERCENTAGE_4_18DEC);
-
-        ItfIporOracle iporOracle = getIporOracleAsset(
-            _userOne,
-            address(_daiMockedToken),
-            TestConstants.TC_5_EMA_18DEC_64UINT
-        );
-
-        IIporRiskManagementOracle iporRiskManagementOracle = getRiskManagementOracleAsset(
-            _userOne,
-            address(_daiMockedToken),
-            TestConstants.RMO_UTILIZATION_RATE_48_PER,
-            TestConstants.RMO_UTILIZATION_RATE_90_PER,
-            TestConstants.RMO_NOTIONAL_1B
-        );
-
-        MockCaseBaseStanley stanleyDai = getMockCaseBaseStanley(address(_daiMockedToken));
-        MiltonStorage miltonStorageDai = getMiltonStorage();
-
-        MockCase0MiltonDai mockCase0MiltonDai = getMockCase0MiltonDai(
-            address(_daiMockedToken),
-            address(iporOracle),
-            address(miltonStorageDai),
-            address(_miltonSpreadModel),
-            address(stanleyDai),
-            address(iporRiskManagementOracle)
-        );
-
-        MockCase0JosephDai mockCase0JosephDai = getMockCase0JosephDai(
-            address(_daiMockedToken),
-            address(_ipTokenDai),
-            address(mockCase0MiltonDai),
-            address(miltonStorageDai),
-            address(stanleyDai)
-        );
->>>>>>> 30ff15b8
 
         uint256 endTimestamp = block.timestamp + TestConstants.PERIOD_25_DAYS_IN_SECONDS;
 
@@ -554,44 +337,11 @@
 
     function testShouldNotClosePositionPayFixedWhenIncorrectSwapId() public {
         // given
-<<<<<<< HEAD
         _cfg.iporOracleInitialParamsTestCase = BuilderUtils.IporOracleInitialParamsTestCase.DEFAULT;
-        _cfg.miltonImplementation = address(new MockCase0MiltonDai());
+       _cfg.miltonTestCase = BuilderUtils.MiltonTestCase.CASE0;
         _iporProtocol = _iporProtocolFactory.getDaiInstance(_cfg);
         _iporProtocol.spreadModel.setCalculateQuotePayFixed(TestConstants.PERCENTAGE_4_18DEC);
 
-=======
-        _miltonSpreadModel.setCalculateQuotePayFixed(TestConstants.PERCENTAGE_4_18DEC);
-        ItfIporOracle iporOracle = getIporOracleAsset(
-            _userOne,
-            address(_daiMockedToken),
-            TestConstants.TC_DEFAULT_EMA_18DEC_64UINT
-        );
-        IIporRiskManagementOracle iporRiskManagementOracle = getRiskManagementOracleAsset(
-            _userOne,
-            address(_daiMockedToken),
-            TestConstants.RMO_UTILIZATION_RATE_48_PER,
-            TestConstants.RMO_UTILIZATION_RATE_90_PER,
-            TestConstants.RMO_NOTIONAL_1B
-        );
-        MockCaseBaseStanley stanleyDai = getMockCaseBaseStanley(address(_daiMockedToken));
-        MiltonStorage miltonStorageDai = getMiltonStorage();
-        MockCase0MiltonDai mockCase0MiltonDai = getMockCase0MiltonDai(
-            address(_daiMockedToken),
-            address(iporOracle),
-            address(miltonStorageDai),
-            address(_miltonSpreadModel),
-            address(stanleyDai),
-            address(iporRiskManagementOracle)
-        );
-        MockCase0JosephDai mockCase0JosephDai = getMockCase0JosephDai(
-            address(_daiMockedToken),
-            address(_ipTokenDai),
-            address(mockCase0MiltonDai),
-            address(miltonStorageDai),
-            address(stanleyDai)
-        );
->>>>>>> 30ff15b8
         uint256 endTimestamp = block.timestamp + TestConstants.PERIOD_25_DAYS_IN_SECONDS;
 
         vm.prank(_userOne);
@@ -620,44 +370,11 @@
 
     function testShouldNotClosePositionPayFixedWhenIncorrectStatus() public {
         // given
-<<<<<<< HEAD
         _cfg.iporOracleInitialParamsTestCase = BuilderUtils.IporOracleInitialParamsTestCase.DEFAULT;
-        _cfg.miltonImplementation = address(new MockCase0MiltonDai());
+       _cfg.miltonTestCase = BuilderUtils.MiltonTestCase.CASE0;
         _iporProtocol = _iporProtocolFactory.getDaiInstance(_cfg);
         _iporProtocol.spreadModel.setCalculateQuotePayFixed(TestConstants.PERCENTAGE_4_18DEC);
 
-=======
-        _miltonSpreadModel.setCalculateQuotePayFixed(TestConstants.PERCENTAGE_4_18DEC);
-        ItfIporOracle iporOracle = getIporOracleAsset(
-            _userOne,
-            address(_daiMockedToken),
-            TestConstants.TC_DEFAULT_EMA_18DEC_64UINT
-        );
-        IIporRiskManagementOracle iporRiskManagementOracle = getRiskManagementOracleAsset(
-            _userOne,
-            address(_daiMockedToken),
-            TestConstants.RMO_UTILIZATION_RATE_48_PER,
-            TestConstants.RMO_UTILIZATION_RATE_90_PER,
-            TestConstants.RMO_NOTIONAL_1B
-        );
-        MockCaseBaseStanley stanleyDai = getMockCaseBaseStanley(address(_daiMockedToken));
-        MiltonStorage miltonStorageDai = getMiltonStorage();
-        MockCase0MiltonDai mockCase0MiltonDai = getMockCase0MiltonDai(
-            address(_daiMockedToken),
-            address(iporOracle),
-            address(miltonStorageDai),
-            address(_miltonSpreadModel),
-            address(stanleyDai),
-            address(iporRiskManagementOracle)
-        );
-        MockCase0JosephDai mockCase0JosephDai = getMockCase0JosephDai(
-            address(_daiMockedToken),
-            address(_ipTokenDai),
-            address(mockCase0MiltonDai),
-            address(miltonStorageDai),
-            address(stanleyDai)
-        );
->>>>>>> 30ff15b8
         uint256 endTimestamp = block.timestamp + TestConstants.PERIOD_50_DAYS_IN_SECONDS;
 
         vm.prank(_userOne);
@@ -701,48 +418,10 @@
 
     function testShouldNotClosePositionReceiveFixedWhenIncorrectStatus() public {
         //given
-<<<<<<< HEAD
         _cfg.iporOracleInitialParamsTestCase = BuilderUtils.IporOracleInitialParamsTestCase.DEFAULT;
-        _cfg.miltonImplementation = address(new MockCase0MiltonDai());
+       _cfg.miltonTestCase = BuilderUtils.MiltonTestCase.CASE0;
         _iporProtocol = _iporProtocolFactory.getDaiInstance(_cfg);
         _iporProtocol.spreadModel.setCalculateQuoteReceiveFixed(TestConstants.PERCENTAGE_2_18DEC);
-=======
-        _miltonSpreadModel.setCalculateQuoteReceiveFixed(TestConstants.PERCENTAGE_2_18DEC);
-
-        ItfIporOracle iporOracle = getIporOracleAsset(
-            _userOne,
-            address(_daiMockedToken),
-            TestConstants.TC_DEFAULT_EMA_18DEC_64UINT
-        );
-
-        IIporRiskManagementOracle iporRiskManagementOracle = getRiskManagementOracleAsset(
-            _userOne,
-            address(_daiMockedToken),
-            TestConstants.RMO_UTILIZATION_RATE_48_PER,
-            TestConstants.RMO_UTILIZATION_RATE_90_PER,
-            TestConstants.RMO_NOTIONAL_1B
-        );
-
-        MockCaseBaseStanley stanleyDai = getMockCaseBaseStanley(address(_daiMockedToken));
-        MiltonStorage miltonStorageDai = getMiltonStorage();
-
-        MockCase0MiltonDai mockCase0MiltonDai = getMockCase0MiltonDai(
-            address(_daiMockedToken),
-            address(iporOracle),
-            address(miltonStorageDai),
-            address(_miltonSpreadModel),
-            address(stanleyDai),
-            address(iporRiskManagementOracle)
-        );
-
-        MockCase0JosephDai mockCase0JosephDai = getMockCase0JosephDai(
-            address(_daiMockedToken),
-            address(_ipTokenDai),
-            address(mockCase0MiltonDai),
-            address(miltonStorageDai),
-            address(stanleyDai)
-        );
->>>>>>> 30ff15b8
 
         uint256 endTimestamp = block.timestamp + TestConstants.PERIOD_50_DAYS_IN_SECONDS;
 
@@ -787,43 +466,11 @@
     }
 
     function testShouldNotClosepositionWhenSwapDoesNotExist() public {
-<<<<<<< HEAD
         //given
         _cfg.iporOracleInitialParamsTestCase = BuilderUtils.IporOracleInitialParamsTestCase.DEFAULT;
         //        _cfg.miltonImplementation = address(new _iporProtocol.milton());
         _iporProtocol = _iporProtocolFactory.getDaiInstance(_cfg);
 
-=======
-        ItfIporOracle iporOracle = getIporOracleAsset(
-            _userOne,
-            address(_daiMockedToken),
-            TestConstants.TC_DEFAULT_EMA_18DEC_64UINT
-        );
-        IIporRiskManagementOracle iporRiskManagementOracle = getRiskManagementOracleAsset(
-            _userOne,
-            address(_daiMockedToken),
-            TestConstants.RMO_UTILIZATION_RATE_48_PER,
-            TestConstants.RMO_UTILIZATION_RATE_90_PER,
-            TestConstants.RMO_NOTIONAL_1B
-        );
-        MockCaseBaseStanley stanleyDai = getMockCaseBaseStanley(address(_daiMockedToken));
-        MiltonStorage miltonStorageDai = getMiltonStorage();
-        MockCase0MiltonDai mockCase0MiltonDai = getMockCase0MiltonDai(
-            address(_daiMockedToken),
-            address(iporOracle),
-            address(miltonStorageDai),
-            address(_miltonSpreadModel),
-            address(stanleyDai),
-            address(iporRiskManagementOracle)
-        );
-        MockCase0JosephDai mockCase0JosephDai = getMockCase0JosephDai(
-            address(_daiMockedToken),
-            address(_ipTokenDai),
-            address(mockCase0MiltonDai),
-            address(miltonStorageDai),
-            address(stanleyDai)
-        );
->>>>>>> 30ff15b8
         uint256 endTimestamp = block.timestamp + TestConstants.PERIOD_25_DAYS_IN_SECONDS;
 
         // when
@@ -834,44 +481,11 @@
 
     function testShouldNotClosePositionPayFixedSingleIdFunctionDAIWhenContractIsPaused() public {
         // given
-<<<<<<< HEAD
-        _cfg.iporOracleInitialParamsTestCase = BuilderUtils.IporOracleInitialParamsTestCase.CASE5;
-        _cfg.miltonImplementation = address(new MockCase3MiltonDai());
+        _cfg.iporOracleInitialParamsTestCase = BuilderUtils.IporOracleInitialParamsTestCase.CASE5;
+        _cfg.miltonTestCase = BuilderUtils.MiltonTestCase.CASE3;
         _iporProtocol = _iporProtocolFactory.getDaiInstance(_cfg);
         _iporProtocol.spreadModel.setCalculateQuotePayFixed(TestConstants.PERCENTAGE_6_18DEC);
 
-=======
-        _miltonSpreadModel.setCalculateQuotePayFixed(TestConstants.PERCENTAGE_6_18DEC);
-        ItfIporOracle iporOracle = getIporOracleAsset(
-            _userOne,
-            address(_daiMockedToken),
-            TestConstants.TC_5_EMA_18DEC_64UINT
-        );
-        IIporRiskManagementOracle iporRiskManagementOracle = getRiskManagementOracleAsset(
-            _userOne,
-            address(_daiMockedToken),
-            TestConstants.RMO_UTILIZATION_RATE_48_PER,
-            TestConstants.RMO_UTILIZATION_RATE_90_PER,
-            TestConstants.RMO_NOTIONAL_1B
-        );
-        MockCase1Stanley stanleyDai = getMockCase1Stanley(address(_daiMockedToken));
-        MiltonStorage miltonStorageDai = getMiltonStorage();
-        MockCase3MiltonDai mockCase3MiltonDai = getMockCase3MiltonDai(
-            address(_daiMockedToken),
-            address(iporOracle),
-            address(miltonStorageDai),
-            address(_miltonSpreadModel),
-            address(stanleyDai),
-            address(iporRiskManagementOracle)
-        );
-        MockCase0JosephDai mockCase0JosephDai = getMockCase0JosephDai(
-            address(_daiMockedToken),
-            address(_ipTokenDai),
-            address(mockCase3MiltonDai),
-            address(miltonStorageDai),
-            address(stanleyDai)
-        );
->>>>>>> 30ff15b8
         uint256 endTimestamp = block.timestamp + TestConstants.PERIOD_25_DAYS_IN_SECONDS;
 
         vm.prank(_liquidityProvider);
@@ -911,44 +525,11 @@
         public
     {
         // given
-<<<<<<< HEAD
-        _cfg.iporOracleInitialParamsTestCase = BuilderUtils.IporOracleInitialParamsTestCase.CASE5;
-        _cfg.miltonImplementation = address(new MockCase3MiltonDai());
+        _cfg.iporOracleInitialParamsTestCase = BuilderUtils.IporOracleInitialParamsTestCase.CASE5;
+        _cfg.miltonTestCase = BuilderUtils.MiltonTestCase.CASE3;
         _iporProtocol = _iporProtocolFactory.getDaiInstance(_cfg);
         _iporProtocol.spreadModel.setCalculateQuotePayFixed(TestConstants.PERCENTAGE_6_18DEC);
 
-=======
-        _miltonSpreadModel.setCalculateQuotePayFixed(TestConstants.PERCENTAGE_6_18DEC);
-        ItfIporOracle iporOracle = getIporOracleAsset(
-            _userOne,
-            address(_daiMockedToken),
-            TestConstants.TC_5_EMA_18DEC_64UINT
-        );
-        IIporRiskManagementOracle iporRiskManagementOracle = getRiskManagementOracleAsset(
-            _userOne,
-            address(_daiMockedToken),
-            TestConstants.RMO_UTILIZATION_RATE_48_PER,
-            TestConstants.RMO_UTILIZATION_RATE_90_PER,
-            TestConstants.RMO_NOTIONAL_1B
-        );
-        MockCase1Stanley stanleyDai = getMockCase1Stanley(address(_daiMockedToken));
-        MiltonStorage miltonStorageDai = getMiltonStorage();
-        MockCase3MiltonDai mockCase3MiltonDai = getMockCase3MiltonDai(
-            address(_daiMockedToken),
-            address(iporOracle),
-            address(miltonStorageDai),
-            address(_miltonSpreadModel),
-            address(stanleyDai),
-            address(iporRiskManagementOracle)
-        );
-        MockCase0JosephDai mockCase0JosephDai = getMockCase0JosephDai(
-            address(_daiMockedToken),
-            address(_ipTokenDai),
-            address(mockCase3MiltonDai),
-            address(miltonStorageDai),
-            address(stanleyDai)
-        );
->>>>>>> 30ff15b8
         uint256 endTimestamp = block.timestamp + TestConstants.PERIOD_25_DAYS_IN_SECONDS;
         uint256 swapsToCreate = 1;
 
@@ -996,44 +577,11 @@
         public
     {
         // given
-<<<<<<< HEAD
-        _cfg.iporOracleInitialParamsTestCase = BuilderUtils.IporOracleInitialParamsTestCase.CASE5;
-        _cfg.miltonImplementation = address(new MockCase3MiltonDai());
+        _cfg.iporOracleInitialParamsTestCase = BuilderUtils.IporOracleInitialParamsTestCase.CASE5;
+        _cfg.miltonTestCase = BuilderUtils.MiltonTestCase.CASE3;
         _iporProtocol = _iporProtocolFactory.getDaiInstance(_cfg);
         _iporProtocol.spreadModel.setCalculateQuoteReceiveFixed(TestConstants.PERCENTAGE_4_18DEC);
 
-=======
-        _miltonSpreadModel.setCalculateQuoteReceiveFixed(TestConstants.PERCENTAGE_4_18DEC);
-        ItfIporOracle iporOracle = getIporOracleAsset(
-            _userOne,
-            address(_daiMockedToken),
-            TestConstants.TC_5_EMA_18DEC_64UINT
-        );
-        IIporRiskManagementOracle iporRiskManagementOracle = getRiskManagementOracleAsset(
-            _userOne,
-            address(_daiMockedToken),
-            TestConstants.RMO_UTILIZATION_RATE_48_PER,
-            TestConstants.RMO_UTILIZATION_RATE_90_PER,
-            TestConstants.RMO_NOTIONAL_1B
-        );
-        MockCase1Stanley stanleyDai = getMockCase1Stanley(address(_daiMockedToken));
-        MiltonStorage miltonStorageDai = getMiltonStorage();
-        MockCase3MiltonDai mockCase3MiltonDai = getMockCase3MiltonDai(
-            address(_daiMockedToken),
-            address(iporOracle),
-            address(miltonStorageDai),
-            address(_miltonSpreadModel),
-            address(stanleyDai),
-            address(iporRiskManagementOracle)
-        );
-        MockCase0JosephDai mockCase0JosephDai = getMockCase0JosephDai(
-            address(_daiMockedToken),
-            address(_ipTokenDai),
-            address(mockCase3MiltonDai),
-            address(miltonStorageDai),
-            address(stanleyDai)
-        );
->>>>>>> 30ff15b8
         uint256 endTimestamp = block.timestamp + TestConstants.PERIOD_25_DAYS_IN_SECONDS;
 
         vm.prank(_liquidityProvider);
@@ -1073,44 +621,11 @@
         public
     {
         // given
-<<<<<<< HEAD
-        _cfg.iporOracleInitialParamsTestCase = BuilderUtils.IporOracleInitialParamsTestCase.CASE5;
-        _cfg.miltonImplementation = address(new MockCase3MiltonDai());
+        _cfg.iporOracleInitialParamsTestCase = BuilderUtils.IporOracleInitialParamsTestCase.CASE5;
+        _cfg.miltonTestCase = BuilderUtils.MiltonTestCase.CASE3;
         _iporProtocol = _iporProtocolFactory.getDaiInstance(_cfg);
         _iporProtocol.spreadModel.setCalculateQuoteReceiveFixed(TestConstants.PERCENTAGE_4_18DEC);
 
-=======
-        _miltonSpreadModel.setCalculateQuoteReceiveFixed(TestConstants.PERCENTAGE_4_18DEC);
-        ItfIporOracle iporOracle = getIporOracleAsset(
-            _userOne,
-            address(_daiMockedToken),
-            TestConstants.TC_5_EMA_18DEC_64UINT
-        );
-        IIporRiskManagementOracle iporRiskManagementOracle = getRiskManagementOracleAsset(
-            _userOne,
-            address(_daiMockedToken),
-            TestConstants.RMO_UTILIZATION_RATE_48_PER,
-            TestConstants.RMO_UTILIZATION_RATE_90_PER,
-            TestConstants.RMO_NOTIONAL_1B
-        );
-        MockCase1Stanley stanleyDai = getMockCase1Stanley(address(_daiMockedToken));
-        MiltonStorage miltonStorageDai = getMiltonStorage();
-        MockCase3MiltonDai mockCase3MiltonDai = getMockCase3MiltonDai(
-            address(_daiMockedToken),
-            address(iporOracle),
-            address(miltonStorageDai),
-            address(_miltonSpreadModel),
-            address(stanleyDai),
-            address(iporRiskManagementOracle)
-        );
-        MockCase0JosephDai mockCase0JosephDai = getMockCase0JosephDai(
-            address(_daiMockedToken),
-            address(_ipTokenDai),
-            address(mockCase3MiltonDai),
-            address(miltonStorageDai),
-            address(stanleyDai)
-        );
->>>>>>> 30ff15b8
         uint256 endTimestamp = block.timestamp + TestConstants.PERIOD_25_DAYS_IN_SECONDS;
         uint256 swapsToCreate = 1;
 
@@ -1158,44 +673,11 @@
         public
     {
         // given
-<<<<<<< HEAD
-        _cfg.iporOracleInitialParamsTestCase = BuilderUtils.IporOracleInitialParamsTestCase.CASE5;
-        _cfg.miltonImplementation = address(new MockCase3MiltonDai());
+        _cfg.iporOracleInitialParamsTestCase = BuilderUtils.IporOracleInitialParamsTestCase.CASE5;
+        _cfg.miltonTestCase = BuilderUtils.MiltonTestCase.CASE3;
         _iporProtocol = _iporProtocolFactory.getDaiInstance(_cfg);
         _iporProtocol.spreadModel.setCalculateQuotePayFixed(TestConstants.PERCENTAGE_6_18DEC);
 
-=======
-        _miltonSpreadModel.setCalculateQuotePayFixed(TestConstants.PERCENTAGE_6_18DEC);
-        ItfIporOracle iporOracle = getIporOracleAsset(
-            _userOne,
-            address(_daiMockedToken),
-            TestConstants.TC_5_EMA_18DEC_64UINT
-        );
-        IIporRiskManagementOracle iporRiskManagementOracle = getRiskManagementOracleAsset(
-            _userOne,
-            address(_daiMockedToken),
-            TestConstants.RMO_UTILIZATION_RATE_48_PER,
-            TestConstants.RMO_UTILIZATION_RATE_90_PER,
-            TestConstants.RMO_NOTIONAL_1B
-        );
-        MockCase1Stanley stanleyDai = getMockCase1Stanley(address(_daiMockedToken));
-        MiltonStorage miltonStorageDai = getMiltonStorage();
-        MockCase3MiltonDai mockCase3MiltonDai = getMockCase3MiltonDai(
-            address(_daiMockedToken),
-            address(iporOracle),
-            address(miltonStorageDai),
-            address(_miltonSpreadModel),
-            address(stanleyDai),
-            address(iporRiskManagementOracle)
-        );
-        MockCase0JosephDai mockCase0JosephDai = getMockCase0JosephDai(
-            address(_daiMockedToken),
-            address(_ipTokenDai),
-            address(mockCase3MiltonDai),
-            address(miltonStorageDai),
-            address(stanleyDai)
-        );
->>>>>>> 30ff15b8
         uint256 endTimestamp = block.timestamp + TestConstants.PERIOD_25_DAYS_IN_SECONDS;
         uint256 swapsToCreate = 1;
 
@@ -1240,44 +722,11 @@
         public
     {
         // given
-<<<<<<< HEAD
-        _cfg.iporOracleInitialParamsTestCase = BuilderUtils.IporOracleInitialParamsTestCase.CASE5;
-        _cfg.miltonImplementation = address(new MockCase3MiltonDai());
+        _cfg.iporOracleInitialParamsTestCase = BuilderUtils.IporOracleInitialParamsTestCase.CASE5;
+        _cfg.miltonTestCase = BuilderUtils.MiltonTestCase.CASE3;
         _iporProtocol = _iporProtocolFactory.getDaiInstance(_cfg);
         _iporProtocol.spreadModel.setCalculateQuotePayFixed(TestConstants.PERCENTAGE_6_18DEC);
 
-=======
-        _miltonSpreadModel.setCalculateQuotePayFixed(TestConstants.PERCENTAGE_6_18DEC);
-        ItfIporOracle iporOracle = getIporOracleAsset(
-            _userOne,
-            address(_daiMockedToken),
-            TestConstants.TC_5_EMA_18DEC_64UINT
-        );
-        IIporRiskManagementOracle iporRiskManagementOracle = getRiskManagementOracleAsset(
-            _userOne,
-            address(_daiMockedToken),
-            TestConstants.RMO_UTILIZATION_RATE_48_PER,
-            TestConstants.RMO_UTILIZATION_RATE_90_PER,
-            TestConstants.RMO_NOTIONAL_1B
-        );
-        MockCase1Stanley stanleyDai = getMockCase1Stanley(address(_daiMockedToken));
-        MiltonStorage miltonStorageDai = getMiltonStorage();
-        MockCase3MiltonDai mockCase3MiltonDai = getMockCase3MiltonDai(
-            address(_daiMockedToken),
-            address(iporOracle),
-            address(miltonStorageDai),
-            address(_miltonSpreadModel),
-            address(stanleyDai),
-            address(iporRiskManagementOracle)
-        );
-        MockCase0JosephDai mockCase0JosephDai = getMockCase0JosephDai(
-            address(_daiMockedToken),
-            address(_ipTokenDai),
-            address(mockCase3MiltonDai),
-            address(miltonStorageDai),
-            address(stanleyDai)
-        );
->>>>>>> 30ff15b8
         uint256 endTimestamp = block.timestamp + TestConstants.PERIOD_25_DAYS_IN_SECONDS;
 
         vm.prank(_liquidityProvider);
@@ -1316,44 +765,11 @@
         public
     {
         // given
-<<<<<<< HEAD
-        _cfg.iporOracleInitialParamsTestCase = BuilderUtils.IporOracleInitialParamsTestCase.CASE5;
-        _cfg.miltonImplementation = address(new MockCase3MiltonDai());
+        _cfg.iporOracleInitialParamsTestCase = BuilderUtils.IporOracleInitialParamsTestCase.CASE5;
+        _cfg.miltonTestCase = BuilderUtils.MiltonTestCase.CASE3;
         _iporProtocol = _iporProtocolFactory.getDaiInstance(_cfg);
         _iporProtocol.spreadModel.setCalculateQuoteReceiveFixed(TestConstants.PERCENTAGE_4_18DEC);
 
-=======
-        _miltonSpreadModel.setCalculateQuoteReceiveFixed(TestConstants.PERCENTAGE_4_18DEC);
-        ItfIporOracle iporOracle = getIporOracleAsset(
-            _userOne,
-            address(_daiMockedToken),
-            TestConstants.TC_5_EMA_18DEC_64UINT
-        );
-        IIporRiskManagementOracle iporRiskManagementOracle = getRiskManagementOracleAsset(
-            _userOne,
-            address(_daiMockedToken),
-            TestConstants.RMO_UTILIZATION_RATE_48_PER,
-            TestConstants.RMO_UTILIZATION_RATE_90_PER,
-            TestConstants.RMO_NOTIONAL_1B
-        );
-        MockCase1Stanley stanleyDai = getMockCase1Stanley(address(_daiMockedToken));
-        MiltonStorage miltonStorageDai = getMiltonStorage();
-        MockCase3MiltonDai mockCase3MiltonDai = getMockCase3MiltonDai(
-            address(_daiMockedToken),
-            address(iporOracle),
-            address(miltonStorageDai),
-            address(_miltonSpreadModel),
-            address(stanleyDai),
-            address(iporRiskManagementOracle)
-        );
-        MockCase0JosephDai mockCase0JosephDai = getMockCase0JosephDai(
-            address(_daiMockedToken),
-            address(_ipTokenDai),
-            address(mockCase3MiltonDai),
-            address(miltonStorageDai),
-            address(stanleyDai)
-        );
->>>>>>> 30ff15b8
         uint256 endTimestamp = block.timestamp + TestConstants.PERIOD_25_DAYS_IN_SECONDS;
         uint256 swapsToCreate = 1;
 
@@ -1396,44 +812,11 @@
         public
     {
         // given
-<<<<<<< HEAD
-        _cfg.iporOracleInitialParamsTestCase = BuilderUtils.IporOracleInitialParamsTestCase.CASE5;
-        _cfg.miltonImplementation = address(new MockCase3MiltonDai());
+        _cfg.iporOracleInitialParamsTestCase = BuilderUtils.IporOracleInitialParamsTestCase.CASE5;
+        _cfg.miltonTestCase = BuilderUtils.MiltonTestCase.CASE3;
         _iporProtocol = _iporProtocolFactory.getDaiInstance(_cfg);
         _iporProtocol.spreadModel.setCalculateQuoteReceiveFixed(TestConstants.PERCENTAGE_4_18DEC);
 
-=======
-        _miltonSpreadModel.setCalculateQuoteReceiveFixed(TestConstants.PERCENTAGE_4_18DEC);
-        ItfIporOracle iporOracle = getIporOracleAsset(
-            _userOne,
-            address(_daiMockedToken),
-            TestConstants.TC_5_EMA_18DEC_64UINT
-        );
-        IIporRiskManagementOracle iporRiskManagementOracle = getRiskManagementOracleAsset(
-            _userOne,
-            address(_daiMockedToken),
-            TestConstants.RMO_UTILIZATION_RATE_48_PER,
-            TestConstants.RMO_UTILIZATION_RATE_90_PER,
-            TestConstants.RMO_NOTIONAL_1B
-        );
-        MockCase1Stanley stanleyDai = getMockCase1Stanley(address(_daiMockedToken));
-        MiltonStorage miltonStorageDai = getMiltonStorage();
-        MockCase3MiltonDai mockCase3MiltonDai = getMockCase3MiltonDai(
-            address(_daiMockedToken),
-            address(iporOracle),
-            address(miltonStorageDai),
-            address(_miltonSpreadModel),
-            address(stanleyDai),
-            address(iporRiskManagementOracle)
-        );
-        MockCase0JosephDai mockCase0JosephDai = getMockCase0JosephDai(
-            address(_daiMockedToken),
-            address(_ipTokenDai),
-            address(mockCase3MiltonDai),
-            address(miltonStorageDai),
-            address(stanleyDai)
-        );
->>>>>>> 30ff15b8
         uint256 endTimestamp = block.timestamp + TestConstants.PERIOD_25_DAYS_IN_SECONDS;
 
         vm.prank(_liquidityProvider);
@@ -1473,44 +856,11 @@
         public
     {
         // given
-<<<<<<< HEAD
-        _cfg.iporOracleInitialParamsTestCase = BuilderUtils.IporOracleInitialParamsTestCase.CASE5;
-        _cfg.miltonImplementation = address(new MockCase3MiltonDai());
+        _cfg.iporOracleInitialParamsTestCase = BuilderUtils.IporOracleInitialParamsTestCase.CASE5;
+        _cfg.miltonTestCase = BuilderUtils.MiltonTestCase.CASE3;
         _iporProtocol = _iporProtocolFactory.getDaiInstance(_cfg);
         _iporProtocol.spreadModel.setCalculateQuotePayFixed(TestConstants.PERCENTAGE_6_18DEC);
 
-=======
-        _miltonSpreadModel.setCalculateQuotePayFixed(TestConstants.PERCENTAGE_6_18DEC);
-        ItfIporOracle iporOracle = getIporOracleAsset(
-            _userOne,
-            address(_daiMockedToken),
-            TestConstants.TC_5_EMA_18DEC_64UINT
-        );
-        IIporRiskManagementOracle iporRiskManagementOracle = getRiskManagementOracleAsset(
-            _userOne,
-            address(_daiMockedToken),
-            TestConstants.RMO_UTILIZATION_RATE_48_PER,
-            TestConstants.RMO_UTILIZATION_RATE_90_PER,
-            TestConstants.RMO_NOTIONAL_1B
-        );
-        MockCase1Stanley stanleyDai = getMockCase1Stanley(address(_daiMockedToken));
-        MiltonStorage miltonStorageDai = getMiltonStorage();
-        MockCase3MiltonDai mockCase3MiltonDai = getMockCase3MiltonDai(
-            address(_daiMockedToken),
-            address(iporOracle),
-            address(miltonStorageDai),
-            address(_miltonSpreadModel),
-            address(stanleyDai),
-            address(iporRiskManagementOracle)
-        );
-        MockCase0JosephDai mockCase0JosephDai = getMockCase0JosephDai(
-            address(_daiMockedToken),
-            address(_ipTokenDai),
-            address(mockCase3MiltonDai),
-            address(miltonStorageDai),
-            address(stanleyDai)
-        );
->>>>>>> 30ff15b8
         uint256 endTimestamp = block.timestamp + TestConstants.PERIOD_25_DAYS_IN_SECONDS;
         uint256 swapsToCreate = 1;
 
@@ -1551,44 +901,11 @@
         public
     {
         // given
-<<<<<<< HEAD
-        _cfg.iporOracleInitialParamsTestCase = BuilderUtils.IporOracleInitialParamsTestCase.CASE5;
-        _cfg.miltonImplementation = address(new MockCase3MiltonDai());
+        _cfg.iporOracleInitialParamsTestCase = BuilderUtils.IporOracleInitialParamsTestCase.CASE5;
+        _cfg.miltonTestCase = BuilderUtils.MiltonTestCase.CASE3;
         _iporProtocol = _iporProtocolFactory.getDaiInstance(_cfg);
         _iporProtocol.spreadModel.setCalculateQuotePayFixed(TestConstants.PERCENTAGE_6_18DEC);
 
-=======
-        _miltonSpreadModel.setCalculateQuotePayFixed(TestConstants.PERCENTAGE_6_18DEC);
-        ItfIporOracle iporOracle = getIporOracleAsset(
-            _userOne,
-            address(_daiMockedToken),
-            TestConstants.TC_5_EMA_18DEC_64UINT
-        );
-        IIporRiskManagementOracle iporRiskManagementOracle = getRiskManagementOracleAsset(
-            _userOne,
-            address(_daiMockedToken),
-            TestConstants.RMO_UTILIZATION_RATE_48_PER,
-            TestConstants.RMO_UTILIZATION_RATE_90_PER,
-            TestConstants.RMO_NOTIONAL_1B
-        );
-        MockCase1Stanley stanleyDai = getMockCase1Stanley(address(_daiMockedToken));
-        MiltonStorage miltonStorageDai = getMiltonStorage();
-        MockCase3MiltonDai mockCase3MiltonDai = getMockCase3MiltonDai(
-            address(_daiMockedToken),
-            address(iporOracle),
-            address(miltonStorageDai),
-            address(_miltonSpreadModel),
-            address(stanleyDai),
-            address(iporRiskManagementOracle)
-        );
-        MockCase0JosephDai mockCase0JosephDai = getMockCase0JosephDai(
-            address(_daiMockedToken),
-            address(_ipTokenDai),
-            address(mockCase3MiltonDai),
-            address(miltonStorageDai),
-            address(stanleyDai)
-        );
->>>>>>> 30ff15b8
         uint256 endTimestamp = block.timestamp + TestConstants.PERIOD_25_DAYS_IN_SECONDS;
 
         vm.prank(_liquidityProvider);
@@ -1624,44 +941,11 @@
         public
     {
         // given
-<<<<<<< HEAD
-        _cfg.iporOracleInitialParamsTestCase = BuilderUtils.IporOracleInitialParamsTestCase.CASE5;
-        _cfg.miltonImplementation = address(new MockCase3MiltonDai());
+        _cfg.iporOracleInitialParamsTestCase = BuilderUtils.IporOracleInitialParamsTestCase.CASE5;
+        _cfg.miltonTestCase = BuilderUtils.MiltonTestCase.CASE3;
         _iporProtocol = _iporProtocolFactory.getDaiInstance(_cfg);
         _iporProtocol.spreadModel.setCalculateQuoteReceiveFixed(TestConstants.PERCENTAGE_4_18DEC);
 
-=======
-        _miltonSpreadModel.setCalculateQuoteReceiveFixed(TestConstants.PERCENTAGE_4_18DEC);
-        ItfIporOracle iporOracle = getIporOracleAsset(
-            _userOne,
-            address(_daiMockedToken),
-            TestConstants.TC_5_EMA_18DEC_64UINT
-        );
-        IIporRiskManagementOracle iporRiskManagementOracle = getRiskManagementOracleAsset(
-            _userOne,
-            address(_daiMockedToken),
-            TestConstants.RMO_UTILIZATION_RATE_48_PER,
-            TestConstants.RMO_UTILIZATION_RATE_90_PER,
-            TestConstants.RMO_NOTIONAL_1B
-        );
-        MockCase1Stanley stanleyDai = getMockCase1Stanley(address(_daiMockedToken));
-        MiltonStorage miltonStorageDai = getMiltonStorage();
-        MockCase3MiltonDai mockCase3MiltonDai = getMockCase3MiltonDai(
-            address(_daiMockedToken),
-            address(iporOracle),
-            address(miltonStorageDai),
-            address(_miltonSpreadModel),
-            address(stanleyDai),
-            address(iporRiskManagementOracle)
-        );
-        MockCase0JosephDai mockCase0JosephDai = getMockCase0JosephDai(
-            address(_daiMockedToken),
-            address(_ipTokenDai),
-            address(mockCase3MiltonDai),
-            address(miltonStorageDai),
-            address(stanleyDai)
-        );
->>>>>>> 30ff15b8
         uint256 endTimestamp = block.timestamp + TestConstants.PERIOD_25_DAYS_IN_SECONDS;
         uint256 swapsToCreate = 1;
         prepareApproveForUsersDai(
@@ -1708,44 +992,11 @@
         public
     {
         // given
-<<<<<<< HEAD
-        _cfg.iporOracleInitialParamsTestCase = BuilderUtils.IporOracleInitialParamsTestCase.CASE5;
-        _cfg.miltonImplementation = address(new MockCase3MiltonDai());
+        _cfg.iporOracleInitialParamsTestCase = BuilderUtils.IporOracleInitialParamsTestCase.CASE5;
+        _cfg.miltonTestCase = BuilderUtils.MiltonTestCase.CASE3;
         _iporProtocol = _iporProtocolFactory.getDaiInstance(_cfg);
         _iporProtocol.spreadModel.setCalculateQuoteReceiveFixed(TestConstants.PERCENTAGE_4_18DEC);
 
-=======
-        _miltonSpreadModel.setCalculateQuoteReceiveFixed(TestConstants.PERCENTAGE_4_18DEC);
-        ItfIporOracle iporOracle = getIporOracleAsset(
-            _userOne,
-            address(_daiMockedToken),
-            TestConstants.TC_5_EMA_18DEC_64UINT
-        );
-        IIporRiskManagementOracle iporRiskManagementOracle = getRiskManagementOracleAsset(
-            _userOne,
-            address(_daiMockedToken),
-            TestConstants.RMO_UTILIZATION_RATE_48_PER,
-            TestConstants.RMO_UTILIZATION_RATE_90_PER,
-            TestConstants.RMO_NOTIONAL_1B
-        );
-        MockCase1Stanley stanleyDai = getMockCase1Stanley(address(_daiMockedToken));
-        MiltonStorage miltonStorageDai = getMiltonStorage();
-        MockCase3MiltonDai mockCase3MiltonDai = getMockCase3MiltonDai(
-            address(_daiMockedToken),
-            address(iporOracle),
-            address(miltonStorageDai),
-            address(_miltonSpreadModel),
-            address(stanleyDai),
-            address(iporRiskManagementOracle)
-        );
-        MockCase0JosephDai mockCase0JosephDai = getMockCase0JosephDai(
-            address(_daiMockedToken),
-            address(_ipTokenDai),
-            address(mockCase3MiltonDai),
-            address(miltonStorageDai),
-            address(stanleyDai)
-        );
->>>>>>> 30ff15b8
         uint256 endTimestamp = block.timestamp + TestConstants.PERIOD_25_DAYS_IN_SECONDS;
 
         vm.prank(_liquidityProvider);
@@ -1779,44 +1030,11 @@
 
     function testShouldNotClosePositionDAIWhenERC20AmountExceedsMiltonBalanceOnDAIToken() public {
         // given
-<<<<<<< HEAD
-        _cfg.iporOracleInitialParamsTestCase = BuilderUtils.IporOracleInitialParamsTestCase.CASE5;
-        _cfg.miltonImplementation = address(new MockCase0MiltonDai());
+        _cfg.iporOracleInitialParamsTestCase = BuilderUtils.IporOracleInitialParamsTestCase.CASE5;
+       _cfg.miltonTestCase = BuilderUtils.MiltonTestCase.CASE0;
         _iporProtocol = _iporProtocolFactory.getDaiInstance(_cfg);
         _iporProtocol.spreadModel.setCalculateQuotePayFixed(TestConstants.PERCENTAGE_6_18DEC);
 
-=======
-        _miltonSpreadModel.setCalculateQuotePayFixed(TestConstants.PERCENTAGE_6_18DEC);
-        ItfIporOracle iporOracle = getIporOracleAsset(
-            _userOne,
-            address(_daiMockedToken),
-            TestConstants.TC_5_EMA_18DEC_64UINT
-        );
-        IIporRiskManagementOracle iporRiskManagementOracle = getRiskManagementOracleAsset(
-            _userOne,
-            address(_daiMockedToken),
-            TestConstants.RMO_UTILIZATION_RATE_48_PER,
-            TestConstants.RMO_UTILIZATION_RATE_90_PER,
-            TestConstants.RMO_NOTIONAL_1B
-        );
-        MockCaseBaseStanley stanleyDai = getMockCaseBaseStanley(address(_daiMockedToken));
-        MiltonStorage miltonStorageDai = getMiltonStorage();
-        MockCase0MiltonDai mockCase0MiltonDai = getMockCase0MiltonDai(
-            address(_daiMockedToken),
-            address(iporOracle),
-            address(miltonStorageDai),
-            address(_miltonSpreadModel),
-            address(stanleyDai),
-            address(iporRiskManagementOracle)
-        );
-        MockCase0JosephDai mockCase0JosephDai = getMockCase0JosephDai(
-            address(_daiMockedToken),
-            address(_ipTokenDai),
-            address(mockCase0MiltonDai),
-            address(miltonStorageDai),
-            address(stanleyDai)
-        );
->>>>>>> 30ff15b8
         uint256 endTimestamp = block.timestamp + TestConstants.PERIOD_27_DAYS_17_HOURS_IN_SECONDS;
 
         vm.prank(_liquidityProvider);
