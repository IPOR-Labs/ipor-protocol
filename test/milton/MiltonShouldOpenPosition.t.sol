// SPDX-License-Identifier: UNLICENSED
pragma solidity 0.8.16;

import "../TestCommons.sol";
import {DataUtils} from "../utils/DataUtils.sol";
import {SwapUtils} from "../utils/SwapUtils.sol";
import "../utils/TestConstants.sol";
import "../../contracts/amm/MiltonStorage.sol";
import "../../contracts/itf/ItfIporOracle.sol";
import "../../contracts/tokens/IpToken.sol";
import "../../contracts/mocks/spread/MockSpreadModel.sol";
import "../../contracts/mocks/tokens/MockTestnetToken.sol";
import "../../contracts/mocks/stanley/MockCase0Stanley.sol";
import "../../contracts/mocks/stanley/MockCase1Stanley.sol";
import "../../contracts/mocks/milton/MockCase0MiltonDai.sol";
import "../../contracts/mocks/milton/MockCase4MiltonDai.sol";
import "../../contracts/mocks/milton/MockCase5MiltonDai.sol";
import "../../contracts/mocks/milton/MockCase0MiltonUsdt.sol";
import "../../contracts/mocks/joseph/MockCase0JosephDai.sol";
import "../../contracts/mocks/joseph/MockCase0JosephUsdt.sol";
import "../../contracts/interfaces/IIporRiskManagementOracle.sol";
import "../../contracts/interfaces/types/IporTypes.sol";
import "../../contracts/interfaces/types/MiltonStorageTypes.sol";

contract MiltonShouldOpenPositionTest is TestCommons, DataUtils, SwapUtils {
    IporProtocolFactory.IporProtocolConfig private _cfg;
    IporProtocolBuilder.IporProtocol internal _iporProtocol;

    struct ActualBalances {
        uint256 actualIncomeFeeValue;
        uint256 actualSumOfBalances;
        uint256 actualMiltonBalance;
        int256 actualPayoff;
        int256 actualOpenerUserBalance;
        int256 actualCloserUserBalance;
    }

    function setUp() public {
        _admin = address(this);
        _userOne = _getUserAddress(1);
        _userTwo = _getUserAddress(2);
        _userThree = _getUserAddress(3);
        _liquidityProvider = _getUserAddress(4);
        _users = usersToArray(_admin, _userOne, _userTwo, _userThree, _liquidityProvider);

        _cfg.approvalsForUsers = _users;
        _cfg.iporOracleUpdater = _userOne;
        _cfg.spreadImplementation = address(
            new MockSpreadModel(
                TestConstants.PERCENTAGE_4_18DEC,
                TestConstants.ZERO,
                TestConstants.ZERO_INT,
                TestConstants.ZERO_INT
            )
        );
        _cfg.iporOracleInitialParamsTestCase = BuilderUtils.IporOracleInitialParamsTestCase.DEFAULT;
    }

    function testShouldOpenPositionPayFixedDAIWhenOwnerSimpleCase18Decimals() public {
        // given
<<<<<<< HEAD
        _cfg.miltonImplementation = address(new MockCase0MiltonDai());
        _iporProtocol = _iporProtocolFactory.getDaiInstance(_cfg);

=======
        ItfIporOracle iporOracle = getIporOracleAsset(
            _userOne,
            address(_daiMockedToken),
            TestConstants.TC_DEFAULT_EMA_18DEC_64UINT
        );
        IIporRiskManagementOracle iporRiskManagementOracle = getRiskManagementOracleAsset(
            _userOne,
            address(_daiMockedToken),
            TestConstants.RMO_UTILIZATION_RATE_48_PER,
            TestConstants.RMO_UTILIZATION_RATE_90_PER,
            TestConstants.RMO_NOTIONAL_1B
        );
        MockCase0Stanley stanleyDai = getMockCase0Stanley(address(_daiMockedToken));
        MiltonStorage miltonStorageDai = getMiltonStorage();
        MockCase0MiltonDai mockCase0MiltonDai = getMockCase0MiltonDai(
            address(_daiMockedToken),
            address(iporOracle),
            address(miltonStorageDai),
            address(_miltonSpreadModel),
            address(stanleyDai),
            address(iporRiskManagementOracle)
        );
        MockCase0JosephDai mockCase0JosephDai = getMockCase0JosephDai(
            address(_daiMockedToken),
            address(_ipTokenDai),
            address(mockCase0MiltonDai),
            address(miltonStorageDai),
            address(stanleyDai)
        );
        prepareApproveForUsersDai(
            _users,
            _daiMockedToken,
            address(mockCase0JosephDai),
            address(mockCase0MiltonDai)
        );
        prepareMilton(mockCase0MiltonDai, address(mockCase0JosephDai), address(stanleyDai));
        prepareJoseph(mockCase0JosephDai);
        prepareIpToken(_ipTokenDai, address(mockCase0JosephDai));
>>>>>>> 30ff15b8
        uint256 miltonBalanceBeforePayoutWad = TestConstants.USD_28_000_18DEC;

        vm.prank(_userOne);
        _iporProtocol.iporOracle.itfUpdateIndex(
            address(_iporProtocol.asset),
            TestConstants.PERCENTAGE_3_18DEC,
            block.timestamp
        );

        vm.prank(_liquidityProvider);
        _iporProtocol.joseph.itfProvideLiquidity(miltonBalanceBeforePayoutWad, block.timestamp);

        ExpectedMiltonBalances memory expectedBalances;

        expectedBalances.expectedMiltonBalance =
            miltonBalanceBeforePayoutWad +
            TestConstants.TC_TOTAL_AMOUNT_10_000_18DEC;
        expectedBalances.expectedOpenerUserBalance = 9990000 * TestConstants.D18_INT;
        expectedBalances.expectedLiquidityPoolBalance =
            miltonBalanceBeforePayoutWad +
            TestConstants.TC_OPENING_FEE_18DEC;
        expectedBalances.expectedSumOfBalancesBeforePayout =
            miltonBalanceBeforePayoutWad +
            TestConstants.USD_10_000_000_18DEC;

        uint256 expectedIporPublicationFee = TestConstants.TC_IPOR_PUBLICATION_AMOUNT_18DEC;
        uint256 expectedDerivativesTotalBalanceWad = TestConstants.TC_COLLATERAL_18DEC;

        // when
        vm.prank(_userTwo);
        _iporProtocol.milton.itfOpenSwapPayFixed(
            block.timestamp,
            TestConstants.TC_TOTAL_AMOUNT_10_000_18DEC,
            TestConstants.PERCENTAGE_6_18DEC,
            TestConstants.LEVERAGE_18DEC
        );

        (, IporTypes.IporSwapMemory[] memory swaps) = _iporProtocol.miltonStorage.getSwapsPayFixed(
            _userTwo,
            TestConstants.ZERO,
            50
        );
        uint256 actualOpenSwapsVolume;
        for (uint256 i = 0; i < swaps.length; i++) {
            if (swaps[i].state == 1) {
                actualOpenSwapsVolume++;
            }
        }
        MiltonStorageTypes.ExtendedBalancesMemory memory balance = _iporProtocol
            .miltonStorage
            .getExtendedBalance();
        uint256 actualSumOfBalances = _iporProtocol.asset.balanceOf(address(_iporProtocol.milton)) +
            _iporProtocol.asset.balanceOf(_userTwo);
        uint256 actualDerivativesTotalBalanceWad = balance.totalCollateralPayFixed +
            balance.totalCollateralReceiveFixed;
        // then
        assertEq(actualOpenSwapsVolume, 1);
        assertEq(
            _iporProtocol.asset.balanceOf(address(_iporProtocol.milton)),
            expectedBalances.expectedMiltonBalance
        );
        assertEq(
            int256(_iporProtocol.asset.balanceOf(_userTwo)),
            expectedBalances.expectedOpenerUserBalance
        );
        assertEq(actualDerivativesTotalBalanceWad, expectedDerivativesTotalBalanceWad);
        assertEq(balance.iporPublicationFee, expectedIporPublicationFee);
        assertEq(balance.liquidityPool, expectedBalances.expectedLiquidityPoolBalance);
        assertEq(balance.treasury, TestConstants.ZERO);
        assertEq(expectedBalances.expectedSumOfBalancesBeforePayout, actualSumOfBalances);
    }

    function testShouldOpenPositionPayFixedUSDTWhenOwnerSimpleCase6Decimals() public {
        // given
<<<<<<< HEAD
        _cfg.miltonImplementation = address(new MockCase0MiltonUsdt());
        _iporProtocol = _iporProtocolFactory.getUsdtInstance(_cfg);

=======
        ItfIporOracle iporOracle = getIporOracleAsset(
            _userOne,
            address(_usdtMockedToken),
            TestConstants.TC_DEFAULT_EMA_18DEC_64UINT
        );
        IIporRiskManagementOracle iporRiskManagementOracle = getRiskManagementOracleAsset(
            _userOne,
            address(_usdtMockedToken),
            TestConstants.RMO_UTILIZATION_RATE_48_PER,
            TestConstants.RMO_UTILIZATION_RATE_90_PER,
            TestConstants.RMO_NOTIONAL_1B
        );
        MockCase1Stanley stanleyUsdt = getMockCase1Stanley(address(_usdtMockedToken));
        MiltonStorage miltonStorageUsdt = getMiltonStorage();
        MockCase0MiltonUsdt mockCase0MiltonUsdt = getMockCase0MiltonUsdt(
            address(_usdtMockedToken),
            address(iporOracle),
            address(miltonStorageUsdt),
            address(_miltonSpreadModel),
            address(stanleyUsdt),
            address(iporRiskManagementOracle)
        );
        MockCase0JosephUsdt mockCase0JosephUsdt = getMockCase0JosephUsdt(
            address(_usdtMockedToken),
            address(_ipTokenUsdt),
            address(mockCase0MiltonUsdt),
            address(miltonStorageUsdt),
            address(stanleyUsdt)
        );
        prepareApproveForUsersUsd(
            _users,
            _usdtMockedToken,
            address(mockCase0JosephUsdt),
            address(mockCase0MiltonUsdt)
        );
        prepareMilton(mockCase0MiltonUsdt, address(mockCase0JosephUsdt), address(stanleyUsdt));
        prepareJoseph(mockCase0JosephUsdt);
        prepareIpToken(_ipTokenUsdt, address(mockCase0JosephUsdt));
>>>>>>> 30ff15b8
        vm.prank(_userOne);
        _iporProtocol.iporOracle.itfUpdateIndex(
            address(_iporProtocol.asset),
            TestConstants.PERCENTAGE_3_18DEC,
            block.timestamp
        );

        vm.prank(_liquidityProvider);
        _iporProtocol.joseph.itfProvideLiquidity(TestConstants.USD_28_000_6DEC, block.timestamp);

        ExpectedMiltonBalances memory expectedBalances;

        expectedBalances.expectedMiltonBalance =
            TestConstants.USD_28_000_6DEC +
            TestConstants.TC_TOTAL_AMOUNT_10_000_6DEC;
        expectedBalances.expectedOpenerUserBalance = 9990000000000;
        expectedBalances.expectedLiquidityPoolBalance =
            TestConstants.USD_28_000_18DEC +
            TestConstants.TC_OPENING_FEE_18DEC;
        expectedBalances.expectedSumOfBalancesBeforePayout =
            TestConstants.USD_28_000_6DEC +
            TestConstants.USD_10_000_000_6DEC;

        uint256 expectedDerivativesTotalBalanceWad = TestConstants.TC_COLLATERAL_18DEC;
        uint256 expectedIporPublicationFee = TestConstants.TC_IPOR_PUBLICATION_AMOUNT_18DEC;

        // when
        vm.prank(_userTwo);
        _iporProtocol.milton.itfOpenSwapPayFixed(
            block.timestamp,
            TestConstants.TC_TOTAL_AMOUNT_10_000_6DEC,
            TestConstants.PERCENTAGE_6_18DEC,
            TestConstants.LEVERAGE_18DEC
        );

        (, IporTypes.IporSwapMemory[] memory swaps) = _iporProtocol.miltonStorage.getSwapsPayFixed(
            _userTwo,
            TestConstants.ZERO,
            50
        );

        uint256 actualOpenSwapsVolume;

        for (uint256 i = 0; i < swaps.length; i++) {
            if (swaps[i].state == 1) {
                actualOpenSwapsVolume++;
            }
        }
        MiltonStorageTypes.ExtendedBalancesMemory memory balance = _iporProtocol
            .miltonStorage
            .getExtendedBalance();
        uint256 actualSumOfBalances = _iporProtocol.asset.balanceOf(address(_iporProtocol.milton)) +
            _iporProtocol.asset.balanceOf(_userTwo);
        uint256 actualDerivativesTotalBalanceWad = balance.totalCollateralPayFixed +
            balance.totalCollateralReceiveFixed;

        // then
        assertEq(actualOpenSwapsVolume, 1);
        assertEq(
            _iporProtocol.asset.balanceOf(address(_iporProtocol.milton)),
            expectedBalances.expectedMiltonBalance
        );
        assertEq(
            int256(_iporProtocol.asset.balanceOf(_userTwo)),
            expectedBalances.expectedOpenerUserBalance
        );
        assertEq(actualDerivativesTotalBalanceWad, expectedDerivativesTotalBalanceWad);
        assertEq(balance.iporPublicationFee, expectedIporPublicationFee);
        assertEq(balance.liquidityPool, expectedBalances.expectedLiquidityPoolBalance);
        assertEq(balance.treasury, TestConstants.ZERO);
        assertEq(expectedBalances.expectedSumOfBalancesBeforePayout, actualSumOfBalances);
    }

    function testShouldOpenPositionPayFixedUSDTWhenRiskManagementOracleProvidesLargeValues() public {
        // given
        ItfIporOracle iporOracle =
            getIporOracleAsset(_userOne, address(_usdtMockedToken), TestConstants.TC_DEFAULT_EMA_18DEC_64UINT);
        IIporRiskManagementOracle iporRiskManagementOracle = getRiskManagementOracleAsset(
            _userOne,
            address(_usdtMockedToken),
            type(uint16).max,
            type(uint16).max,
            type(uint64).max
        );
        MockCase1Stanley stanleyUsdt = getMockCase1Stanley(address(_usdtMockedToken));
        MiltonStorage miltonStorageUsdt = getMiltonStorage();
        MockCase0MiltonUsdt mockCase0MiltonUsdt = getMockCase0MiltonUsdt(
            address(_usdtMockedToken),
            address(iporOracle),
            address(miltonStorageUsdt),
            address(_miltonSpreadModel),
            address(stanleyUsdt),
            address(iporRiskManagementOracle)
        );
        MockCase0JosephUsdt mockCase0JosephUsdt = getMockCase0JosephUsdt(
            address(_usdtMockedToken),
            address(_ipTokenUsdt),
            address(mockCase0MiltonUsdt),
            address(miltonStorageUsdt),
            address(stanleyUsdt)
        );
        prepareApproveForUsersUsd(_users, _usdtMockedToken, address(mockCase0JosephUsdt), address(mockCase0MiltonUsdt));
        prepareMilton(mockCase0MiltonUsdt, address(mockCase0JosephUsdt), address(stanleyUsdt));
        prepareJoseph(mockCase0JosephUsdt);
        prepareIpToken(_ipTokenUsdt, address(mockCase0JosephUsdt));
        vm.prank(_userOne);
        iporOracle.itfUpdateIndex(address(_usdtMockedToken), TestConstants.PERCENTAGE_3_18DEC, block.timestamp);
        vm.prank(_liquidityProvider);
        mockCase0JosephUsdt.itfProvideLiquidity(TestConstants.USD_28_000_6DEC, block.timestamp);
        ExpectedMiltonBalances memory expectedBalances;
        expectedBalances.expectedMiltonBalance =
            TestConstants.USD_28_000_6DEC + TestConstants.TC_TOTAL_AMOUNT_10_000_6DEC;
        expectedBalances.expectedOpenerUserBalance = 9990000000000;
        expectedBalances.expectedLiquidityPoolBalance =
            TestConstants.USD_28_000_18DEC + TestConstants.TC_OPENING_FEE_18DEC;
        expectedBalances.expectedSumOfBalancesBeforePayout =
            TestConstants.USD_28_000_6DEC + TestConstants.USD_10_000_000_6DEC;
        uint256 expectedDerivativesTotalBalanceWad = TestConstants.TC_COLLATERAL_18DEC;
        uint256 expectedIporPublicationFee = TestConstants.TC_IPOR_PUBLICATION_AMOUNT_18DEC;
        // when
        vm.prank(_userTwo);
        mockCase0MiltonUsdt.itfOpenSwapPayFixed(
            block.timestamp,
            TestConstants.TC_TOTAL_AMOUNT_10_000_6DEC,
            TestConstants.PERCENTAGE_6_18DEC,
            TestConstants.LEVERAGE_1000_18DEC
        );
        (, IporTypes.IporSwapMemory[] memory swaps) =
            miltonStorageUsdt.getSwapsPayFixed(_userTwo, TestConstants.ZERO, 50);
        uint256 actualOpenSwapsVolume;
        for (uint256 i = 0; i < swaps.length; i++) {
            if (swaps[i].state == 1) {
                actualOpenSwapsVolume++;
            }
        }
        MiltonStorageTypes.ExtendedBalancesMemory memory balance = miltonStorageUsdt.getExtendedBalance();
        uint256 actualSumOfBalances =
            _usdtMockedToken.balanceOf(address(mockCase0MiltonUsdt)) + _usdtMockedToken.balanceOf(_userTwo);
        uint256 actualDerivativesTotalBalanceWad = balance.totalCollateralPayFixed + balance.totalCollateralReceiveFixed;
        // then
        assertEq(actualOpenSwapsVolume, 1);
        assertEq(_usdtMockedToken.balanceOf(address(mockCase0MiltonUsdt)), expectedBalances.expectedMiltonBalance);
        assertEq(int256(_usdtMockedToken.balanceOf(_userTwo)), expectedBalances.expectedOpenerUserBalance);
        assertEq(actualDerivativesTotalBalanceWad, expectedDerivativesTotalBalanceWad);
        assertEq(balance.iporPublicationFee, expectedIporPublicationFee);
        assertEq(balance.liquidityPool, expectedBalances.expectedLiquidityPoolBalance);
        assertEq(balance.treasury, TestConstants.ZERO);
        assertEq(expectedBalances.expectedSumOfBalancesBeforePayout, actualSumOfBalances);
    }

    function testShouldOpenPositionPayFixedDAIWhenCustomOpeningFeeForTreasuryIs50Percent() public {
        // given
<<<<<<< HEAD
        _cfg.miltonImplementation = address(new MockCase4MiltonDai());
        _iporProtocol = _iporProtocolFactory.getDaiInstance(_cfg);

=======
        ItfIporOracle iporOracle = getIporOracleAsset(
            _userOne,
            address(_daiMockedToken),
            TestConstants.TC_DEFAULT_EMA_18DEC_64UINT
        );
        IIporRiskManagementOracle iporRiskManagementOracle = getRiskManagementOracleAsset(
            _userOne,
            address(_daiMockedToken),
            TestConstants.RMO_UTILIZATION_RATE_48_PER,
            TestConstants.RMO_UTILIZATION_RATE_90_PER,
            TestConstants.RMO_NOTIONAL_1B
        );
        MockCase1Stanley stanleyDai = getMockCase1Stanley(address(_daiMockedToken));
        MiltonStorage miltonStorageDai = getMiltonStorage();
        MockCase4MiltonDai mockCase4MiltonDai = getMockCase4MiltonDai(
            address(_daiMockedToken),
            address(iporOracle),
            address(miltonStorageDai),
            address(_miltonSpreadModel),
            address(stanleyDai),
            address(iporRiskManagementOracle)
        );
        MockCase0JosephDai mockCase0JosephDai = getMockCase0JosephDai(
            address(_daiMockedToken),
            address(_ipTokenDai),
            address(mockCase4MiltonDai),
            address(miltonStorageDai),
            address(stanleyDai)
        );
        prepareApproveForUsersDai(
            _users,
            _daiMockedToken,
            address(mockCase0JosephDai),
            address(mockCase4MiltonDai)
        );
        prepareMilton(mockCase4MiltonDai, address(mockCase0JosephDai), address(stanleyDai));
        prepareJoseph(mockCase0JosephDai);
        prepareIpToken(_ipTokenDai, address(mockCase0JosephDai));
>>>>>>> 30ff15b8
        vm.prank(_userOne);
        _iporProtocol.iporOracle.itfUpdateIndex(
            address(_iporProtocol.asset),
            TestConstants.PERCENTAGE_3_18DEC,
            block.timestamp
        );

        vm.prank(_liquidityProvider);
        _iporProtocol.joseph.itfProvideLiquidity(TestConstants.USD_28_000_18DEC, block.timestamp);

        ExpectedMiltonBalances memory expectedBalances;
        expectedBalances.expectedLiquidityPoolBalance = 28002840597820653803859;

        uint256 expectedTreasuryBalance = 149505148455463361;

        // when
        vm.prank(_userTwo);
        _iporProtocol.milton.itfOpenSwapPayFixed(
            block.timestamp,
            TestConstants.TC_TOTAL_AMOUNT_10_000_18DEC,
            TestConstants.PERCENTAGE_6_18DEC,
            TestConstants.LEVERAGE_18DEC
        );

        MiltonStorageTypes.ExtendedBalancesMemory memory balance = _iporProtocol
            .miltonStorage
            .getExtendedBalance();

        // then
        assertEq(balance.liquidityPool, expectedBalances.expectedLiquidityPoolBalance);
        assertEq(balance.treasury, expectedTreasuryBalance);
    }

    function testShouldOpenPositionPayFixedDAIWhenCustomOpeningFeeForTreasuryIs25Percent() public {
        // given
<<<<<<< HEAD
        _cfg.miltonImplementation = address(new MockCase5MiltonDai());
        _iporProtocol = _iporProtocolFactory.getDaiInstance(_cfg);

=======
        ItfIporOracle iporOracle = getIporOracleAsset(
            _userOne,
            address(_daiMockedToken),
            TestConstants.TC_DEFAULT_EMA_18DEC_64UINT
        );
        IIporRiskManagementOracle iporRiskManagementOracle = getRiskManagementOracleAsset(
            _userOne,
            address(_daiMockedToken),
            TestConstants.RMO_UTILIZATION_RATE_48_PER,
            TestConstants.RMO_UTILIZATION_RATE_90_PER,
            TestConstants.RMO_NOTIONAL_1B
        );
        MockCase1Stanley stanleyDai = getMockCase1Stanley(address(_daiMockedToken));
        MiltonStorage miltonStorageDai = getMiltonStorage();
        MockCase5MiltonDai mockCase5MiltonDai = getMockCase5MiltonDai(
            address(_daiMockedToken),
            address(iporOracle),
            address(miltonStorageDai),
            address(_miltonSpreadModel),
            address(stanleyDai),
            address(iporRiskManagementOracle)
        );
        MockCase0JosephDai mockCase0JosephDai = getMockCase0JosephDai(
            address(_daiMockedToken),
            address(_ipTokenDai),
            address(mockCase5MiltonDai),
            address(miltonStorageDai),
            address(stanleyDai)
        );
        prepareApproveForUsersDai(
            _users,
            _daiMockedToken,
            address(mockCase0JosephDai),
            address(mockCase5MiltonDai)
        );
        prepareMilton(mockCase5MiltonDai, address(mockCase0JosephDai), address(stanleyDai));
        prepareJoseph(mockCase0JosephDai);
        prepareIpToken(_ipTokenDai, address(mockCase0JosephDai));
>>>>>>> 30ff15b8
        vm.prank(_userOne);
        _iporProtocol.iporOracle.itfUpdateIndex(
            address(_iporProtocol.asset),
            TestConstants.PERCENTAGE_3_18DEC,
            block.timestamp
        );

        vm.prank(_liquidityProvider);
        _iporProtocol.joseph.itfProvideLiquidity(TestConstants.USD_28_000_18DEC, block.timestamp);

        ExpectedMiltonBalances memory expectedBalances;
        expectedBalances.expectedLiquidityPoolBalance = 28002915350394881535539;
        uint256 expectedTreasuryBalance = 74752574227731681;

        // when
        vm.prank(_userTwo);
        _iporProtocol.milton.itfOpenSwapPayFixed(
            block.timestamp,
            TestConstants.TC_TOTAL_AMOUNT_10_000_18DEC,
            TestConstants.PERCENTAGE_6_18DEC,
            TestConstants.LEVERAGE_18DEC
        );
        MiltonStorageTypes.ExtendedBalancesMemory memory balance = _iporProtocol
            .miltonStorage
            .getExtendedBalance();

        // then
        assertEq(balance.liquidityPool, expectedBalances.expectedLiquidityPoolBalance);
        assertEq(balance.treasury, expectedTreasuryBalance);
    }

    function testShouldOpenPayFixedDAIWhenCustomLeverageSimpleCase1() public {
        // given
<<<<<<< HEAD
        _cfg.miltonImplementation = address(new MockCase0MiltonDai());
        _iporProtocol = _iporProtocolFactory.getDaiInstance(_cfg);

=======
        ItfIporOracle iporOracle = getIporOracleAsset(
            _userOne,
            address(_daiMockedToken),
            TestConstants.TC_DEFAULT_EMA_18DEC_64UINT
        );
        IIporRiskManagementOracle iporRiskManagementOracle = getRiskManagementOracleAsset(
            _userOne,
            address(_daiMockedToken),
            TestConstants.RMO_UTILIZATION_RATE_48_PER,
            TestConstants.RMO_UTILIZATION_RATE_90_PER,
            TestConstants.RMO_NOTIONAL_1B
        );
        MockCase0Stanley stanleyDai = getMockCase0Stanley(address(_daiMockedToken));
        MiltonStorage miltonStorageDai = getMiltonStorage();
        MockCase0MiltonDai mockCase0MiltonDai = getMockCase0MiltonDai(
            address(_daiMockedToken),
            address(iporOracle),
            address(miltonStorageDai),
            address(_miltonSpreadModel),
            address(stanleyDai),
            address(iporRiskManagementOracle)
        );
        MockCase0JosephDai mockCase0JosephDai = getMockCase0JosephDai(
            address(_daiMockedToken),
            address(_ipTokenDai),
            address(mockCase0MiltonDai),
            address(miltonStorageDai),
            address(stanleyDai)
        );
        prepareApproveForUsersDai(
            _users,
            _daiMockedToken,
            address(mockCase0JosephDai),
            address(mockCase0MiltonDai)
        );
        prepareMilton(mockCase0MiltonDai, address(mockCase0JosephDai), address(stanleyDai));
        prepareJoseph(mockCase0JosephDai);
        prepareIpToken(_ipTokenDai, address(mockCase0JosephDai));
>>>>>>> 30ff15b8
        vm.prank(_userOne);
        _iporProtocol.iporOracle.itfUpdateIndex(
            address(_iporProtocol.asset),
            TestConstants.PERCENTAGE_3_18DEC,
            block.timestamp
        );

        vm.prank(_liquidityProvider);
        _iporProtocol.joseph.itfProvideLiquidity(TestConstants.USD_28_000_18DEC, block.timestamp);

        uint256 expectedCollateralBalance = TestConstants.TC_COLLATERAL_18DEC;
        uint256 expectedNotionalBalance = 150751024692592222333298;

        // when
        vm.prank(_userTwo);
        _iporProtocol.milton.itfOpenSwapPayFixed(
            block.timestamp,
            TestConstants.TC_TOTAL_AMOUNT_10_000_18DEC,
            9 * TestConstants.D17,
            15125000000000000000
        );

        IporTypes.IporSwapMemory memory swapPayFixed = _iporProtocol.miltonStorage.getSwapPayFixed(
            1
        );

        // then
        assertEq(swapPayFixed.collateral, expectedCollateralBalance);
        assertEq(swapPayFixed.notional, expectedNotionalBalance);
    }

    function testShouldOpenPayFixedPositionWhenOpenTimestampIsLongTimeAgo() public {
        // given
<<<<<<< HEAD
        _cfg.miltonImplementation = address(new MockCase0MiltonDai());
        _iporProtocol = _iporProtocolFactory.getDaiInstance(_cfg);
=======
        ItfIporOracle iporOracle = getIporOracleAsset(
            _userOne,
            address(_daiMockedToken),
            TestConstants.TC_DEFAULT_EMA_18DEC_64UINT
        );

        IIporRiskManagementOracle iporRiskManagementOracle = getRiskManagementOracleAsset(
            _userOne,
            address(_daiMockedToken),
            TestConstants.RMO_UTILIZATION_RATE_48_PER,
            TestConstants.RMO_UTILIZATION_RATE_90_PER,
            TestConstants.RMO_NOTIONAL_1B
        );

        MockCase0Stanley stanleyDai = getMockCase0Stanley(address(_daiMockedToken));

        MiltonStorage miltonStorageDai = getMiltonStorage();

        MockCase0MiltonDai mockCase0MiltonDai = getMockCase0MiltonDai(
            address(_daiMockedToken),
            address(iporOracle),
            address(miltonStorageDai),
            address(_miltonSpreadModel),
            address(stanleyDai),
            address(iporRiskManagementOracle)
        );

        MockCase0JosephDai mockCase0JosephDai = getMockCase0JosephDai(
            address(_daiMockedToken),
            address(_ipTokenDai),
            address(mockCase0MiltonDai),
            address(miltonStorageDai),
            address(stanleyDai)
        );
>>>>>>> 30ff15b8

        uint256 longAgoTimestamp = 31536000; //1971-01-01

        vm.prank(_liquidityProvider);
        _iporProtocol.joseph.itfProvideLiquidity(TestConstants.USD_28_000_18DEC, longAgoTimestamp);

        vm.prank(_userTwo);
        _iporProtocol.milton.itfOpenSwapPayFixed(
            longAgoTimestamp,
            TestConstants.TC_TOTAL_AMOUNT_10_000_18DEC,
            TestConstants.PERCENTAGE_4_18DEC,
            TestConstants.LEVERAGE_18DEC
        );

        vm.prank(_userOne);
        _iporProtocol.iporOracle.itfUpdateIndex(
            address(_iporProtocol.asset),
            TestConstants.PERCENTAGE_3_18DEC,
            longAgoTimestamp
        );

        ExpectedMiltonBalances memory expectedBalances;
        expectedBalances.expectedPayoffAbs = TestConstants.ZERO;
        expectedBalances.expectedIncomeFeeValue = TestConstants.ZERO;
        int256 openerUserLost = TestConstants.TC_OPENING_FEE_18DEC_INT +
            TestConstants.TC_IPOR_PUBLICATION_AMOUNT_18DEC_INT +
            TestConstants.TC_LIQUIDATION_DEPOSIT_AMOUNT_18DEC_INT +
            int256(expectedBalances.expectedPayoffAbs);
        expectedBalances.expectedMiltonBalance =
            TestConstants.TC_LP_BALANCE_BEFORE_CLOSE_18DEC +
            TestConstants.TC_OPENING_FEE_18DEC +
            TestConstants.LEVERAGE_18DEC +
            expectedBalances.expectedPayoffAbs;
        expectedBalances.expectedOpenerUserBalance =
            TestConstants.USD_10_000_000_18DEC_INT -
            openerUserLost;
        expectedBalances.expectedLiquidityPoolBalance =
            TestConstants.TC_LP_BALANCE_BEFORE_CLOSE_18DEC +
            TestConstants.TC_OPENING_FEE_18DEC +
            expectedBalances.expectedPayoffAbs -
            expectedBalances.expectedIncomeFeeValue;
        expectedBalances.expectedSumOfBalancesBeforePayout =
            TestConstants.TC_LP_BALANCE_BEFORE_CLOSE_18DEC +
            TestConstants.USD_10_000_000_18DEC -
            TestConstants.TC_LIQUIDATION_DEPOSIT_AMOUNT_18DEC;

        uint256 endTimestamp = longAgoTimestamp;

        // when
        _iporProtocol.milton.itfCloseSwapPayFixed(1, endTimestamp);

        // then
        ActualBalances memory actualBalances;
        actualBalances.actualPayoff = _iporProtocol.milton.itfCalculateSwapPayFixedValue(
            endTimestamp,
            1
        );
        actualBalances.actualIncomeFeeValue = _iporProtocol.milton.itfCalculateIncomeFeeValue(
            actualBalances.actualPayoff
        );
        actualBalances.actualSumOfBalances =
            _iporProtocol.asset.balanceOf(address(_iporProtocol.milton)) +
            _iporProtocol.asset.balanceOf(_userTwo);
        actualBalances.actualMiltonBalance = _iporProtocol.asset.balanceOf(
            address(_iporProtocol.milton)
        );
        actualBalances.actualOpenerUserBalance = int256(_iporProtocol.asset.balanceOf(_userTwo));
        MiltonStorageTypes.ExtendedBalancesMemory memory balance = _iporProtocol
            .miltonStorage
            .getExtendedBalance();
        (, IporTypes.IporSwapMemory[] memory swaps) = _iporProtocol.miltonStorage.getSwapsPayFixed(
            _userTwo,
            TestConstants.ZERO,
            50
        );
        (, , int256 soap) = calculateSoap(_userTwo, endTimestamp, _iporProtocol.milton);
        assertEq(TestConstants.ZERO, swaps.length, "Incorrect swaps length");
        assertEq(
            actualBalances.actualPayoff,
            -int256(expectedBalances.expectedPayoffAbs),
            "Incorrect payoff"
        );
        assertEq(
            actualBalances.actualIncomeFeeValue,
            expectedBalances.expectedIncomeFeeValue,
            "Incorrect income fee value"
        );
        assertEq(
            actualBalances.actualSumOfBalances,
            expectedBalances.expectedSumOfBalancesBeforePayout,
            "Incorrect sum of balances"
        );
        assertEq(
            actualBalances.actualMiltonBalance,
            expectedBalances.expectedMiltonBalance,
            "Incorrect milton balance"
        );
        assertEq(
            actualBalances.actualOpenerUserBalance,
            expectedBalances.expectedOpenerUserBalance,
            "Incorrect opener user balance"
        );
        assertEq(balance.totalCollateralPayFixed, TestConstants.ZERO, "Incorrect total collateral");
        assertEq(
            balance.iporPublicationFee,
            TestConstants.TC_IPOR_PUBLICATION_AMOUNT_18DEC,
            "Incorrect ipor publication fee"
        );
        assertEq(
            balance.liquidityPool,
            expectedBalances.expectedLiquidityPoolBalance,
            "Incorrect lp"
        );
        assertEq(balance.treasury, expectedBalances.expectedIncomeFeeValue, "Incorrect treasury");
        assertEq(soap, TestConstants.ZERO_INT, "Incorrect soap");
    }

    function testShouldArraysHaveCorrectStateWhenOneUserOpensManyPositions() public {
        // given
<<<<<<< HEAD
        _cfg.miltonImplementation = address(new MockCase0MiltonDai());
        _iporProtocol = _iporProtocolFactory.getDaiInstance(_cfg);

=======
        ItfIporOracle iporOracle = getIporOracleAsset(
            _userOne,
            address(_daiMockedToken),
            TestConstants.TC_DEFAULT_EMA_18DEC_64UINT
        );
        IIporRiskManagementOracle iporRiskManagementOracle = getRiskManagementOracleAsset(
            _userOne,
            address(_daiMockedToken),
            TestConstants.RMO_UTILIZATION_RATE_48_PER,
            TestConstants.RMO_UTILIZATION_RATE_90_PER,
            TestConstants.RMO_NOTIONAL_1B
        );
        MockCase0Stanley stanleyDai = getMockCase0Stanley(address(_daiMockedToken));
        MiltonStorage miltonStorageDai = getMiltonStorage();
        MockCase0MiltonDai mockCase0MiltonDai = getMockCase0MiltonDai(
            address(_daiMockedToken),
            address(iporOracle),
            address(miltonStorageDai),
            address(_miltonSpreadModel),
            address(stanleyDai),
            address(iporRiskManagementOracle)
        );
        MockCase0JosephDai mockCase0JosephDai = getMockCase0JosephDai(
            address(_daiMockedToken),
            address(_ipTokenDai),
            address(mockCase0MiltonDai),
            address(miltonStorageDai),
            address(stanleyDai)
        );
        prepareApproveForUsersDai(
            _users,
            _daiMockedToken,
            address(mockCase0JosephDai),
            address(mockCase0MiltonDai)
        );
        prepareMilton(mockCase0MiltonDai, address(mockCase0JosephDai), address(stanleyDai));
        prepareJoseph(mockCase0JosephDai);
        prepareIpToken(_ipTokenDai, address(mockCase0JosephDai));
>>>>>>> 30ff15b8
        vm.prank(_userOne);
        _iporProtocol.iporOracle.itfUpdateIndex(
            address(_iporProtocol.asset),
            TestConstants.PERCENTAGE_3_18DEC,
            block.timestamp
        );

        vm.prank(_liquidityProvider);
        _iporProtocol.joseph.itfProvideLiquidity(
            3 * TestConstants.USD_28_000_18DEC,
            block.timestamp
        );

        // when
        vm.prank(_userTwo);
        _iporProtocol.milton.itfOpenSwapPayFixed(
            block.timestamp,
            TestConstants.TC_TOTAL_AMOUNT_10_000_18DEC,
            9 * TestConstants.D17,
            TestConstants.LEVERAGE_18DEC
        );
        vm.prank(_userTwo);
        _iporProtocol.milton.itfOpenSwapPayFixed(
            block.timestamp + TestConstants.PERIOD_25_DAYS_IN_SECONDS,
            TestConstants.TC_TOTAL_AMOUNT_10_000_18DEC,
            9 * TestConstants.D17,
            TestConstants.LEVERAGE_18DEC
        );

        vm.prank(_userTwo);
        _iporProtocol.milton.itfOpenSwapPayFixed(
            block.timestamp + TestConstants.PERIOD_50_DAYS_IN_SECONDS,
            TestConstants.TC_TOTAL_AMOUNT_10_000_18DEC,
            9 * TestConstants.D17,
            TestConstants.LEVERAGE_18DEC
        );

        // then
        (, IporTypes.IporSwapMemory[] memory swaps) = _iporProtocol.miltonStorage.getSwapsPayFixed(
            _userTwo,
            TestConstants.ZERO,
            10
        );
        (uint256 swapsCount, uint256[] memory swapIds) = _iporProtocol
            .miltonStorage
            .getSwapPayFixedIds(_userTwo, TestConstants.ZERO, 10);
        assertEq(swaps.length, 3);
        assertEq(swapIds.length, 3);
        assertEq(swapsCount, 3);
        assertEq(swaps[0].idsIndex, 0);
        assertEq(swaps[1].idsIndex, 1);
        assertEq(swaps[2].idsIndex, 2);
    }

    function testShouldArraysHaveCorrectStateWhenTwoUsersOpenPositions() public {
        // given
<<<<<<< HEAD
        _cfg.miltonImplementation = address(new MockCase0MiltonDai());
        _iporProtocol = _iporProtocolFactory.getDaiInstance(_cfg);

=======
        ItfIporOracle iporOracle = getIporOracleAsset(
            _userOne,
            address(_daiMockedToken),
            TestConstants.TC_DEFAULT_EMA_18DEC_64UINT
        );
        IIporRiskManagementOracle iporRiskManagementOracle = getRiskManagementOracleAsset(
            _userOne,
            address(_daiMockedToken),
            TestConstants.RMO_UTILIZATION_RATE_48_PER,
            TestConstants.RMO_UTILIZATION_RATE_90_PER,
            TestConstants.RMO_NOTIONAL_1B
        );
        MockCase0Stanley stanleyDai = getMockCase0Stanley(address(_daiMockedToken));
        MiltonStorage miltonStorageDai = getMiltonStorage();
        MockCase0MiltonDai mockCase0MiltonDai = getMockCase0MiltonDai(
            address(_daiMockedToken),
            address(iporOracle),
            address(miltonStorageDai),
            address(_miltonSpreadModel),
            address(stanleyDai),
            address(iporRiskManagementOracle)
        );
        MockCase0JosephDai mockCase0JosephDai = getMockCase0JosephDai(
            address(_daiMockedToken),
            address(_ipTokenDai),
            address(mockCase0MiltonDai),
            address(miltonStorageDai),
            address(stanleyDai)
        );
        prepareApproveForUsersDai(
            _users,
            _daiMockedToken,
            address(mockCase0JosephDai),
            address(mockCase0MiltonDai)
        );
        prepareMilton(mockCase0MiltonDai, address(mockCase0JosephDai), address(stanleyDai));
        prepareJoseph(mockCase0JosephDai);
        prepareIpToken(_ipTokenDai, address(mockCase0JosephDai));
>>>>>>> 30ff15b8
        vm.prank(_userOne);
        _iporProtocol.iporOracle.itfUpdateIndex(
            address(_iporProtocol.asset),
            TestConstants.PERCENTAGE_3_18DEC,
            block.timestamp
        );

        vm.prank(_liquidityProvider);
        _iporProtocol.joseph.itfProvideLiquidity(
            3 * TestConstants.USD_28_000_18DEC,
            block.timestamp
        );

        // when
        vm.prank(_userTwo);
        _iporProtocol.milton.itfOpenSwapPayFixed(
            block.timestamp,
            TestConstants.TC_TOTAL_AMOUNT_10_000_18DEC,
            9 * TestConstants.D17,
            TestConstants.LEVERAGE_18DEC
        );
        vm.prank(_userThree);
        _iporProtocol.milton.itfOpenSwapPayFixed(
            block.timestamp + TestConstants.PERIOD_25_DAYS_IN_SECONDS,
            TestConstants.TC_TOTAL_AMOUNT_10_000_18DEC,
            9 * TestConstants.D17,
            TestConstants.LEVERAGE_18DEC
        );
        vm.prank(_userTwo);
        _iporProtocol.milton.itfOpenSwapPayFixed(
            block.timestamp + TestConstants.PERIOD_50_DAYS_IN_SECONDS,
            TestConstants.TC_TOTAL_AMOUNT_10_000_18DEC,
            9 * TestConstants.D17,
            TestConstants.LEVERAGE_18DEC
        );

        // then
        (, IporTypes.IporSwapMemory[] memory swapsUserOne) = _iporProtocol
            .miltonStorage
            .getSwapsPayFixed(_userTwo, TestConstants.ZERO, 10);
        (uint256 swapsUserOneCount, uint256[] memory swapsUserOneIds) = _iporProtocol
            .miltonStorage
            .getSwapPayFixedIds(_userTwo, TestConstants.ZERO, 10);
        assertEq(swapsUserOne.length, 2);
        assertEq(swapsUserOneIds.length, 2);
        assertEq(swapsUserOneCount, 2);
        assertEq(swapsUserOne[0].idsIndex, 0);
        assertEq(swapsUserOne[0].id, 1);
        assertEq(swapsUserOne[1].idsIndex, 1);
        assertEq(swapsUserOne[1].id, 3);
        (, IporTypes.IporSwapMemory[] memory swapsUserTwo) = _iporProtocol
            .miltonStorage
            .getSwapsPayFixed(_userThree, TestConstants.ZERO, 10);
        (uint256 swapsUserTwoCount, uint256[] memory swapsUserTwoIds) = _iporProtocol
            .miltonStorage
            .getSwapPayFixedIds(_userThree, TestConstants.ZERO, 10);
        assertEq(swapsUserTwo.length, 1);
        assertEq(swapsUserTwoIds.length, 1);
        assertEq(swapsUserTwoCount, 1);
        assertEq(swapsUserTwo[0].idsIndex, 0);
        assertEq(swapsUserTwo[0].id, 2);
    }

    function testShouldPositionArraysHaveCorrectIdsWhenTwoUsersOpenPositionsAndOnePositionIsClosed()
        public
    {
        // given
<<<<<<< HEAD
        _cfg.miltonImplementation = address(new MockCase0MiltonDai());
        _iporProtocol = _iporProtocolFactory.getDaiInstance(_cfg);

=======
        ItfIporOracle iporOracle = getIporOracleAsset(
            _userOne,
            address(_daiMockedToken),
            TestConstants.TC_DEFAULT_EMA_18DEC_64UINT
        );
        IIporRiskManagementOracle iporRiskManagementOracle = getRiskManagementOracleAsset(
            _userOne,
            address(_daiMockedToken),
            TestConstants.RMO_UTILIZATION_RATE_48_PER,
            TestConstants.RMO_UTILIZATION_RATE_90_PER,
            TestConstants.RMO_NOTIONAL_1B
        );
        MockCase0Stanley stanleyDai = getMockCase0Stanley(address(_daiMockedToken));
        MiltonStorage miltonStorageDai = getMiltonStorage();
        MockCase0MiltonDai mockCase0MiltonDai = getMockCase0MiltonDai(
            address(_daiMockedToken),
            address(iporOracle),
            address(miltonStorageDai),
            address(_miltonSpreadModel),
            address(stanleyDai),
            address(iporRiskManagementOracle)
        );
        MockCase0JosephDai mockCase0JosephDai = getMockCase0JosephDai(
            address(_daiMockedToken),
            address(_ipTokenDai),
            address(mockCase0MiltonDai),
            address(miltonStorageDai),
            address(stanleyDai)
        );
        prepareApproveForUsersDai(
            _users,
            _daiMockedToken,
            address(mockCase0JosephDai),
            address(mockCase0MiltonDai)
        );
        prepareMilton(mockCase0MiltonDai, address(mockCase0JosephDai), address(stanleyDai));
        prepareJoseph(mockCase0JosephDai);
        prepareIpToken(_ipTokenDai, address(mockCase0JosephDai));
>>>>>>> 30ff15b8
        vm.prank(_userOne);
        _iporProtocol.iporOracle.itfUpdateIndex(
            address(_iporProtocol.asset),
            TestConstants.PERCENTAGE_3_18DEC,
            block.timestamp
        );

        vm.prank(_liquidityProvider);
        _iporProtocol.joseph.itfProvideLiquidity(
            3 * TestConstants.USD_28_000_18DEC,
            block.timestamp
        );

        vm.prank(_userTwo);
        _iporProtocol.milton.itfOpenSwapPayFixed(
            block.timestamp,
            TestConstants.TC_TOTAL_AMOUNT_10_000_18DEC,
            9 * TestConstants.D17,
            TestConstants.LEVERAGE_18DEC
        );
        vm.prank(_userThree);
        _iporProtocol.milton.itfOpenSwapPayFixed(
            block.timestamp + TestConstants.PERIOD_25_DAYS_IN_SECONDS,
            TestConstants.TC_TOTAL_AMOUNT_10_000_18DEC,
            9 * TestConstants.D17,
            TestConstants.LEVERAGE_18DEC
        );
        vm.prank(_userTwo);
        _iporProtocol.milton.itfOpenSwapPayFixed(
            block.timestamp + TestConstants.PERIOD_50_DAYS_IN_SECONDS,
            TestConstants.TC_TOTAL_AMOUNT_10_000_18DEC,
            9 * TestConstants.D17,
            TestConstants.LEVERAGE_18DEC
        );

        // when
        vm.prank(_userThree);
        _iporProtocol.milton.itfCloseSwapPayFixed(
            2,
            block.timestamp + TestConstants.PERIOD_75_DAYS_IN_SECONDS
        );

        // then
        (, IporTypes.IporSwapMemory[] memory swapsUserOne) = _iporProtocol
            .miltonStorage
            .getSwapsPayFixed(_userTwo, TestConstants.ZERO, 10);
        (uint256 swapsUserOneCount, uint256[] memory swapsUserOneIds) = _iporProtocol
            .miltonStorage
            .getSwapPayFixedIds(_userTwo, TestConstants.ZERO, 10);
        assertEq(swapsUserOne.length, 2);
        assertEq(swapsUserOneIds.length, 2);
        assertEq(swapsUserOneCount, 2);
        assertEq(swapsUserOne[0].idsIndex, 0);
        assertEq(swapsUserOne[0].id, 1);
        assertEq(swapsUserOne[1].idsIndex, 1);
        assertEq(swapsUserOne[1].id, 3);
        (, IporTypes.IporSwapMemory[] memory swapsUserTwo) = _iporProtocol
            .miltonStorage
            .getSwapsPayFixed(_userThree, TestConstants.ZERO, 10);
        (uint256 swapsUserTwoCount, uint256[] memory swapsUserTwoIds) = _iporProtocol
            .miltonStorage
            .getSwapPayFixedIds(_userThree, TestConstants.ZERO, 10);
        assertEq(swapsUserTwo.length, 0);
        assertEq(swapsUserTwoIds.length, 0);
        assertEq(swapsUserTwoCount, 0);
    }

    function testShouldPositionArraysHaveCorrectIdsWhenTwoUsersOpenPositionsAndAllExceptOnePositionAreClosed()
        public
    {
        // given
<<<<<<< HEAD
        _cfg.miltonImplementation = address(new MockCase0MiltonDai());
        _iporProtocol = _iporProtocolFactory.getDaiInstance(_cfg);
=======
        ItfIporOracle iporOracle = getIporOracleAsset(
            _userOne,
            address(_daiMockedToken),
            TestConstants.TC_DEFAULT_EMA_18DEC_64UINT
        );

        IIporRiskManagementOracle iporRiskManagementOracle = getRiskManagementOracleAsset(
            _userOne,
            address(_daiMockedToken),
            TestConstants.RMO_UTILIZATION_RATE_48_PER,
            TestConstants.RMO_UTILIZATION_RATE_90_PER,
            TestConstants.RMO_NOTIONAL_1B
        );

        MockCase0Stanley stanleyDai = getMockCase0Stanley(address(_daiMockedToken));
        MiltonStorage miltonStorageDai = getMiltonStorage();

        MockCase0MiltonDai mockCase0MiltonDai = getMockCase0MiltonDai(
            address(_daiMockedToken),
            address(iporOracle),
            address(miltonStorageDai),
            address(_miltonSpreadModel),
            address(stanleyDai),
            address(iporRiskManagementOracle)
        );

        MockCase0JosephDai mockCase0JosephDai = getMockCase0JosephDai(
            address(_daiMockedToken),
            address(_ipTokenDai),
            address(mockCase0MiltonDai),
            address(miltonStorageDai),
            address(stanleyDai)
        );

        prepareApproveForUsersDai(
            _users,
            _daiMockedToken,
            address(mockCase0JosephDai),
            address(mockCase0MiltonDai)
        );

        prepareMilton(mockCase0MiltonDai, address(mockCase0JosephDai), address(stanleyDai));
        prepareJoseph(mockCase0JosephDai);
        prepareIpToken(_ipTokenDai, address(mockCase0JosephDai));
>>>>>>> 30ff15b8

        vm.prank(_userOne);
        _iporProtocol.iporOracle.itfUpdateIndex(
            address(_iporProtocol.asset),
            TestConstants.PERCENTAGE_3_18DEC,
            block.timestamp
        );

        vm.prank(_liquidityProvider);
        _iporProtocol.joseph.itfProvideLiquidity(
            3 * TestConstants.USD_28_000_18DEC,
            block.timestamp
        );

        vm.prank(_userTwo);
        _iporProtocol.milton.itfOpenSwapPayFixed(
            block.timestamp,
            TestConstants.TC_TOTAL_AMOUNT_10_000_18DEC,
            9 * TestConstants.D17,
            TestConstants.LEVERAGE_18DEC
        );
        vm.prank(_userTwo);
        _iporProtocol.milton.itfOpenSwapPayFixed(
            block.timestamp + TestConstants.PERIOD_25_DAYS_IN_SECONDS,
            TestConstants.TC_TOTAL_AMOUNT_10_000_18DEC,
            9 * TestConstants.D17,
            TestConstants.LEVERAGE_18DEC
        );
        vm.prank(_userTwo);
        _iporProtocol.milton.itfOpenSwapPayFixed(
            block.timestamp + TestConstants.PERIOD_50_DAYS_IN_SECONDS,
            TestConstants.TC_TOTAL_AMOUNT_10_000_18DEC,
            9 * TestConstants.D17,
            TestConstants.LEVERAGE_18DEC
        );

        // when
        _iporProtocol.milton.itfCloseSwapPayFixed(
            2,
            block.timestamp + TestConstants.PERIOD_75_DAYS_IN_SECONDS
        );

        _iporProtocol.milton.itfCloseSwapPayFixed(
            3,
            block.timestamp + TestConstants.PERIOD_75_DAYS_IN_SECONDS
        );

        // then
        (, IporTypes.IporSwapMemory[] memory swapsUserOne) = _iporProtocol
            .miltonStorage
            .getSwapsPayFixed(_userTwo, TestConstants.ZERO, 10);
        (uint256 swapsUserOneCount, uint256[] memory swapsUserOneIds) = _iporProtocol
            .miltonStorage
            .getSwapPayFixedIds(_userTwo, TestConstants.ZERO, 10);
        assertEq(swapsUserOne.length, 1);
        assertEq(swapsUserOneIds.length, 1);
        assertEq(swapsUserOneCount, 1);
        assertEq(swapsUserOne[0].idsIndex, 0);
        assertEq(swapsUserOne[0].id, 1);
        (, IporTypes.IporSwapMemory[] memory swapsUserTwo) = _iporProtocol
            .miltonStorage
            .getSwapsPayFixed(_userThree, TestConstants.ZERO, 10);
        (uint256 swapsUserTwoCount, uint256[] memory swapsUserTwoIds) = _iporProtocol
            .miltonStorage
            .getSwapPayFixedIds(_userThree, TestConstants.ZERO, 10);
        assertEq(swapsUserTwo.length, 0);
        assertEq(swapsUserTwoIds.length, 0);
        assertEq(swapsUserTwoCount, 0);
    }

    function testShouldFixLastByteDifferenceWhenTwoPositionsAreOpenedAndClosedAndArithmeticOverflowCase1()
        public
    {
        // given
<<<<<<< HEAD
        _cfg.miltonImplementation = address(new MockCase0MiltonDai());
        _iporProtocol = _iporProtocolFactory.getDaiInstance(_cfg);
=======
        ItfIporOracle iporOracle = getIporOracleAsset(
            _userOne,
            address(_daiMockedToken),
            TestConstants.TC_DEFAULT_EMA_18DEC_64UINT
        );

        IIporRiskManagementOracle iporRiskManagementOracle = getRiskManagementOracleAsset(
            _userOne,
            address(_daiMockedToken),
            TestConstants.RMO_UTILIZATION_RATE_48_PER,
            TestConstants.RMO_UTILIZATION_RATE_90_PER,
            TestConstants.RMO_NOTIONAL_1B
        );

        MockCase0Stanley stanleyDai = getMockCase0Stanley(address(_daiMockedToken));

        MiltonStorage miltonStorageDai = getMiltonStorage();

        MockCase0MiltonDai mockCase0MiltonDai = getMockCase0MiltonDai(
            address(_daiMockedToken),
            address(iporOracle),
            address(miltonStorageDai),
            address(_miltonSpreadModel),
            address(stanleyDai),
            address(iporRiskManagementOracle)
        );

        MockCase0JosephDai mockCase0JosephDai = getMockCase0JosephDai(
            address(_daiMockedToken),
            address(_ipTokenDai),
            address(mockCase0MiltonDai),
            address(miltonStorageDai),
            address(stanleyDai)
        );

        prepareApproveForUsersDai(
            _users,
            _daiMockedToken,
            address(mockCase0JosephDai),
            address(mockCase0MiltonDai)
        );
        prepareMilton(mockCase0MiltonDai, address(mockCase0JosephDai), address(stanleyDai));
        prepareJoseph(mockCase0JosephDai);
        prepareIpToken(_ipTokenDai, address(mockCase0JosephDai));
>>>>>>> 30ff15b8

        vm.prank(_userOne);
        _iporProtocol.iporOracle.itfUpdateIndex(
            address(_iporProtocol.asset),
            TestConstants.PERCENTAGE_3_18DEC,
            block.timestamp
        );

        vm.prank(_liquidityProvider);
        _iporProtocol.joseph.itfProvideLiquidity(
            2 * TestConstants.USD_28_000_18DEC,
            block.timestamp
        );

        vm.prank(_userTwo);
        _iporProtocol.milton.itfOpenSwapPayFixed(
            block.timestamp,
            TestConstants.TC_TOTAL_AMOUNT_10_000_18DEC,
            9 * TestConstants.D17,
            TestConstants.LEVERAGE_18DEC
        );
        vm.prank(_userTwo);
        _iporProtocol.milton.itfOpenSwapPayFixed(
            block.timestamp + TestConstants.PERIOD_25_DAYS_IN_SECONDS,
            TestConstants.TC_TOTAL_AMOUNT_10_000_18DEC,
            9 * TestConstants.D17,
            TestConstants.LEVERAGE_18DEC
        );

        // when
        _iporProtocol.milton.itfCloseSwapPayFixed(
            1,
            block.timestamp + TestConstants.PERIOD_50_DAYS_IN_SECONDS
        );
        _iporProtocol.milton.itfCloseSwapPayFixed(
            2,
            block.timestamp + TestConstants.PERIOD_75_DAYS_IN_SECONDS
        );
        vm.stopPrank();

        // then
        (, IporTypes.IporSwapMemory[] memory swapsUserOne) = _iporProtocol
            .miltonStorage
            .getSwapsPayFixed(_userTwo, TestConstants.ZERO, 10);
        (uint256 swapsUserOneCount, uint256[] memory swapsUserOneIds) = _iporProtocol
            .miltonStorage
            .getSwapPayFixedIds(_userTwo, TestConstants.ZERO, 10);
        assertEq(swapsUserOne.length, 0);
        assertEq(swapsUserOneIds.length, 0);
        assertEq(swapsUserOneCount, 0);
        (, IporTypes.IporSwapMemory[] memory swapsUserTwo) = _iporProtocol
            .miltonStorage
            .getSwapsPayFixed(_userThree, TestConstants.ZERO, 10);
        (uint256 swapsUserTwoCount, uint256[] memory swapsUserTwoIds) = _iporProtocol
            .miltonStorage
            .getSwapPayFixedIds(_userThree, TestConstants.ZERO, 10);
        assertEq(swapsUserTwo.length, 0);
        assertEq(swapsUserTwoIds.length, 0);
        assertEq(swapsUserTwoCount, 0);
    }

    function testShouldFixLastByteDifferenceWhenTwoPositionsAreOpenedAndClosedAndArithmeticOverflowCase1Minus3()
        public
    {
        // given
<<<<<<< HEAD
        _cfg.miltonImplementation = address(new MockCase0MiltonDai());
        _iporProtocol = _iporProtocolFactory.getDaiInstance(_cfg);
=======
        ItfIporOracle iporOracle = getIporOracleAsset(
            _userOne,
            address(_daiMockedToken),
            TestConstants.TC_DEFAULT_EMA_18DEC_64UINT
        );

        IIporRiskManagementOracle iporRiskManagementOracle = getRiskManagementOracleAsset(
            _userOne,
            address(_daiMockedToken),
            TestConstants.RMO_UTILIZATION_RATE_48_PER,
            TestConstants.RMO_UTILIZATION_RATE_90_PER,
            TestConstants.RMO_NOTIONAL_1B
        );

        MockCase0Stanley stanleyDai = getMockCase0Stanley(address(_daiMockedToken));

        MiltonStorage miltonStorageDai = getMiltonStorage();

        MockCase0MiltonDai mockCase0MiltonDai = getMockCase0MiltonDai(
            address(_daiMockedToken),
            address(iporOracle),
            address(miltonStorageDai),
            address(_miltonSpreadModel),
            address(stanleyDai),
            address(iporRiskManagementOracle)
        );

        MockCase0JosephDai mockCase0JosephDai = getMockCase0JosephDai(
            address(_daiMockedToken),
            address(_ipTokenDai),
            address(mockCase0MiltonDai),
            address(miltonStorageDai),
            address(stanleyDai)
        );

        prepareApproveForUsersDai(
            _users,
            _daiMockedToken,
            address(mockCase0JosephDai),
            address(mockCase0MiltonDai)
        );

        prepareMilton(mockCase0MiltonDai, address(mockCase0JosephDai), address(stanleyDai));
        prepareJoseph(mockCase0JosephDai);
        prepareIpToken(_ipTokenDai, address(mockCase0JosephDai));
>>>>>>> 30ff15b8

        vm.prank(_userOne);
        _iporProtocol.iporOracle.itfUpdateIndex(
            address(_iporProtocol.asset),
            TestConstants.PERCENTAGE_3_18DEC,
            block.timestamp
        );

        vm.prank(_liquidityProvider);
        _iporProtocol.joseph.itfProvideLiquidity(
            2 * TestConstants.USD_28_000_18DEC,
            block.timestamp
        );

        vm.prank(_userTwo);
        _iporProtocol.milton.itfOpenSwapPayFixed(
            block.timestamp,
            TestConstants.TC_TOTAL_AMOUNT_10_000_18DEC,
            9 * TestConstants.D17,
            TestConstants.LEVERAGE_18DEC
        );

        uint256 threeDaysInSeconds = 259200;

        vm.prank(_userTwo);
        _iporProtocol.milton.itfOpenSwapPayFixed(
            block.timestamp + TestConstants.PERIOD_25_DAYS_IN_SECONDS - threeDaysInSeconds,
            TestConstants.TC_TOTAL_AMOUNT_10_000_18DEC,
            9 * TestConstants.D17,
            TestConstants.LEVERAGE_18DEC
        );

        // when
        _iporProtocol.milton.itfCloseSwapPayFixed(
            1,
            block.timestamp + TestConstants.PERIOD_50_DAYS_IN_SECONDS
        );
        _iporProtocol.milton.itfCloseSwapPayFixed(
            2,
            block.timestamp + TestConstants.PERIOD_75_DAYS_IN_SECONDS
        );

        // then
        (, IporTypes.IporSwapMemory[] memory swapsUserOne) = _iporProtocol
            .miltonStorage
            .getSwapsPayFixed(_userTwo, TestConstants.ZERO, 10);
        (uint256 swapsUserOneCount, uint256[] memory swapsUserOneIds) = _iporProtocol
            .miltonStorage
            .getSwapPayFixedIds(_userTwo, TestConstants.ZERO, 10);
        assertEq(swapsUserOne.length, 0);
        assertEq(swapsUserOneIds.length, 0);
        assertEq(swapsUserOneCount, 0);
        (, IporTypes.IporSwapMemory[] memory swapsUserTwo) = _iporProtocol
            .miltonStorage
            .getSwapsPayFixed(_userThree, TestConstants.ZERO, 10);
        (uint256 swapsUserTwoCount, uint256[] memory swapsUserTwoIds) = _iporProtocol
            .miltonStorage
            .getSwapPayFixedIds(_userThree, TestConstants.ZERO, 10);
        assertEq(swapsUserTwo.length, 0);
        assertEq(swapsUserTwoIds.length, 0);
        assertEq(swapsUserTwoCount, 0);
    }

    function testShouldHaveLastByteDifferenceWhenTwoPositionsAreOpenedAndClosedAndArithmeticOverflowCase1()
        public
    {
        // given
<<<<<<< HEAD
        _cfg.miltonImplementation = address(new MockCase0MiltonDai());
        _iporProtocol = _iporProtocolFactory.getDaiInstance(_cfg);

=======
        ItfIporOracle iporOracle = getIporOracleAsset(
            _userOne,
            address(_daiMockedToken),
            TestConstants.TC_DEFAULT_EMA_18DEC_64UINT
        );
        IIporRiskManagementOracle iporRiskManagementOracle = getRiskManagementOracleAsset(
            _userOne,
            address(_daiMockedToken),
            TestConstants.RMO_UTILIZATION_RATE_48_PER,
            TestConstants.RMO_UTILIZATION_RATE_90_PER,
            TestConstants.RMO_NOTIONAL_1B
        );
        MockCase0Stanley stanleyDai = getMockCase0Stanley(address(_daiMockedToken));
        MiltonStorage miltonStorageDai = getMiltonStorage();
        MockCase0MiltonDai mockCase0MiltonDai = getMockCase0MiltonDai(
            address(_daiMockedToken),
            address(iporOracle),
            address(miltonStorageDai),
            address(_miltonSpreadModel),
            address(stanleyDai),
            address(iporRiskManagementOracle)
        );
        MockCase0JosephDai mockCase0JosephDai = getMockCase0JosephDai(
            address(_daiMockedToken),
            address(_ipTokenDai),
            address(mockCase0MiltonDai),
            address(miltonStorageDai),
            address(stanleyDai)
        );
        prepareApproveForUsersDai(
            _users,
            _daiMockedToken,
            address(mockCase0JosephDai),
            address(mockCase0MiltonDai)
        );
        prepareMilton(mockCase0MiltonDai, address(mockCase0JosephDai), address(stanleyDai));
        prepareJoseph(mockCase0JosephDai);
        prepareIpToken(_ipTokenDai, address(mockCase0JosephDai));
>>>>>>> 30ff15b8
        vm.prank(_userOne);
        _iporProtocol.iporOracle.itfUpdateIndex(
            address(_iporProtocol.asset),
            TestConstants.PERCENTAGE_3_18DEC,
            block.timestamp
        );

        vm.prank(_liquidityProvider);
        _iporProtocol.joseph.itfProvideLiquidity(
            2 * TestConstants.USD_28_000_18DEC,
            block.timestamp
        );

        vm.prank(_userThree);
        _iporProtocol.milton.itfOpenSwapPayFixed(
            block.timestamp,
            TestConstants.TC_TOTAL_AMOUNT_10_000_18DEC,
            9 * TestConstants.D17,
            TestConstants.LEVERAGE_18DEC
        );

        vm.prank(_userThree);
        _iporProtocol.milton.itfOpenSwapPayFixed(
            block.timestamp + TestConstants.PERIOD_25_DAYS_IN_SECONDS,
            TestConstants.TC_TOTAL_AMOUNT_10_000_18DEC,
            9 * TestConstants.D17,
            TestConstants.LEVERAGE_18DEC
        );

        // when
        vm.startPrank(_userThree);
        _iporProtocol.milton.itfCloseSwapPayFixed(
            1,
            block.timestamp + TestConstants.PERIOD_50_DAYS_IN_SECONDS
        );
        _iporProtocol.milton.itfCloseSwapPayFixed(
            2,
            block.timestamp + TestConstants.PERIOD_75_DAYS_IN_SECONDS
        );
        vm.stopPrank();

        // then
        (, IporTypes.IporSwapMemory[] memory swapsUserOne) = _iporProtocol
            .miltonStorage
            .getSwapsPayFixed(_userTwo, TestConstants.ZERO, 10);
        (uint256 swapsUserOneCount, uint256[] memory swapsUserOneIds) = _iporProtocol
            .miltonStorage
            .getSwapPayFixedIds(_userTwo, TestConstants.ZERO, 10);
        assertEq(swapsUserOne.length, 0);
        assertEq(swapsUserOneIds.length, 0);
        assertEq(swapsUserOneCount, 0);
        (, IporTypes.IporSwapMemory[] memory swapsUserTwo) = _iporProtocol
            .miltonStorage
            .getSwapsPayFixed(_userThree, TestConstants.ZERO, 10);
        (uint256 swapsUserTwoCount, uint256[] memory swapsUserTwoIds) = _iporProtocol
            .miltonStorage
            .getSwapPayFixedIds(_userThree, TestConstants.ZERO, 10);
        assertEq(swapsUserTwo.length, 0);
        assertEq(swapsUserTwoIds.length, 0);
        assertEq(swapsUserTwoCount, 0);
    }
}<|MERGE_RESOLUTION|>--- conflicted
+++ resolved
@@ -45,6 +45,8 @@
 
         _cfg.approvalsForUsers = _users;
         _cfg.iporOracleUpdater = _userOne;
+        _cfg.iporRiskManagementOracleUpdater = _userOne;
+
         _cfg.spreadImplementation = address(
             new MockSpreadModel(
                 TestConstants.PERCENTAGE_4_18DEC,
@@ -58,50 +60,9 @@
 
     function testShouldOpenPositionPayFixedDAIWhenOwnerSimpleCase18Decimals() public {
         // given
-<<<<<<< HEAD
-        _cfg.miltonImplementation = address(new MockCase0MiltonDai());
-        _iporProtocol = _iporProtocolFactory.getDaiInstance(_cfg);
-
-=======
-        ItfIporOracle iporOracle = getIporOracleAsset(
-            _userOne,
-            address(_daiMockedToken),
-            TestConstants.TC_DEFAULT_EMA_18DEC_64UINT
-        );
-        IIporRiskManagementOracle iporRiskManagementOracle = getRiskManagementOracleAsset(
-            _userOne,
-            address(_daiMockedToken),
-            TestConstants.RMO_UTILIZATION_RATE_48_PER,
-            TestConstants.RMO_UTILIZATION_RATE_90_PER,
-            TestConstants.RMO_NOTIONAL_1B
-        );
-        MockCase0Stanley stanleyDai = getMockCase0Stanley(address(_daiMockedToken));
-        MiltonStorage miltonStorageDai = getMiltonStorage();
-        MockCase0MiltonDai mockCase0MiltonDai = getMockCase0MiltonDai(
-            address(_daiMockedToken),
-            address(iporOracle),
-            address(miltonStorageDai),
-            address(_miltonSpreadModel),
-            address(stanleyDai),
-            address(iporRiskManagementOracle)
-        );
-        MockCase0JosephDai mockCase0JosephDai = getMockCase0JosephDai(
-            address(_daiMockedToken),
-            address(_ipTokenDai),
-            address(mockCase0MiltonDai),
-            address(miltonStorageDai),
-            address(stanleyDai)
-        );
-        prepareApproveForUsersDai(
-            _users,
-            _daiMockedToken,
-            address(mockCase0JosephDai),
-            address(mockCase0MiltonDai)
-        );
-        prepareMilton(mockCase0MiltonDai, address(mockCase0JosephDai), address(stanleyDai));
-        prepareJoseph(mockCase0JosephDai);
-        prepareIpToken(_ipTokenDai, address(mockCase0JosephDai));
->>>>>>> 30ff15b8
+        _cfg.miltonTestCase = BuilderUtils.MiltonTestCase.CASE0;
+        _iporProtocol = _iporProtocolFactory.getDaiInstance(_cfg);
+
         uint256 miltonBalanceBeforePayoutWad = TestConstants.USD_28_000_18DEC;
 
         vm.prank(_userOne);
@@ -150,23 +111,15 @@
                 actualOpenSwapsVolume++;
             }
         }
-        MiltonStorageTypes.ExtendedBalancesMemory memory balance = _iporProtocol
-            .miltonStorage
-            .getExtendedBalance();
+        MiltonStorageTypes.ExtendedBalancesMemory memory balance = _iporProtocol.miltonStorage.getExtendedBalance();
         uint256 actualSumOfBalances = _iporProtocol.asset.balanceOf(address(_iporProtocol.milton)) +
             _iporProtocol.asset.balanceOf(_userTwo);
         uint256 actualDerivativesTotalBalanceWad = balance.totalCollateralPayFixed +
             balance.totalCollateralReceiveFixed;
         // then
         assertEq(actualOpenSwapsVolume, 1);
-        assertEq(
-            _iporProtocol.asset.balanceOf(address(_iporProtocol.milton)),
-            expectedBalances.expectedMiltonBalance
-        );
-        assertEq(
-            int256(_iporProtocol.asset.balanceOf(_userTwo)),
-            expectedBalances.expectedOpenerUserBalance
-        );
+        assertEq(_iporProtocol.asset.balanceOf(address(_iporProtocol.milton)), expectedBalances.expectedMiltonBalance);
+        assertEq(int256(_iporProtocol.asset.balanceOf(_userTwo)), expectedBalances.expectedOpenerUserBalance);
         assertEq(actualDerivativesTotalBalanceWad, expectedDerivativesTotalBalanceWad);
         assertEq(balance.iporPublicationFee, expectedIporPublicationFee);
         assertEq(balance.liquidityPool, expectedBalances.expectedLiquidityPoolBalance);
@@ -176,50 +129,9 @@
 
     function testShouldOpenPositionPayFixedUSDTWhenOwnerSimpleCase6Decimals() public {
         // given
-<<<<<<< HEAD
-        _cfg.miltonImplementation = address(new MockCase0MiltonUsdt());
+        _cfg.miltonTestCase = BuilderUtils.MiltonTestCase.CASE0;
         _iporProtocol = _iporProtocolFactory.getUsdtInstance(_cfg);
 
-=======
-        ItfIporOracle iporOracle = getIporOracleAsset(
-            _userOne,
-            address(_usdtMockedToken),
-            TestConstants.TC_DEFAULT_EMA_18DEC_64UINT
-        );
-        IIporRiskManagementOracle iporRiskManagementOracle = getRiskManagementOracleAsset(
-            _userOne,
-            address(_usdtMockedToken),
-            TestConstants.RMO_UTILIZATION_RATE_48_PER,
-            TestConstants.RMO_UTILIZATION_RATE_90_PER,
-            TestConstants.RMO_NOTIONAL_1B
-        );
-        MockCase1Stanley stanleyUsdt = getMockCase1Stanley(address(_usdtMockedToken));
-        MiltonStorage miltonStorageUsdt = getMiltonStorage();
-        MockCase0MiltonUsdt mockCase0MiltonUsdt = getMockCase0MiltonUsdt(
-            address(_usdtMockedToken),
-            address(iporOracle),
-            address(miltonStorageUsdt),
-            address(_miltonSpreadModel),
-            address(stanleyUsdt),
-            address(iporRiskManagementOracle)
-        );
-        MockCase0JosephUsdt mockCase0JosephUsdt = getMockCase0JosephUsdt(
-            address(_usdtMockedToken),
-            address(_ipTokenUsdt),
-            address(mockCase0MiltonUsdt),
-            address(miltonStorageUsdt),
-            address(stanleyUsdt)
-        );
-        prepareApproveForUsersUsd(
-            _users,
-            _usdtMockedToken,
-            address(mockCase0JosephUsdt),
-            address(mockCase0MiltonUsdt)
-        );
-        prepareMilton(mockCase0MiltonUsdt, address(mockCase0JosephUsdt), address(stanleyUsdt));
-        prepareJoseph(mockCase0JosephUsdt);
-        prepareIpToken(_ipTokenUsdt, address(mockCase0JosephUsdt));
->>>>>>> 30ff15b8
         vm.prank(_userOne);
         _iporProtocol.iporOracle.itfUpdateIndex(
             address(_iporProtocol.asset),
@@ -268,9 +180,7 @@
                 actualOpenSwapsVolume++;
             }
         }
-        MiltonStorageTypes.ExtendedBalancesMemory memory balance = _iporProtocol
-            .miltonStorage
-            .getExtendedBalance();
+        MiltonStorageTypes.ExtendedBalancesMemory memory balance = _iporProtocol.miltonStorage.getExtendedBalance();
         uint256 actualSumOfBalances = _iporProtocol.asset.balanceOf(address(_iporProtocol.milton)) +
             _iporProtocol.asset.balanceOf(_userTwo);
         uint256 actualDerivativesTotalBalanceWad = balance.totalCollateralPayFixed +
@@ -278,14 +188,8 @@
 
         // then
         assertEq(actualOpenSwapsVolume, 1);
-        assertEq(
-            _iporProtocol.asset.balanceOf(address(_iporProtocol.milton)),
-            expectedBalances.expectedMiltonBalance
-        );
-        assertEq(
-            int256(_iporProtocol.asset.balanceOf(_userTwo)),
-            expectedBalances.expectedOpenerUserBalance
-        );
+        assertEq(_iporProtocol.asset.balanceOf(address(_iporProtocol.milton)), expectedBalances.expectedMiltonBalance);
+        assertEq(int256(_iporProtocol.asset.balanceOf(_userTwo)), expectedBalances.expectedOpenerUserBalance);
         assertEq(actualDerivativesTotalBalanceWad, expectedDerivativesTotalBalanceWad);
         assertEq(balance.iporPublicationFee, expectedIporPublicationFee);
         assertEq(balance.liquidityPool, expectedBalances.expectedLiquidityPoolBalance);
@@ -295,74 +199,61 @@
 
     function testShouldOpenPositionPayFixedUSDTWhenRiskManagementOracleProvidesLargeValues() public {
         // given
-        ItfIporOracle iporOracle =
-            getIporOracleAsset(_userOne, address(_usdtMockedToken), TestConstants.TC_DEFAULT_EMA_18DEC_64UINT);
-        IIporRiskManagementOracle iporRiskManagementOracle = getRiskManagementOracleAsset(
-            _userOne,
-            address(_usdtMockedToken),
-            type(uint16).max,
-            type(uint16).max,
-            type(uint64).max
-        );
-        MockCase1Stanley stanleyUsdt = getMockCase1Stanley(address(_usdtMockedToken));
-        MiltonStorage miltonStorageUsdt = getMiltonStorage();
-        MockCase0MiltonUsdt mockCase0MiltonUsdt = getMockCase0MiltonUsdt(
-            address(_usdtMockedToken),
-            address(iporOracle),
-            address(miltonStorageUsdt),
-            address(_miltonSpreadModel),
-            address(stanleyUsdt),
-            address(iporRiskManagementOracle)
-        );
-        MockCase0JosephUsdt mockCase0JosephUsdt = getMockCase0JosephUsdt(
-            address(_usdtMockedToken),
-            address(_ipTokenUsdt),
-            address(mockCase0MiltonUsdt),
-            address(miltonStorageUsdt),
-            address(stanleyUsdt)
-        );
-        prepareApproveForUsersUsd(_users, _usdtMockedToken, address(mockCase0JosephUsdt), address(mockCase0MiltonUsdt));
-        prepareMilton(mockCase0MiltonUsdt, address(mockCase0JosephUsdt), address(stanleyUsdt));
-        prepareJoseph(mockCase0JosephUsdt);
-        prepareIpToken(_ipTokenUsdt, address(mockCase0JosephUsdt));
-        vm.prank(_userOne);
-        iporOracle.itfUpdateIndex(address(_usdtMockedToken), TestConstants.PERCENTAGE_3_18DEC, block.timestamp);
-        vm.prank(_liquidityProvider);
-        mockCase0JosephUsdt.itfProvideLiquidity(TestConstants.USD_28_000_6DEC, block.timestamp);
+        _cfg.miltonTestCase = BuilderUtils.MiltonTestCase.CASE0;
+        _cfg.iporRiskManagementOracleInitialParamsTestCase = BuilderUtils
+            .IporRiskManagementOracleInitialParamsTestCase
+            .CASE4;
+        _iporProtocol = _iporProtocolFactory.getUsdtInstance(_cfg);
+
+        vm.prank(_userOne);
+        _iporProtocol.iporOracle.itfUpdateIndex(
+            address(_iporProtocol.asset),
+            TestConstants.PERCENTAGE_3_18DEC,
+            block.timestamp
+        );
+        vm.prank(_liquidityProvider);
+        _iporProtocol.joseph.itfProvideLiquidity(TestConstants.USD_28_000_6DEC, block.timestamp);
         ExpectedMiltonBalances memory expectedBalances;
         expectedBalances.expectedMiltonBalance =
-            TestConstants.USD_28_000_6DEC + TestConstants.TC_TOTAL_AMOUNT_10_000_6DEC;
+            TestConstants.USD_28_000_6DEC +
+            TestConstants.TC_TOTAL_AMOUNT_10_000_6DEC;
         expectedBalances.expectedOpenerUserBalance = 9990000000000;
         expectedBalances.expectedLiquidityPoolBalance =
-            TestConstants.USD_28_000_18DEC + TestConstants.TC_OPENING_FEE_18DEC;
+            TestConstants.USD_28_000_18DEC +
+            TestConstants.TC_OPENING_FEE_18DEC;
         expectedBalances.expectedSumOfBalancesBeforePayout =
-            TestConstants.USD_28_000_6DEC + TestConstants.USD_10_000_000_6DEC;
+            TestConstants.USD_28_000_6DEC +
+            TestConstants.USD_10_000_000_6DEC;
         uint256 expectedDerivativesTotalBalanceWad = TestConstants.TC_COLLATERAL_18DEC;
         uint256 expectedIporPublicationFee = TestConstants.TC_IPOR_PUBLICATION_AMOUNT_18DEC;
         // when
         vm.prank(_userTwo);
-        mockCase0MiltonUsdt.itfOpenSwapPayFixed(
+        _iporProtocol.milton.itfOpenSwapPayFixed(
             block.timestamp,
             TestConstants.TC_TOTAL_AMOUNT_10_000_6DEC,
             TestConstants.PERCENTAGE_6_18DEC,
             TestConstants.LEVERAGE_1000_18DEC
         );
-        (, IporTypes.IporSwapMemory[] memory swaps) =
-            miltonStorageUsdt.getSwapsPayFixed(_userTwo, TestConstants.ZERO, 50);
+        (, IporTypes.IporSwapMemory[] memory swaps) = _iporProtocol.miltonStorage.getSwapsPayFixed(
+            _userTwo,
+            TestConstants.ZERO,
+            50
+        );
         uint256 actualOpenSwapsVolume;
         for (uint256 i = 0; i < swaps.length; i++) {
             if (swaps[i].state == 1) {
                 actualOpenSwapsVolume++;
             }
         }
-        MiltonStorageTypes.ExtendedBalancesMemory memory balance = miltonStorageUsdt.getExtendedBalance();
-        uint256 actualSumOfBalances =
-            _usdtMockedToken.balanceOf(address(mockCase0MiltonUsdt)) + _usdtMockedToken.balanceOf(_userTwo);
-        uint256 actualDerivativesTotalBalanceWad = balance.totalCollateralPayFixed + balance.totalCollateralReceiveFixed;
+        MiltonStorageTypes.ExtendedBalancesMemory memory balance = _iporProtocol.miltonStorage.getExtendedBalance();
+        uint256 actualSumOfBalances = _iporProtocol.asset.balanceOf(address(_iporProtocol.milton)) +
+            _iporProtocol.asset.balanceOf(_userTwo);
+        uint256 actualDerivativesTotalBalanceWad = balance.totalCollateralPayFixed +
+            balance.totalCollateralReceiveFixed;
         // then
         assertEq(actualOpenSwapsVolume, 1);
-        assertEq(_usdtMockedToken.balanceOf(address(mockCase0MiltonUsdt)), expectedBalances.expectedMiltonBalance);
-        assertEq(int256(_usdtMockedToken.balanceOf(_userTwo)), expectedBalances.expectedOpenerUserBalance);
+        assertEq(_iporProtocol.asset.balanceOf(address(_iporProtocol.milton)), expectedBalances.expectedMiltonBalance);
+        assertEq(int256(_iporProtocol.asset.balanceOf(_userTwo)), expectedBalances.expectedOpenerUserBalance);
         assertEq(actualDerivativesTotalBalanceWad, expectedDerivativesTotalBalanceWad);
         assertEq(balance.iporPublicationFee, expectedIporPublicationFee);
         assertEq(balance.liquidityPool, expectedBalances.expectedLiquidityPoolBalance);
@@ -372,50 +263,9 @@
 
     function testShouldOpenPositionPayFixedDAIWhenCustomOpeningFeeForTreasuryIs50Percent() public {
         // given
-<<<<<<< HEAD
-        _cfg.miltonImplementation = address(new MockCase4MiltonDai());
-        _iporProtocol = _iporProtocolFactory.getDaiInstance(_cfg);
-
-=======
-        ItfIporOracle iporOracle = getIporOracleAsset(
-            _userOne,
-            address(_daiMockedToken),
-            TestConstants.TC_DEFAULT_EMA_18DEC_64UINT
-        );
-        IIporRiskManagementOracle iporRiskManagementOracle = getRiskManagementOracleAsset(
-            _userOne,
-            address(_daiMockedToken),
-            TestConstants.RMO_UTILIZATION_RATE_48_PER,
-            TestConstants.RMO_UTILIZATION_RATE_90_PER,
-            TestConstants.RMO_NOTIONAL_1B
-        );
-        MockCase1Stanley stanleyDai = getMockCase1Stanley(address(_daiMockedToken));
-        MiltonStorage miltonStorageDai = getMiltonStorage();
-        MockCase4MiltonDai mockCase4MiltonDai = getMockCase4MiltonDai(
-            address(_daiMockedToken),
-            address(iporOracle),
-            address(miltonStorageDai),
-            address(_miltonSpreadModel),
-            address(stanleyDai),
-            address(iporRiskManagementOracle)
-        );
-        MockCase0JosephDai mockCase0JosephDai = getMockCase0JosephDai(
-            address(_daiMockedToken),
-            address(_ipTokenDai),
-            address(mockCase4MiltonDai),
-            address(miltonStorageDai),
-            address(stanleyDai)
-        );
-        prepareApproveForUsersDai(
-            _users,
-            _daiMockedToken,
-            address(mockCase0JosephDai),
-            address(mockCase4MiltonDai)
-        );
-        prepareMilton(mockCase4MiltonDai, address(mockCase0JosephDai), address(stanleyDai));
-        prepareJoseph(mockCase0JosephDai);
-        prepareIpToken(_ipTokenDai, address(mockCase0JosephDai));
->>>>>>> 30ff15b8
+        _cfg.miltonTestCase = BuilderUtils.MiltonTestCase.CASE4;
+        _iporProtocol = _iporProtocolFactory.getDaiInstance(_cfg);
+
         vm.prank(_userOne);
         _iporProtocol.iporOracle.itfUpdateIndex(
             address(_iporProtocol.asset),
@@ -440,9 +290,7 @@
             TestConstants.LEVERAGE_18DEC
         );
 
-        MiltonStorageTypes.ExtendedBalancesMemory memory balance = _iporProtocol
-            .miltonStorage
-            .getExtendedBalance();
+        MiltonStorageTypes.ExtendedBalancesMemory memory balance = _iporProtocol.miltonStorage.getExtendedBalance();
 
         // then
         assertEq(balance.liquidityPool, expectedBalances.expectedLiquidityPoolBalance);
@@ -451,50 +299,9 @@
 
     function testShouldOpenPositionPayFixedDAIWhenCustomOpeningFeeForTreasuryIs25Percent() public {
         // given
-<<<<<<< HEAD
-        _cfg.miltonImplementation = address(new MockCase5MiltonDai());
-        _iporProtocol = _iporProtocolFactory.getDaiInstance(_cfg);
-
-=======
-        ItfIporOracle iporOracle = getIporOracleAsset(
-            _userOne,
-            address(_daiMockedToken),
-            TestConstants.TC_DEFAULT_EMA_18DEC_64UINT
-        );
-        IIporRiskManagementOracle iporRiskManagementOracle = getRiskManagementOracleAsset(
-            _userOne,
-            address(_daiMockedToken),
-            TestConstants.RMO_UTILIZATION_RATE_48_PER,
-            TestConstants.RMO_UTILIZATION_RATE_90_PER,
-            TestConstants.RMO_NOTIONAL_1B
-        );
-        MockCase1Stanley stanleyDai = getMockCase1Stanley(address(_daiMockedToken));
-        MiltonStorage miltonStorageDai = getMiltonStorage();
-        MockCase5MiltonDai mockCase5MiltonDai = getMockCase5MiltonDai(
-            address(_daiMockedToken),
-            address(iporOracle),
-            address(miltonStorageDai),
-            address(_miltonSpreadModel),
-            address(stanleyDai),
-            address(iporRiskManagementOracle)
-        );
-        MockCase0JosephDai mockCase0JosephDai = getMockCase0JosephDai(
-            address(_daiMockedToken),
-            address(_ipTokenDai),
-            address(mockCase5MiltonDai),
-            address(miltonStorageDai),
-            address(stanleyDai)
-        );
-        prepareApproveForUsersDai(
-            _users,
-            _daiMockedToken,
-            address(mockCase0JosephDai),
-            address(mockCase5MiltonDai)
-        );
-        prepareMilton(mockCase5MiltonDai, address(mockCase0JosephDai), address(stanleyDai));
-        prepareJoseph(mockCase0JosephDai);
-        prepareIpToken(_ipTokenDai, address(mockCase0JosephDai));
->>>>>>> 30ff15b8
+        _cfg.miltonTestCase = BuilderUtils.MiltonTestCase.CASE5;
+        _iporProtocol = _iporProtocolFactory.getDaiInstance(_cfg);
+
         vm.prank(_userOne);
         _iporProtocol.iporOracle.itfUpdateIndex(
             address(_iporProtocol.asset),
@@ -517,9 +324,7 @@
             TestConstants.PERCENTAGE_6_18DEC,
             TestConstants.LEVERAGE_18DEC
         );
-        MiltonStorageTypes.ExtendedBalancesMemory memory balance = _iporProtocol
-            .miltonStorage
-            .getExtendedBalance();
+        MiltonStorageTypes.ExtendedBalancesMemory memory balance = _iporProtocol.miltonStorage.getExtendedBalance();
 
         // then
         assertEq(balance.liquidityPool, expectedBalances.expectedLiquidityPoolBalance);
@@ -528,50 +333,9 @@
 
     function testShouldOpenPayFixedDAIWhenCustomLeverageSimpleCase1() public {
         // given
-<<<<<<< HEAD
-        _cfg.miltonImplementation = address(new MockCase0MiltonDai());
-        _iporProtocol = _iporProtocolFactory.getDaiInstance(_cfg);
-
-=======
-        ItfIporOracle iporOracle = getIporOracleAsset(
-            _userOne,
-            address(_daiMockedToken),
-            TestConstants.TC_DEFAULT_EMA_18DEC_64UINT
-        );
-        IIporRiskManagementOracle iporRiskManagementOracle = getRiskManagementOracleAsset(
-            _userOne,
-            address(_daiMockedToken),
-            TestConstants.RMO_UTILIZATION_RATE_48_PER,
-            TestConstants.RMO_UTILIZATION_RATE_90_PER,
-            TestConstants.RMO_NOTIONAL_1B
-        );
-        MockCase0Stanley stanleyDai = getMockCase0Stanley(address(_daiMockedToken));
-        MiltonStorage miltonStorageDai = getMiltonStorage();
-        MockCase0MiltonDai mockCase0MiltonDai = getMockCase0MiltonDai(
-            address(_daiMockedToken),
-            address(iporOracle),
-            address(miltonStorageDai),
-            address(_miltonSpreadModel),
-            address(stanleyDai),
-            address(iporRiskManagementOracle)
-        );
-        MockCase0JosephDai mockCase0JosephDai = getMockCase0JosephDai(
-            address(_daiMockedToken),
-            address(_ipTokenDai),
-            address(mockCase0MiltonDai),
-            address(miltonStorageDai),
-            address(stanleyDai)
-        );
-        prepareApproveForUsersDai(
-            _users,
-            _daiMockedToken,
-            address(mockCase0JosephDai),
-            address(mockCase0MiltonDai)
-        );
-        prepareMilton(mockCase0MiltonDai, address(mockCase0JosephDai), address(stanleyDai));
-        prepareJoseph(mockCase0JosephDai);
-        prepareIpToken(_ipTokenDai, address(mockCase0JosephDai));
->>>>>>> 30ff15b8
+        _cfg.miltonTestCase = BuilderUtils.MiltonTestCase.CASE0;
+        _iporProtocol = _iporProtocolFactory.getDaiInstance(_cfg);
+
         vm.prank(_userOne);
         _iporProtocol.iporOracle.itfUpdateIndex(
             address(_iporProtocol.asset),
@@ -594,9 +358,7 @@
             15125000000000000000
         );
 
-        IporTypes.IporSwapMemory memory swapPayFixed = _iporProtocol.miltonStorage.getSwapPayFixed(
-            1
-        );
+        IporTypes.IporSwapMemory memory swapPayFixed = _iporProtocol.miltonStorage.getSwapPayFixed(1);
 
         // then
         assertEq(swapPayFixed.collateral, expectedCollateralBalance);
@@ -605,45 +367,8 @@
 
     function testShouldOpenPayFixedPositionWhenOpenTimestampIsLongTimeAgo() public {
         // given
-<<<<<<< HEAD
-        _cfg.miltonImplementation = address(new MockCase0MiltonDai());
-        _iporProtocol = _iporProtocolFactory.getDaiInstance(_cfg);
-=======
-        ItfIporOracle iporOracle = getIporOracleAsset(
-            _userOne,
-            address(_daiMockedToken),
-            TestConstants.TC_DEFAULT_EMA_18DEC_64UINT
-        );
-
-        IIporRiskManagementOracle iporRiskManagementOracle = getRiskManagementOracleAsset(
-            _userOne,
-            address(_daiMockedToken),
-            TestConstants.RMO_UTILIZATION_RATE_48_PER,
-            TestConstants.RMO_UTILIZATION_RATE_90_PER,
-            TestConstants.RMO_NOTIONAL_1B
-        );
-
-        MockCase0Stanley stanleyDai = getMockCase0Stanley(address(_daiMockedToken));
-
-        MiltonStorage miltonStorageDai = getMiltonStorage();
-
-        MockCase0MiltonDai mockCase0MiltonDai = getMockCase0MiltonDai(
-            address(_daiMockedToken),
-            address(iporOracle),
-            address(miltonStorageDai),
-            address(_miltonSpreadModel),
-            address(stanleyDai),
-            address(iporRiskManagementOracle)
-        );
-
-        MockCase0JosephDai mockCase0JosephDai = getMockCase0JosephDai(
-            address(_daiMockedToken),
-            address(_ipTokenDai),
-            address(mockCase0MiltonDai),
-            address(miltonStorageDai),
-            address(stanleyDai)
-        );
->>>>>>> 30ff15b8
+        _cfg.miltonTestCase = BuilderUtils.MiltonTestCase.CASE0;
+        _iporProtocol = _iporProtocolFactory.getDaiInstance(_cfg);
 
         uint256 longAgoTimestamp = 31536000; //1971-01-01
 
@@ -677,9 +402,7 @@
             TestConstants.TC_OPENING_FEE_18DEC +
             TestConstants.LEVERAGE_18DEC +
             expectedBalances.expectedPayoffAbs;
-        expectedBalances.expectedOpenerUserBalance =
-            TestConstants.USD_10_000_000_18DEC_INT -
-            openerUserLost;
+        expectedBalances.expectedOpenerUserBalance = TestConstants.USD_10_000_000_18DEC_INT - openerUserLost;
         expectedBalances.expectedLiquidityPoolBalance =
             TestConstants.TC_LP_BALANCE_BEFORE_CLOSE_18DEC +
             TestConstants.TC_OPENING_FEE_18DEC +
@@ -697,23 +420,16 @@
 
         // then
         ActualBalances memory actualBalances;
-        actualBalances.actualPayoff = _iporProtocol.milton.itfCalculateSwapPayFixedValue(
-            endTimestamp,
-            1
-        );
+        actualBalances.actualPayoff = _iporProtocol.milton.itfCalculateSwapPayFixedValue(endTimestamp, 1);
         actualBalances.actualIncomeFeeValue = _iporProtocol.milton.itfCalculateIncomeFeeValue(
             actualBalances.actualPayoff
         );
         actualBalances.actualSumOfBalances =
             _iporProtocol.asset.balanceOf(address(_iporProtocol.milton)) +
             _iporProtocol.asset.balanceOf(_userTwo);
-        actualBalances.actualMiltonBalance = _iporProtocol.asset.balanceOf(
-            address(_iporProtocol.milton)
-        );
+        actualBalances.actualMiltonBalance = _iporProtocol.asset.balanceOf(address(_iporProtocol.milton));
         actualBalances.actualOpenerUserBalance = int256(_iporProtocol.asset.balanceOf(_userTwo));
-        MiltonStorageTypes.ExtendedBalancesMemory memory balance = _iporProtocol
-            .miltonStorage
-            .getExtendedBalance();
+        MiltonStorageTypes.ExtendedBalancesMemory memory balance = _iporProtocol.miltonStorage.getExtendedBalance();
         (, IporTypes.IporSwapMemory[] memory swaps) = _iporProtocol.miltonStorage.getSwapsPayFixed(
             _userTwo,
             TestConstants.ZERO,
@@ -721,11 +437,7 @@
         );
         (, , int256 soap) = calculateSoap(_userTwo, endTimestamp, _iporProtocol.milton);
         assertEq(TestConstants.ZERO, swaps.length, "Incorrect swaps length");
-        assertEq(
-            actualBalances.actualPayoff,
-            -int256(expectedBalances.expectedPayoffAbs),
-            "Incorrect payoff"
-        );
+        assertEq(actualBalances.actualPayoff, -int256(expectedBalances.expectedPayoffAbs), "Incorrect payoff");
         assertEq(
             actualBalances.actualIncomeFeeValue,
             expectedBalances.expectedIncomeFeeValue,
@@ -752,73 +464,25 @@
             TestConstants.TC_IPOR_PUBLICATION_AMOUNT_18DEC,
             "Incorrect ipor publication fee"
         );
-        assertEq(
-            balance.liquidityPool,
-            expectedBalances.expectedLiquidityPoolBalance,
-            "Incorrect lp"
-        );
+        assertEq(balance.liquidityPool, expectedBalances.expectedLiquidityPoolBalance, "Incorrect lp");
         assertEq(balance.treasury, expectedBalances.expectedIncomeFeeValue, "Incorrect treasury");
         assertEq(soap, TestConstants.ZERO_INT, "Incorrect soap");
     }
 
     function testShouldArraysHaveCorrectStateWhenOneUserOpensManyPositions() public {
         // given
-<<<<<<< HEAD
-        _cfg.miltonImplementation = address(new MockCase0MiltonDai());
-        _iporProtocol = _iporProtocolFactory.getDaiInstance(_cfg);
-
-=======
-        ItfIporOracle iporOracle = getIporOracleAsset(
-            _userOne,
-            address(_daiMockedToken),
-            TestConstants.TC_DEFAULT_EMA_18DEC_64UINT
-        );
-        IIporRiskManagementOracle iporRiskManagementOracle = getRiskManagementOracleAsset(
-            _userOne,
-            address(_daiMockedToken),
-            TestConstants.RMO_UTILIZATION_RATE_48_PER,
-            TestConstants.RMO_UTILIZATION_RATE_90_PER,
-            TestConstants.RMO_NOTIONAL_1B
-        );
-        MockCase0Stanley stanleyDai = getMockCase0Stanley(address(_daiMockedToken));
-        MiltonStorage miltonStorageDai = getMiltonStorage();
-        MockCase0MiltonDai mockCase0MiltonDai = getMockCase0MiltonDai(
-            address(_daiMockedToken),
-            address(iporOracle),
-            address(miltonStorageDai),
-            address(_miltonSpreadModel),
-            address(stanleyDai),
-            address(iporRiskManagementOracle)
-        );
-        MockCase0JosephDai mockCase0JosephDai = getMockCase0JosephDai(
-            address(_daiMockedToken),
-            address(_ipTokenDai),
-            address(mockCase0MiltonDai),
-            address(miltonStorageDai),
-            address(stanleyDai)
-        );
-        prepareApproveForUsersDai(
-            _users,
-            _daiMockedToken,
-            address(mockCase0JosephDai),
-            address(mockCase0MiltonDai)
-        );
-        prepareMilton(mockCase0MiltonDai, address(mockCase0JosephDai), address(stanleyDai));
-        prepareJoseph(mockCase0JosephDai);
-        prepareIpToken(_ipTokenDai, address(mockCase0JosephDai));
->>>>>>> 30ff15b8
-        vm.prank(_userOne);
-        _iporProtocol.iporOracle.itfUpdateIndex(
-            address(_iporProtocol.asset),
-            TestConstants.PERCENTAGE_3_18DEC,
-            block.timestamp
-        );
-
-        vm.prank(_liquidityProvider);
-        _iporProtocol.joseph.itfProvideLiquidity(
-            3 * TestConstants.USD_28_000_18DEC,
-            block.timestamp
-        );
+        _cfg.miltonTestCase = BuilderUtils.MiltonTestCase.CASE0;
+        _iporProtocol = _iporProtocolFactory.getDaiInstance(_cfg);
+
+        vm.prank(_userOne);
+        _iporProtocol.iporOracle.itfUpdateIndex(
+            address(_iporProtocol.asset),
+            TestConstants.PERCENTAGE_3_18DEC,
+            block.timestamp
+        );
+
+        vm.prank(_liquidityProvider);
+        _iporProtocol.joseph.itfProvideLiquidity(3 * TestConstants.USD_28_000_18DEC, block.timestamp);
 
         // when
         vm.prank(_userTwo);
@@ -850,9 +514,11 @@
             TestConstants.ZERO,
             10
         );
-        (uint256 swapsCount, uint256[] memory swapIds) = _iporProtocol
-            .miltonStorage
-            .getSwapPayFixedIds(_userTwo, TestConstants.ZERO, 10);
+        (uint256 swapsCount, uint256[] memory swapIds) = _iporProtocol.miltonStorage.getSwapPayFixedIds(
+            _userTwo,
+            TestConstants.ZERO,
+            10
+        );
         assertEq(swaps.length, 3);
         assertEq(swapIds.length, 3);
         assertEq(swapsCount, 3);
@@ -863,62 +529,18 @@
 
     function testShouldArraysHaveCorrectStateWhenTwoUsersOpenPositions() public {
         // given
-<<<<<<< HEAD
-        _cfg.miltonImplementation = address(new MockCase0MiltonDai());
-        _iporProtocol = _iporProtocolFactory.getDaiInstance(_cfg);
-
-=======
-        ItfIporOracle iporOracle = getIporOracleAsset(
-            _userOne,
-            address(_daiMockedToken),
-            TestConstants.TC_DEFAULT_EMA_18DEC_64UINT
-        );
-        IIporRiskManagementOracle iporRiskManagementOracle = getRiskManagementOracleAsset(
-            _userOne,
-            address(_daiMockedToken),
-            TestConstants.RMO_UTILIZATION_RATE_48_PER,
-            TestConstants.RMO_UTILIZATION_RATE_90_PER,
-            TestConstants.RMO_NOTIONAL_1B
-        );
-        MockCase0Stanley stanleyDai = getMockCase0Stanley(address(_daiMockedToken));
-        MiltonStorage miltonStorageDai = getMiltonStorage();
-        MockCase0MiltonDai mockCase0MiltonDai = getMockCase0MiltonDai(
-            address(_daiMockedToken),
-            address(iporOracle),
-            address(miltonStorageDai),
-            address(_miltonSpreadModel),
-            address(stanleyDai),
-            address(iporRiskManagementOracle)
-        );
-        MockCase0JosephDai mockCase0JosephDai = getMockCase0JosephDai(
-            address(_daiMockedToken),
-            address(_ipTokenDai),
-            address(mockCase0MiltonDai),
-            address(miltonStorageDai),
-            address(stanleyDai)
-        );
-        prepareApproveForUsersDai(
-            _users,
-            _daiMockedToken,
-            address(mockCase0JosephDai),
-            address(mockCase0MiltonDai)
-        );
-        prepareMilton(mockCase0MiltonDai, address(mockCase0JosephDai), address(stanleyDai));
-        prepareJoseph(mockCase0JosephDai);
-        prepareIpToken(_ipTokenDai, address(mockCase0JosephDai));
->>>>>>> 30ff15b8
-        vm.prank(_userOne);
-        _iporProtocol.iporOracle.itfUpdateIndex(
-            address(_iporProtocol.asset),
-            TestConstants.PERCENTAGE_3_18DEC,
-            block.timestamp
-        );
-
-        vm.prank(_liquidityProvider);
-        _iporProtocol.joseph.itfProvideLiquidity(
-            3 * TestConstants.USD_28_000_18DEC,
-            block.timestamp
-        );
+        _cfg.miltonTestCase = BuilderUtils.MiltonTestCase.CASE0;
+        _iporProtocol = _iporProtocolFactory.getDaiInstance(_cfg);
+
+        vm.prank(_userOne);
+        _iporProtocol.iporOracle.itfUpdateIndex(
+            address(_iporProtocol.asset),
+            TestConstants.PERCENTAGE_3_18DEC,
+            block.timestamp
+        );
+
+        vm.prank(_liquidityProvider);
+        _iporProtocol.joseph.itfProvideLiquidity(3 * TestConstants.USD_28_000_18DEC, block.timestamp);
 
         // when
         vm.prank(_userTwo);
@@ -944,12 +566,16 @@
         );
 
         // then
-        (, IporTypes.IporSwapMemory[] memory swapsUserOne) = _iporProtocol
-            .miltonStorage
-            .getSwapsPayFixed(_userTwo, TestConstants.ZERO, 10);
-        (uint256 swapsUserOneCount, uint256[] memory swapsUserOneIds) = _iporProtocol
-            .miltonStorage
-            .getSwapPayFixedIds(_userTwo, TestConstants.ZERO, 10);
+        (, IporTypes.IporSwapMemory[] memory swapsUserOne) = _iporProtocol.miltonStorage.getSwapsPayFixed(
+            _userTwo,
+            TestConstants.ZERO,
+            10
+        );
+        (uint256 swapsUserOneCount, uint256[] memory swapsUserOneIds) = _iporProtocol.miltonStorage.getSwapPayFixedIds(
+            _userTwo,
+            TestConstants.ZERO,
+            10
+        );
         assertEq(swapsUserOne.length, 2);
         assertEq(swapsUserOneIds.length, 2);
         assertEq(swapsUserOneCount, 2);
@@ -957,12 +583,16 @@
         assertEq(swapsUserOne[0].id, 1);
         assertEq(swapsUserOne[1].idsIndex, 1);
         assertEq(swapsUserOne[1].id, 3);
-        (, IporTypes.IporSwapMemory[] memory swapsUserTwo) = _iporProtocol
-            .miltonStorage
-            .getSwapsPayFixed(_userThree, TestConstants.ZERO, 10);
-        (uint256 swapsUserTwoCount, uint256[] memory swapsUserTwoIds) = _iporProtocol
-            .miltonStorage
-            .getSwapPayFixedIds(_userThree, TestConstants.ZERO, 10);
+        (, IporTypes.IporSwapMemory[] memory swapsUserTwo) = _iporProtocol.miltonStorage.getSwapsPayFixed(
+            _userThree,
+            TestConstants.ZERO,
+            10
+        );
+        (uint256 swapsUserTwoCount, uint256[] memory swapsUserTwoIds) = _iporProtocol.miltonStorage.getSwapPayFixedIds(
+            _userThree,
+            TestConstants.ZERO,
+            10
+        );
         assertEq(swapsUserTwo.length, 1);
         assertEq(swapsUserTwoIds.length, 1);
         assertEq(swapsUserTwoCount, 1);
@@ -970,66 +600,20 @@
         assertEq(swapsUserTwo[0].id, 2);
     }
 
-    function testShouldPositionArraysHaveCorrectIdsWhenTwoUsersOpenPositionsAndOnePositionIsClosed()
-        public
-    {
-        // given
-<<<<<<< HEAD
-        _cfg.miltonImplementation = address(new MockCase0MiltonDai());
-        _iporProtocol = _iporProtocolFactory.getDaiInstance(_cfg);
-
-=======
-        ItfIporOracle iporOracle = getIporOracleAsset(
-            _userOne,
-            address(_daiMockedToken),
-            TestConstants.TC_DEFAULT_EMA_18DEC_64UINT
-        );
-        IIporRiskManagementOracle iporRiskManagementOracle = getRiskManagementOracleAsset(
-            _userOne,
-            address(_daiMockedToken),
-            TestConstants.RMO_UTILIZATION_RATE_48_PER,
-            TestConstants.RMO_UTILIZATION_RATE_90_PER,
-            TestConstants.RMO_NOTIONAL_1B
-        );
-        MockCase0Stanley stanleyDai = getMockCase0Stanley(address(_daiMockedToken));
-        MiltonStorage miltonStorageDai = getMiltonStorage();
-        MockCase0MiltonDai mockCase0MiltonDai = getMockCase0MiltonDai(
-            address(_daiMockedToken),
-            address(iporOracle),
-            address(miltonStorageDai),
-            address(_miltonSpreadModel),
-            address(stanleyDai),
-            address(iporRiskManagementOracle)
-        );
-        MockCase0JosephDai mockCase0JosephDai = getMockCase0JosephDai(
-            address(_daiMockedToken),
-            address(_ipTokenDai),
-            address(mockCase0MiltonDai),
-            address(miltonStorageDai),
-            address(stanleyDai)
-        );
-        prepareApproveForUsersDai(
-            _users,
-            _daiMockedToken,
-            address(mockCase0JosephDai),
-            address(mockCase0MiltonDai)
-        );
-        prepareMilton(mockCase0MiltonDai, address(mockCase0JosephDai), address(stanleyDai));
-        prepareJoseph(mockCase0JosephDai);
-        prepareIpToken(_ipTokenDai, address(mockCase0JosephDai));
->>>>>>> 30ff15b8
-        vm.prank(_userOne);
-        _iporProtocol.iporOracle.itfUpdateIndex(
-            address(_iporProtocol.asset),
-            TestConstants.PERCENTAGE_3_18DEC,
-            block.timestamp
-        );
-
-        vm.prank(_liquidityProvider);
-        _iporProtocol.joseph.itfProvideLiquidity(
-            3 * TestConstants.USD_28_000_18DEC,
-            block.timestamp
-        );
+    function testShouldPositionArraysHaveCorrectIdsWhenTwoUsersOpenPositionsAndOnePositionIsClosed() public {
+        // given
+        _cfg.miltonTestCase = BuilderUtils.MiltonTestCase.CASE0;
+        _iporProtocol = _iporProtocolFactory.getDaiInstance(_cfg);
+
+        vm.prank(_userOne);
+        _iporProtocol.iporOracle.itfUpdateIndex(
+            address(_iporProtocol.asset),
+            TestConstants.PERCENTAGE_3_18DEC,
+            block.timestamp
+        );
+
+        vm.prank(_liquidityProvider);
+        _iporProtocol.joseph.itfProvideLiquidity(3 * TestConstants.USD_28_000_18DEC, block.timestamp);
 
         vm.prank(_userTwo);
         _iporProtocol.milton.itfOpenSwapPayFixed(
@@ -1055,18 +639,19 @@
 
         // when
         vm.prank(_userThree);
-        _iporProtocol.milton.itfCloseSwapPayFixed(
-            2,
-            block.timestamp + TestConstants.PERIOD_75_DAYS_IN_SECONDS
-        );
-
-        // then
-        (, IporTypes.IporSwapMemory[] memory swapsUserOne) = _iporProtocol
-            .miltonStorage
-            .getSwapsPayFixed(_userTwo, TestConstants.ZERO, 10);
-        (uint256 swapsUserOneCount, uint256[] memory swapsUserOneIds) = _iporProtocol
-            .miltonStorage
-            .getSwapPayFixedIds(_userTwo, TestConstants.ZERO, 10);
+        _iporProtocol.milton.itfCloseSwapPayFixed(2, block.timestamp + TestConstants.PERIOD_75_DAYS_IN_SECONDS);
+
+        // then
+        (, IporTypes.IporSwapMemory[] memory swapsUserOne) = _iporProtocol.miltonStorage.getSwapsPayFixed(
+            _userTwo,
+            TestConstants.ZERO,
+            10
+        );
+        (uint256 swapsUserOneCount, uint256[] memory swapsUserOneIds) = _iporProtocol.miltonStorage.getSwapPayFixedIds(
+            _userTwo,
+            TestConstants.ZERO,
+            10
+        );
         assertEq(swapsUserOne.length, 2);
         assertEq(swapsUserOneIds.length, 2);
         assertEq(swapsUserOneCount, 2);
@@ -1074,83 +659,35 @@
         assertEq(swapsUserOne[0].id, 1);
         assertEq(swapsUserOne[1].idsIndex, 1);
         assertEq(swapsUserOne[1].id, 3);
-        (, IporTypes.IporSwapMemory[] memory swapsUserTwo) = _iporProtocol
-            .miltonStorage
-            .getSwapsPayFixed(_userThree, TestConstants.ZERO, 10);
-        (uint256 swapsUserTwoCount, uint256[] memory swapsUserTwoIds) = _iporProtocol
-            .miltonStorage
-            .getSwapPayFixedIds(_userThree, TestConstants.ZERO, 10);
+        (, IporTypes.IporSwapMemory[] memory swapsUserTwo) = _iporProtocol.miltonStorage.getSwapsPayFixed(
+            _userThree,
+            TestConstants.ZERO,
+            10
+        );
+        (uint256 swapsUserTwoCount, uint256[] memory swapsUserTwoIds) = _iporProtocol.miltonStorage.getSwapPayFixedIds(
+            _userThree,
+            TestConstants.ZERO,
+            10
+        );
         assertEq(swapsUserTwo.length, 0);
         assertEq(swapsUserTwoIds.length, 0);
         assertEq(swapsUserTwoCount, 0);
     }
 
-    function testShouldPositionArraysHaveCorrectIdsWhenTwoUsersOpenPositionsAndAllExceptOnePositionAreClosed()
-        public
-    {
-        // given
-<<<<<<< HEAD
-        _cfg.miltonImplementation = address(new MockCase0MiltonDai());
-        _iporProtocol = _iporProtocolFactory.getDaiInstance(_cfg);
-=======
-        ItfIporOracle iporOracle = getIporOracleAsset(
-            _userOne,
-            address(_daiMockedToken),
-            TestConstants.TC_DEFAULT_EMA_18DEC_64UINT
-        );
-
-        IIporRiskManagementOracle iporRiskManagementOracle = getRiskManagementOracleAsset(
-            _userOne,
-            address(_daiMockedToken),
-            TestConstants.RMO_UTILIZATION_RATE_48_PER,
-            TestConstants.RMO_UTILIZATION_RATE_90_PER,
-            TestConstants.RMO_NOTIONAL_1B
-        );
-
-        MockCase0Stanley stanleyDai = getMockCase0Stanley(address(_daiMockedToken));
-        MiltonStorage miltonStorageDai = getMiltonStorage();
-
-        MockCase0MiltonDai mockCase0MiltonDai = getMockCase0MiltonDai(
-            address(_daiMockedToken),
-            address(iporOracle),
-            address(miltonStorageDai),
-            address(_miltonSpreadModel),
-            address(stanleyDai),
-            address(iporRiskManagementOracle)
-        );
-
-        MockCase0JosephDai mockCase0JosephDai = getMockCase0JosephDai(
-            address(_daiMockedToken),
-            address(_ipTokenDai),
-            address(mockCase0MiltonDai),
-            address(miltonStorageDai),
-            address(stanleyDai)
-        );
-
-        prepareApproveForUsersDai(
-            _users,
-            _daiMockedToken,
-            address(mockCase0JosephDai),
-            address(mockCase0MiltonDai)
-        );
-
-        prepareMilton(mockCase0MiltonDai, address(mockCase0JosephDai), address(stanleyDai));
-        prepareJoseph(mockCase0JosephDai);
-        prepareIpToken(_ipTokenDai, address(mockCase0JosephDai));
->>>>>>> 30ff15b8
-
-        vm.prank(_userOne);
-        _iporProtocol.iporOracle.itfUpdateIndex(
-            address(_iporProtocol.asset),
-            TestConstants.PERCENTAGE_3_18DEC,
-            block.timestamp
-        );
-
-        vm.prank(_liquidityProvider);
-        _iporProtocol.joseph.itfProvideLiquidity(
-            3 * TestConstants.USD_28_000_18DEC,
-            block.timestamp
-        );
+    function testShouldPositionArraysHaveCorrectIdsWhenTwoUsersOpenPositionsAndAllExceptOnePositionAreClosed() public {
+        // given
+        _cfg.miltonTestCase = BuilderUtils.MiltonTestCase.CASE0;
+        _iporProtocol = _iporProtocolFactory.getDaiInstance(_cfg);
+
+        vm.prank(_userOne);
+        _iporProtocol.iporOracle.itfUpdateIndex(
+            address(_iporProtocol.asset),
+            TestConstants.PERCENTAGE_3_18DEC,
+            block.timestamp
+        );
+
+        vm.prank(_liquidityProvider);
+        _iporProtocol.joseph.itfProvideLiquidity(3 * TestConstants.USD_28_000_18DEC, block.timestamp);
 
         vm.prank(_userTwo);
         _iporProtocol.milton.itfOpenSwapPayFixed(
@@ -1175,105 +712,55 @@
         );
 
         // when
-        _iporProtocol.milton.itfCloseSwapPayFixed(
-            2,
-            block.timestamp + TestConstants.PERIOD_75_DAYS_IN_SECONDS
-        );
-
-        _iporProtocol.milton.itfCloseSwapPayFixed(
-            3,
-            block.timestamp + TestConstants.PERIOD_75_DAYS_IN_SECONDS
-        );
-
-        // then
-        (, IporTypes.IporSwapMemory[] memory swapsUserOne) = _iporProtocol
-            .miltonStorage
-            .getSwapsPayFixed(_userTwo, TestConstants.ZERO, 10);
-        (uint256 swapsUserOneCount, uint256[] memory swapsUserOneIds) = _iporProtocol
-            .miltonStorage
-            .getSwapPayFixedIds(_userTwo, TestConstants.ZERO, 10);
+        _iporProtocol.milton.itfCloseSwapPayFixed(2, block.timestamp + TestConstants.PERIOD_75_DAYS_IN_SECONDS);
+
+        _iporProtocol.milton.itfCloseSwapPayFixed(3, block.timestamp + TestConstants.PERIOD_75_DAYS_IN_SECONDS);
+
+        // then
+        (, IporTypes.IporSwapMemory[] memory swapsUserOne) = _iporProtocol.miltonStorage.getSwapsPayFixed(
+            _userTwo,
+            TestConstants.ZERO,
+            10
+        );
+        (uint256 swapsUserOneCount, uint256[] memory swapsUserOneIds) = _iporProtocol.miltonStorage.getSwapPayFixedIds(
+            _userTwo,
+            TestConstants.ZERO,
+            10
+        );
         assertEq(swapsUserOne.length, 1);
         assertEq(swapsUserOneIds.length, 1);
         assertEq(swapsUserOneCount, 1);
         assertEq(swapsUserOne[0].idsIndex, 0);
         assertEq(swapsUserOne[0].id, 1);
-        (, IporTypes.IporSwapMemory[] memory swapsUserTwo) = _iporProtocol
-            .miltonStorage
-            .getSwapsPayFixed(_userThree, TestConstants.ZERO, 10);
-        (uint256 swapsUserTwoCount, uint256[] memory swapsUserTwoIds) = _iporProtocol
-            .miltonStorage
-            .getSwapPayFixedIds(_userThree, TestConstants.ZERO, 10);
+        (, IporTypes.IporSwapMemory[] memory swapsUserTwo) = _iporProtocol.miltonStorage.getSwapsPayFixed(
+            _userThree,
+            TestConstants.ZERO,
+            10
+        );
+        (uint256 swapsUserTwoCount, uint256[] memory swapsUserTwoIds) = _iporProtocol.miltonStorage.getSwapPayFixedIds(
+            _userThree,
+            TestConstants.ZERO,
+            10
+        );
         assertEq(swapsUserTwo.length, 0);
         assertEq(swapsUserTwoIds.length, 0);
         assertEq(swapsUserTwoCount, 0);
     }
 
-    function testShouldFixLastByteDifferenceWhenTwoPositionsAreOpenedAndClosedAndArithmeticOverflowCase1()
-        public
-    {
-        // given
-<<<<<<< HEAD
-        _cfg.miltonImplementation = address(new MockCase0MiltonDai());
-        _iporProtocol = _iporProtocolFactory.getDaiInstance(_cfg);
-=======
-        ItfIporOracle iporOracle = getIporOracleAsset(
-            _userOne,
-            address(_daiMockedToken),
-            TestConstants.TC_DEFAULT_EMA_18DEC_64UINT
-        );
-
-        IIporRiskManagementOracle iporRiskManagementOracle = getRiskManagementOracleAsset(
-            _userOne,
-            address(_daiMockedToken),
-            TestConstants.RMO_UTILIZATION_RATE_48_PER,
-            TestConstants.RMO_UTILIZATION_RATE_90_PER,
-            TestConstants.RMO_NOTIONAL_1B
-        );
-
-        MockCase0Stanley stanleyDai = getMockCase0Stanley(address(_daiMockedToken));
-
-        MiltonStorage miltonStorageDai = getMiltonStorage();
-
-        MockCase0MiltonDai mockCase0MiltonDai = getMockCase0MiltonDai(
-            address(_daiMockedToken),
-            address(iporOracle),
-            address(miltonStorageDai),
-            address(_miltonSpreadModel),
-            address(stanleyDai),
-            address(iporRiskManagementOracle)
-        );
-
-        MockCase0JosephDai mockCase0JosephDai = getMockCase0JosephDai(
-            address(_daiMockedToken),
-            address(_ipTokenDai),
-            address(mockCase0MiltonDai),
-            address(miltonStorageDai),
-            address(stanleyDai)
-        );
-
-        prepareApproveForUsersDai(
-            _users,
-            _daiMockedToken,
-            address(mockCase0JosephDai),
-            address(mockCase0MiltonDai)
-        );
-        prepareMilton(mockCase0MiltonDai, address(mockCase0JosephDai), address(stanleyDai));
-        prepareJoseph(mockCase0JosephDai);
-        prepareIpToken(_ipTokenDai, address(mockCase0JosephDai));
->>>>>>> 30ff15b8
-
-        vm.prank(_userOne);
-        _iporProtocol.iporOracle.itfUpdateIndex(
-            address(_iporProtocol.asset),
-            TestConstants.PERCENTAGE_3_18DEC,
-            block.timestamp
-        );
-
-        vm.prank(_liquidityProvider);
-        _iporProtocol.joseph.itfProvideLiquidity(
-            2 * TestConstants.USD_28_000_18DEC,
-            block.timestamp
-        );
+    function testShouldFixLastByteDifferenceWhenTwoPositionsAreOpenedAndClosedAndArithmeticOverflowCase1() public {
+        // given
+        _cfg.miltonTestCase = BuilderUtils.MiltonTestCase.CASE0;
+        _iporProtocol = _iporProtocolFactory.getDaiInstance(_cfg);
+
+        vm.prank(_userOne);
+        _iporProtocol.iporOracle.itfUpdateIndex(
+            address(_iporProtocol.asset),
+            TestConstants.PERCENTAGE_3_18DEC,
+            block.timestamp
+        );
+
+        vm.prank(_liquidityProvider);
+        _iporProtocol.joseph.itfProvideLiquidity(2 * TestConstants.USD_28_000_18DEC, block.timestamp);
 
         vm.prank(_userTwo);
         _iporProtocol.milton.itfOpenSwapPayFixed(
@@ -1291,32 +778,34 @@
         );
 
         // when
-        _iporProtocol.milton.itfCloseSwapPayFixed(
-            1,
-            block.timestamp + TestConstants.PERIOD_50_DAYS_IN_SECONDS
-        );
-        _iporProtocol.milton.itfCloseSwapPayFixed(
-            2,
-            block.timestamp + TestConstants.PERIOD_75_DAYS_IN_SECONDS
-        );
+        _iporProtocol.milton.itfCloseSwapPayFixed(1, block.timestamp + TestConstants.PERIOD_50_DAYS_IN_SECONDS);
+        _iporProtocol.milton.itfCloseSwapPayFixed(2, block.timestamp + TestConstants.PERIOD_75_DAYS_IN_SECONDS);
         vm.stopPrank();
 
         // then
-        (, IporTypes.IporSwapMemory[] memory swapsUserOne) = _iporProtocol
-            .miltonStorage
-            .getSwapsPayFixed(_userTwo, TestConstants.ZERO, 10);
-        (uint256 swapsUserOneCount, uint256[] memory swapsUserOneIds) = _iporProtocol
-            .miltonStorage
-            .getSwapPayFixedIds(_userTwo, TestConstants.ZERO, 10);
+        (, IporTypes.IporSwapMemory[] memory swapsUserOne) = _iporProtocol.miltonStorage.getSwapsPayFixed(
+            _userTwo,
+            TestConstants.ZERO,
+            10
+        );
+        (uint256 swapsUserOneCount, uint256[] memory swapsUserOneIds) = _iporProtocol.miltonStorage.getSwapPayFixedIds(
+            _userTwo,
+            TestConstants.ZERO,
+            10
+        );
         assertEq(swapsUserOne.length, 0);
         assertEq(swapsUserOneIds.length, 0);
         assertEq(swapsUserOneCount, 0);
-        (, IporTypes.IporSwapMemory[] memory swapsUserTwo) = _iporProtocol
-            .miltonStorage
-            .getSwapsPayFixed(_userThree, TestConstants.ZERO, 10);
-        (uint256 swapsUserTwoCount, uint256[] memory swapsUserTwoIds) = _iporProtocol
-            .miltonStorage
-            .getSwapPayFixedIds(_userThree, TestConstants.ZERO, 10);
+        (, IporTypes.IporSwapMemory[] memory swapsUserTwo) = _iporProtocol.miltonStorage.getSwapsPayFixed(
+            _userThree,
+            TestConstants.ZERO,
+            10
+        );
+        (uint256 swapsUserTwoCount, uint256[] memory swapsUserTwoIds) = _iporProtocol.miltonStorage.getSwapPayFixedIds(
+            _userThree,
+            TestConstants.ZERO,
+            10
+        );
         assertEq(swapsUserTwo.length, 0);
         assertEq(swapsUserTwoIds.length, 0);
         assertEq(swapsUserTwoCount, 0);
@@ -1326,69 +815,18 @@
         public
     {
         // given
-<<<<<<< HEAD
-        _cfg.miltonImplementation = address(new MockCase0MiltonDai());
-        _iporProtocol = _iporProtocolFactory.getDaiInstance(_cfg);
-=======
-        ItfIporOracle iporOracle = getIporOracleAsset(
-            _userOne,
-            address(_daiMockedToken),
-            TestConstants.TC_DEFAULT_EMA_18DEC_64UINT
-        );
-
-        IIporRiskManagementOracle iporRiskManagementOracle = getRiskManagementOracleAsset(
-            _userOne,
-            address(_daiMockedToken),
-            TestConstants.RMO_UTILIZATION_RATE_48_PER,
-            TestConstants.RMO_UTILIZATION_RATE_90_PER,
-            TestConstants.RMO_NOTIONAL_1B
-        );
-
-        MockCase0Stanley stanleyDai = getMockCase0Stanley(address(_daiMockedToken));
-
-        MiltonStorage miltonStorageDai = getMiltonStorage();
-
-        MockCase0MiltonDai mockCase0MiltonDai = getMockCase0MiltonDai(
-            address(_daiMockedToken),
-            address(iporOracle),
-            address(miltonStorageDai),
-            address(_miltonSpreadModel),
-            address(stanleyDai),
-            address(iporRiskManagementOracle)
-        );
-
-        MockCase0JosephDai mockCase0JosephDai = getMockCase0JosephDai(
-            address(_daiMockedToken),
-            address(_ipTokenDai),
-            address(mockCase0MiltonDai),
-            address(miltonStorageDai),
-            address(stanleyDai)
-        );
-
-        prepareApproveForUsersDai(
-            _users,
-            _daiMockedToken,
-            address(mockCase0JosephDai),
-            address(mockCase0MiltonDai)
-        );
-
-        prepareMilton(mockCase0MiltonDai, address(mockCase0JosephDai), address(stanleyDai));
-        prepareJoseph(mockCase0JosephDai);
-        prepareIpToken(_ipTokenDai, address(mockCase0JosephDai));
->>>>>>> 30ff15b8
-
-        vm.prank(_userOne);
-        _iporProtocol.iporOracle.itfUpdateIndex(
-            address(_iporProtocol.asset),
-            TestConstants.PERCENTAGE_3_18DEC,
-            block.timestamp
-        );
-
-        vm.prank(_liquidityProvider);
-        _iporProtocol.joseph.itfProvideLiquidity(
-            2 * TestConstants.USD_28_000_18DEC,
-            block.timestamp
-        );
+        _cfg.miltonTestCase = BuilderUtils.MiltonTestCase.CASE0;
+        _iporProtocol = _iporProtocolFactory.getDaiInstance(_cfg);
+
+        vm.prank(_userOne);
+        _iporProtocol.iporOracle.itfUpdateIndex(
+            address(_iporProtocol.asset),
+            TestConstants.PERCENTAGE_3_18DEC,
+            block.timestamp
+        );
+
+        vm.prank(_liquidityProvider);
+        _iporProtocol.joseph.itfProvideLiquidity(2 * TestConstants.USD_28_000_18DEC, block.timestamp);
 
         vm.prank(_userTwo);
         _iporProtocol.milton.itfOpenSwapPayFixed(
@@ -1409,96 +847,52 @@
         );
 
         // when
-        _iporProtocol.milton.itfCloseSwapPayFixed(
-            1,
-            block.timestamp + TestConstants.PERIOD_50_DAYS_IN_SECONDS
-        );
-        _iporProtocol.milton.itfCloseSwapPayFixed(
-            2,
-            block.timestamp + TestConstants.PERIOD_75_DAYS_IN_SECONDS
-        );
-
-        // then
-        (, IporTypes.IporSwapMemory[] memory swapsUserOne) = _iporProtocol
-            .miltonStorage
-            .getSwapsPayFixed(_userTwo, TestConstants.ZERO, 10);
-        (uint256 swapsUserOneCount, uint256[] memory swapsUserOneIds) = _iporProtocol
-            .miltonStorage
-            .getSwapPayFixedIds(_userTwo, TestConstants.ZERO, 10);
+        _iporProtocol.milton.itfCloseSwapPayFixed(1, block.timestamp + TestConstants.PERIOD_50_DAYS_IN_SECONDS);
+        _iporProtocol.milton.itfCloseSwapPayFixed(2, block.timestamp + TestConstants.PERIOD_75_DAYS_IN_SECONDS);
+
+        // then
+        (, IporTypes.IporSwapMemory[] memory swapsUserOne) = _iporProtocol.miltonStorage.getSwapsPayFixed(
+            _userTwo,
+            TestConstants.ZERO,
+            10
+        );
+        (uint256 swapsUserOneCount, uint256[] memory swapsUserOneIds) = _iporProtocol.miltonStorage.getSwapPayFixedIds(
+            _userTwo,
+            TestConstants.ZERO,
+            10
+        );
         assertEq(swapsUserOne.length, 0);
         assertEq(swapsUserOneIds.length, 0);
         assertEq(swapsUserOneCount, 0);
-        (, IporTypes.IporSwapMemory[] memory swapsUserTwo) = _iporProtocol
-            .miltonStorage
-            .getSwapsPayFixed(_userThree, TestConstants.ZERO, 10);
-        (uint256 swapsUserTwoCount, uint256[] memory swapsUserTwoIds) = _iporProtocol
-            .miltonStorage
-            .getSwapPayFixedIds(_userThree, TestConstants.ZERO, 10);
+        (, IporTypes.IporSwapMemory[] memory swapsUserTwo) = _iporProtocol.miltonStorage.getSwapsPayFixed(
+            _userThree,
+            TestConstants.ZERO,
+            10
+        );
+        (uint256 swapsUserTwoCount, uint256[] memory swapsUserTwoIds) = _iporProtocol.miltonStorage.getSwapPayFixedIds(
+            _userThree,
+            TestConstants.ZERO,
+            10
+        );
         assertEq(swapsUserTwo.length, 0);
         assertEq(swapsUserTwoIds.length, 0);
         assertEq(swapsUserTwoCount, 0);
     }
 
-    function testShouldHaveLastByteDifferenceWhenTwoPositionsAreOpenedAndClosedAndArithmeticOverflowCase1()
-        public
-    {
-        // given
-<<<<<<< HEAD
-        _cfg.miltonImplementation = address(new MockCase0MiltonDai());
-        _iporProtocol = _iporProtocolFactory.getDaiInstance(_cfg);
-
-=======
-        ItfIporOracle iporOracle = getIporOracleAsset(
-            _userOne,
-            address(_daiMockedToken),
-            TestConstants.TC_DEFAULT_EMA_18DEC_64UINT
-        );
-        IIporRiskManagementOracle iporRiskManagementOracle = getRiskManagementOracleAsset(
-            _userOne,
-            address(_daiMockedToken),
-            TestConstants.RMO_UTILIZATION_RATE_48_PER,
-            TestConstants.RMO_UTILIZATION_RATE_90_PER,
-            TestConstants.RMO_NOTIONAL_1B
-        );
-        MockCase0Stanley stanleyDai = getMockCase0Stanley(address(_daiMockedToken));
-        MiltonStorage miltonStorageDai = getMiltonStorage();
-        MockCase0MiltonDai mockCase0MiltonDai = getMockCase0MiltonDai(
-            address(_daiMockedToken),
-            address(iporOracle),
-            address(miltonStorageDai),
-            address(_miltonSpreadModel),
-            address(stanleyDai),
-            address(iporRiskManagementOracle)
-        );
-        MockCase0JosephDai mockCase0JosephDai = getMockCase0JosephDai(
-            address(_daiMockedToken),
-            address(_ipTokenDai),
-            address(mockCase0MiltonDai),
-            address(miltonStorageDai),
-            address(stanleyDai)
-        );
-        prepareApproveForUsersDai(
-            _users,
-            _daiMockedToken,
-            address(mockCase0JosephDai),
-            address(mockCase0MiltonDai)
-        );
-        prepareMilton(mockCase0MiltonDai, address(mockCase0JosephDai), address(stanleyDai));
-        prepareJoseph(mockCase0JosephDai);
-        prepareIpToken(_ipTokenDai, address(mockCase0JosephDai));
->>>>>>> 30ff15b8
-        vm.prank(_userOne);
-        _iporProtocol.iporOracle.itfUpdateIndex(
-            address(_iporProtocol.asset),
-            TestConstants.PERCENTAGE_3_18DEC,
-            block.timestamp
-        );
-
-        vm.prank(_liquidityProvider);
-        _iporProtocol.joseph.itfProvideLiquidity(
-            2 * TestConstants.USD_28_000_18DEC,
-            block.timestamp
-        );
+    function testShouldHaveLastByteDifferenceWhenTwoPositionsAreOpenedAndClosedAndArithmeticOverflowCase1() public {
+        // given
+        _cfg.miltonTestCase = BuilderUtils.MiltonTestCase.CASE0;
+        _iporProtocol = _iporProtocolFactory.getDaiInstance(_cfg);
+
+        vm.prank(_userOne);
+        _iporProtocol.iporOracle.itfUpdateIndex(
+            address(_iporProtocol.asset),
+            TestConstants.PERCENTAGE_3_18DEC,
+            block.timestamp
+        );
+
+        vm.prank(_liquidityProvider);
+        _iporProtocol.joseph.itfProvideLiquidity(2 * TestConstants.USD_28_000_18DEC, block.timestamp);
 
         vm.prank(_userThree);
         _iporProtocol.milton.itfOpenSwapPayFixed(
@@ -1518,32 +912,34 @@
 
         // when
         vm.startPrank(_userThree);
-        _iporProtocol.milton.itfCloseSwapPayFixed(
-            1,
-            block.timestamp + TestConstants.PERIOD_50_DAYS_IN_SECONDS
-        );
-        _iporProtocol.milton.itfCloseSwapPayFixed(
-            2,
-            block.timestamp + TestConstants.PERIOD_75_DAYS_IN_SECONDS
-        );
+        _iporProtocol.milton.itfCloseSwapPayFixed(1, block.timestamp + TestConstants.PERIOD_50_DAYS_IN_SECONDS);
+        _iporProtocol.milton.itfCloseSwapPayFixed(2, block.timestamp + TestConstants.PERIOD_75_DAYS_IN_SECONDS);
         vm.stopPrank();
 
         // then
-        (, IporTypes.IporSwapMemory[] memory swapsUserOne) = _iporProtocol
-            .miltonStorage
-            .getSwapsPayFixed(_userTwo, TestConstants.ZERO, 10);
-        (uint256 swapsUserOneCount, uint256[] memory swapsUserOneIds) = _iporProtocol
-            .miltonStorage
-            .getSwapPayFixedIds(_userTwo, TestConstants.ZERO, 10);
+        (, IporTypes.IporSwapMemory[] memory swapsUserOne) = _iporProtocol.miltonStorage.getSwapsPayFixed(
+            _userTwo,
+            TestConstants.ZERO,
+            10
+        );
+        (uint256 swapsUserOneCount, uint256[] memory swapsUserOneIds) = _iporProtocol.miltonStorage.getSwapPayFixedIds(
+            _userTwo,
+            TestConstants.ZERO,
+            10
+        );
         assertEq(swapsUserOne.length, 0);
         assertEq(swapsUserOneIds.length, 0);
         assertEq(swapsUserOneCount, 0);
-        (, IporTypes.IporSwapMemory[] memory swapsUserTwo) = _iporProtocol
-            .miltonStorage
-            .getSwapsPayFixed(_userThree, TestConstants.ZERO, 10);
-        (uint256 swapsUserTwoCount, uint256[] memory swapsUserTwoIds) = _iporProtocol
-            .miltonStorage
-            .getSwapPayFixedIds(_userThree, TestConstants.ZERO, 10);
+        (, IporTypes.IporSwapMemory[] memory swapsUserTwo) = _iporProtocol.miltonStorage.getSwapsPayFixed(
+            _userThree,
+            TestConstants.ZERO,
+            10
+        );
+        (uint256 swapsUserTwoCount, uint256[] memory swapsUserTwoIds) = _iporProtocol.miltonStorage.getSwapPayFixedIds(
+            _userThree,
+            TestConstants.ZERO,
+            10
+        );
         assertEq(swapsUserTwo.length, 0);
         assertEq(swapsUserTwoIds.length, 0);
         assertEq(swapsUserTwoCount, 0);
