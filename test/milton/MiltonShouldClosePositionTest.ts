import hre from "hardhat";
import chai from "chai";
import { Signer, BigNumber } from "ethers";
import { MockSpreadModel } from "../../types";
import {
    ZERO,
    USD_10_18DEC,
    LEVERAGE_1000_18DEC,
    USD_28_000_18DEC,
    USD_50_000_18DEC,
    PERCENTAGE_3_18DEC,
    PERCENTAGE_365_18DEC,
    PERCENTAGE_366_18DEC,
    PERIOD_25_DAYS_IN_SECONDS,
    N0__1_18DEC,
    N1__0_18DEC,
    N0__01_18DEC,
    TC_OPENING_FEE_18DEC,
    TC_COLLATERAL_18DEC,
    TC_TOTAL_AMOUNT_10_000_18DEC,
    PERCENTAGE_4_18DEC,
    USD_20_18DEC,
    USER_SUPPLY_10MLN_18DEC,
    TC_INCOME_TAX_18DEC,
    PERCENTAGE_152_18DEC,
    PERCENTAGE_160_18DEC,
    PERCENTAGE_161_18DEC,
    PERCENTAGE_5_18DEC,
    TC_COLLATERAL_6DEC,
    PERCENTAGE_120_18DEC,
    PERCENTAGE_121_18DEC,
    PERIOD_50_DAYS_IN_SECONDS,
    PERCENTAGE_6_18DEC,
    PERCENTAGE_50_18DEC,
    SPECIFIC_INTEREST_AMOUNT_CASE_1,
    SPECIFIC_INCOME_TAX_CASE_1,
    PERCENTAGE_151_18DEC,
    PERIOD_27_DAYS_19_HOURS_IN_SECONDS,
    PERCENTAGE_150_18DEC,
    USD_10_000_000_18DEC,
    TC_LP_BALANCE_BEFORE_CLOSE_18DEC,
    TC_LIQUIDATION_DEPOSIT_AMOUNT_18DEC,
    TC_IPOR_PUBLICATION_AMOUNT_18DEC,
    PERIOD_14_DAYS_IN_SECONDS,
    PERIOD_28_DAYS_IN_SECONDS,
} from "../utils/Constants";
import {
    prepareMockSpreadModel,
    MiltonUsdcCase,
    MiltonUsdtCase,
    MiltonDaiCase,
    testCaseWhenMiltonEarnAndUserLost,
    testCaseWhenMiltonLostAndUserEarn,
} from "../utils/MiltonUtils";
import {
    openSwapPayFixed,
    openSwapReceiveFixed,
    exetuceCloseSwapTestCase,
    executeCloseSwapsTestCase,
    countOpenSwaps,
    assertSoap,
} from "../utils/SwapUtils";
import { MockStanleyCase } from "../utils/StanleyUtils";
import { JosephUsdcMockCases, JosephUsdtMockCases, JosephDaiMockCases } from "../utils/JosephUtils";

import {
    prepareComplexTestDataDaiCase000,
    getPayFixedDerivativeParamsDAICase1,
    getReceiveFixedDerivativeParamsDAICase1,
    prepareApproveForUsers,
    prepareTestData,
    setupTokenUsdtInitialValuesForUsers,
    setupTokenDaiInitialValuesForUsers,
} from "../utils/DataUtils";
import { assertError, assertExpectedValues } from "../utils/AssertUtils";

const { expect } = chai;

describe("Milton - close position", () => {
    let miltonSpreadModel: MockSpreadModel;
    let admin: Signer,
        userOne: Signer,
        userTwo: Signer,
        userThree: Signer,
        liquidityProvider: Signer;

    before(async () => {
        [admin, userOne, userTwo, userThree, liquidityProvider] = await hre.ethers.getSigners();
        miltonSpreadModel = await prepareMockSpreadModel(
            BigNumber.from("6").mul(N0__01_18DEC),
            BigNumber.from("4").mul(N0__01_18DEC),
            ZERO,
            ZERO
        );
    });

    it("should close position, DAI, owner, pay fixed, IPOR not changed, IBT price not changed, before maturity", async () => {
        miltonSpreadModel.setCalculateQuotePayFixed(BigNumber.from("4").mul(N0__01_18DEC));
        const testData = await prepareComplexTestDataDaiCase000(
            BigNumber.from(Math.floor(Date.now() / 1000)),
            [admin, userOne, userTwo, userThree, liquidityProvider],
            miltonSpreadModel,
            PERCENTAGE_3_18DEC
        );

        const miltonBalanceBeforePayoutWad = USD_28_000_18DEC;
        const liquidationDepositAmount = USD_20_18DEC;

        const expectedIncomeFeeValue = ZERO;
        const expectedIncomeFeeValueWad = ZERO;

        const totalAmount = TC_TOTAL_AMOUNT_10_000_18DEC;
        const collateral = TC_COLLATERAL_18DEC;
        const openingFee = TC_OPENING_FEE_18DEC;

        const diffAfterClose = totalAmount.sub(collateral).sub(liquidationDepositAmount);

        const expectedOpenerUserUnderlyingTokenBalanceAfterPayOut =
            USER_SUPPLY_10MLN_18DEC.sub(diffAfterClose);
        const expectedCloserUserUnderlyingTokenBalanceAfterPayOut =
            USER_SUPPLY_10MLN_18DEC.sub(diffAfterClose);

        const expectedMiltonUnderlyingTokenBalance =
            miltonBalanceBeforePayoutWad.add(diffAfterClose);
        const expectedLiquidityPoolTotalBalanceWad = miltonBalanceBeforePayoutWad
            .add(openingFee)
            .sub(expectedIncomeFeeValue);

        const expectedPayoff = ZERO;

        const { tokenDai } = testData;
        if (tokenDai === undefined) {
            expect(true).to.be.false;
            return;
        }

        await exetuceCloseSwapTestCase(
            testData,
            tokenDai.address,
            USD_10_18DEC,
            0,
            userTwo,
            userTwo,
            PERCENTAGE_3_18DEC,
            PERCENTAGE_3_18DEC,
            PERCENTAGE_4_18DEC,
            ZERO,
            miltonBalanceBeforePayoutWad,
            expectedMiltonUnderlyingTokenBalance,
            expectedOpenerUserUnderlyingTokenBalanceAfterPayOut,
            expectedCloserUserUnderlyingTokenBalanceAfterPayOut,
            expectedLiquidityPoolTotalBalanceWad,
            ZERO,
            ZERO,
            expectedIncomeFeeValue,
            ZERO,
            ZERO,
            expectedPayoff,
            expectedIncomeFeeValue,
            userOne,
            liquidityProvider
        );
    });

    it("should close position, DAI, owner, pay fixed, IPOR not changed, IBT price increased 25%, before maturity, DAI 18 decimals", async () => {
        miltonSpreadModel.setCalculateQuotePayFixed(BigNumber.from("366").mul(N0__01_18DEC));
        const testData = await prepareComplexTestDataDaiCase000(
            BigNumber.from(Math.floor(Date.now() / 1000)),
            [admin, userOne, userTwo, userThree, liquidityProvider],
            miltonSpreadModel,
            PERCENTAGE_365_18DEC
        );

        const expectedIncomeFeeValueWad = BigNumber.from("6826719107555404611");
        const expectedPayoff = BigNumber.from("-68267191075554046114");
        const expectedPayoffWad = BigNumber.from("-68267191075554046114");

        const { tokenDai } = testData;
        if (tokenDai === undefined) {
            expect(true).to.be.false;
            return;
        }

        await testCaseWhenMiltonEarnAndUserLost(
            testData,
            tokenDai.address,
            USD_10_18DEC,
            0,
            userTwo,
            userTwo,
            PERCENTAGE_365_18DEC,
            PERCENTAGE_365_18DEC,
            PERCENTAGE_366_18DEC,
            PERIOD_25_DAYS_IN_SECONDS,
            ZERO,
            ZERO,
            expectedIncomeFeeValueWad,
            ZERO,
            ZERO,
            expectedIncomeFeeValueWad,
            expectedPayoff,
            expectedPayoffWad,
            userOne,
            liquidityProvider
        );
    });

    it.skip("should close position, USDT, owner, pay fixed, IPOR not changed, IBT price increased 25%, before maturity, USDT 6 decimals", async () => {
        const testData = await prepareTestData(
            BigNumber.from(Math.floor(Date.now() / 1000)),
            [admin, userOne, userTwo, userThree, liquidityProvider],
            ["USDT"],
            [PERCENTAGE_365_18DEC],
            miltonSpreadModel,
            MiltonUsdcCase.CASE0,
            MiltonUsdtCase.CASE0,
            MiltonDaiCase.CASE0,
            MockStanleyCase.CASE1,
            JosephUsdcMockCases.CASE0,
            JosephUsdtMockCases.CASE0,
            JosephDaiMockCases.CASE0
        );
        await prepareApproveForUsers(
            [userOne, userTwo, userThree, liquidityProvider],
            "USDT",
            testData
        );

        const { tokenUsdt } = testData;
        if (tokenUsdt === undefined) {
            expect(true).to.be.false;
            return;
        }

        await setupTokenUsdtInitialValuesForUsers(
            [admin, userOne, userTwo, userThree, liquidityProvider],
            tokenUsdt
        );

        const expectedIncomeFeeValueWad = BigNumber.from("6826719107555404611");
        const expectedPayoff = BigNumber.from("-68267191");
        const expectedPayoffWad = BigNumber.from("-68267191075554046114");

        await testCaseWhenMiltonEarnAndUserLost(
            testData,
            tokenUsdt.address,
            USD_10_18DEC,
            0,
            userTwo,
            userTwo,
            PERCENTAGE_365_18DEC,
            PERCENTAGE_365_18DEC,
            PERCENTAGE_366_18DEC,
            PERIOD_25_DAYS_IN_SECONDS,
            ZERO,
            ZERO,
            expectedIncomeFeeValueWad,
            ZERO,
            ZERO,
            expectedIncomeFeeValueWad,
            expectedPayoff,
            expectedPayoffWad,
            userOne,
            liquidityProvider
        );
    });

    it("should close position, DAI, owner, pay fixed, Milton earned, User lost > totalAmount, before maturity, DAI 18 decimals", async () => {
        miltonSpreadModel.setCalculateQuotePayFixed(BigNumber.from("161").mul(N0__01_18DEC));
        const testData = await prepareComplexTestDataDaiCase000(
            BigNumber.from(Math.floor(Date.now() / 1000)),
            [admin, userOne, userTwo, userThree, liquidityProvider],
            miltonSpreadModel,
            PERCENTAGE_160_18DEC
        );

        const { tokenDai } = testData;
        if (tokenDai === undefined) {
            expect(true).to.be.false;
            return;
        }

        const expectedIncomeFeeValueWad = TC_INCOME_TAX_18DEC;
        const expectedPayoff = TC_COLLATERAL_18DEC.mul(BigNumber.from("-1"));
        const expectedPayoffWad = TC_COLLATERAL_18DEC.mul(BigNumber.from("-1"));

        await testCaseWhenMiltonEarnAndUserLost(
            testData,
            tokenDai.address,
            USD_10_18DEC,
            0,
            userTwo,
            userTwo,
            PERCENTAGE_160_18DEC,
            PERCENTAGE_5_18DEC,
            PERCENTAGE_161_18DEC,
            PERIOD_25_DAYS_IN_SECONDS,
            ZERO,
            ZERO,
            expectedIncomeFeeValueWad,
            ZERO,
            ZERO,
            expectedIncomeFeeValueWad,
            expectedPayoff,
            expectedPayoffWad,
            userOne,
            liquidityProvider
        );
    });

    it.skip("should close position, USDT, owner, pay fixed, Milton earned, User lost > totalAmount, before maturity, USDT 6 decimals", async () => {
        const testData = await prepareTestData(
            BigNumber.from(Math.floor(Date.now() / 1000)),
            [admin, userOne, userTwo, userThree, liquidityProvider],
            ["USDT"],
            [PERCENTAGE_160_18DEC],
            miltonSpreadModel,
            MiltonUsdcCase.CASE0,
            MiltonUsdtCase.CASE0,
            MiltonDaiCase.CASE0,
            MockStanleyCase.CASE1,
            JosephUsdcMockCases.CASE0,
            JosephUsdtMockCases.CASE0,
            JosephDaiMockCases.CASE0
        );
        await prepareApproveForUsers(
            [userOne, userTwo, userThree, liquidityProvider],
            "USDT",
            testData
        );

        const { tokenUsdt } = testData;
        if (tokenUsdt === undefined) {
            expect(true).to.be.false;
            return;
        }

        await setupTokenUsdtInitialValuesForUsers(
            [admin, userOne, userTwo, userThree, liquidityProvider],
            tokenUsdt
        );

        const expectedIncomeFeeValueWad = TC_INCOME_TAX_18DEC;
        const expectedPayoff = TC_COLLATERAL_6DEC.mul("-1");
        const expectedPayoffWad = TC_COLLATERAL_18DEC.mul("-1");

        await testCaseWhenMiltonEarnAndUserLost(
            testData,
            tokenUsdt.address,
            USD_10_18DEC,
            0,
            userTwo,
            userTwo,
            PERCENTAGE_160_18DEC,
            PERCENTAGE_5_18DEC,
            PERCENTAGE_161_18DEC,
            PERIOD_25_DAYS_IN_SECONDS,
            ZERO,
            ZERO,
            expectedIncomeFeeValueWad,
            ZERO,
            ZERO,
            expectedIncomeFeeValueWad,
            expectedPayoff,
            expectedPayoffWad,
            userOne,
            liquidityProvider
        );
    });

    it("should close position, DAI, owner, pay fixed, Milton earned, User lost < Deposit, before maturity, DAI 18 decimals", async () => {
        miltonSpreadModel.setCalculateQuotePayFixed(BigNumber.from("121").mul(N0__01_18DEC));
        const testData = await prepareComplexTestDataDaiCase000(
            BigNumber.from(Math.floor(Date.now() / 1000)),
            [admin, userOne, userTwo, userThree, liquidityProvider],
            miltonSpreadModel,
            PERCENTAGE_120_18DEC
        );

        const { tokenDai } = testData;
        if (tokenDai === undefined) {
            expect(true).to.be.false;
            return;
        }

        const expectedIncomeFeeValueWad = BigNumber.from("791899416476426938347");
        const expectedPayoff = BigNumber.from("-7918994164764269383465");
        const expectedPayoffWad = BigNumber.from("-7918994164764269383465");
        await testCaseWhenMiltonEarnAndUserLost(
            testData,
            tokenDai.address,
            USD_10_18DEC,
            0,
            userTwo,
            userTwo,
            PERCENTAGE_120_18DEC,
            PERCENTAGE_5_18DEC,
            PERCENTAGE_121_18DEC,
            PERIOD_25_DAYS_IN_SECONDS,
            ZERO,
            ZERO,
            expectedIncomeFeeValueWad,
            ZERO,
            ZERO,
            expectedIncomeFeeValueWad,
            expectedPayoff,
            expectedPayoffWad,
            userOne,
            liquidityProvider
        );
    });

    it.skip("should close position, USDT, owner, pay fixed, Milton earned, User lost < Deposit, before maturity, USDT 6 decimals", async () => {
        //given
        const testData = await prepareTestData(
            BigNumber.from(Math.floor(Date.now() / 1000)),
            [admin, userOne, userTwo, userThree, liquidityProvider],
            ["USDT"],
            [PERCENTAGE_120_18DEC],
            miltonSpreadModel,
            MiltonUsdcCase.CASE0,
            MiltonUsdtCase.CASE0,
            MiltonDaiCase.CASE0,
            MockStanleyCase.CASE1,
            JosephUsdcMockCases.CASE0,
            JosephUsdtMockCases.CASE0,
            JosephDaiMockCases.CASE0
        );
        await prepareApproveForUsers(
            [userOne, userTwo, userThree, liquidityProvider],
            "USDT",
            testData
        );

        const { tokenUsdt } = testData;
        if (tokenUsdt === undefined) {
            expect(true).to.be.false;
            return;
        }

        await setupTokenUsdtInitialValuesForUsers(
            [admin, userOne, userTwo, userThree, liquidityProvider],
            tokenUsdt
        );

        const expectedIncomeFeeValueWad = BigNumber.from("791899416476426938347");
        const expectedPayoff = BigNumber.from("-7918994165");
        const expectedPayoffWad = BigNumber.from("-7918994164764269383465");

        await testCaseWhenMiltonEarnAndUserLost(
            testData,
            tokenUsdt.address,
            USD_10_18DEC,
            0,
            userTwo,
            userTwo,
            PERCENTAGE_120_18DEC,
            PERCENTAGE_5_18DEC,
            PERCENTAGE_121_18DEC,
            PERIOD_25_DAYS_IN_SECONDS,
            ZERO,
            ZERO,
            expectedIncomeFeeValueWad,
            ZERO,
            ZERO,
            expectedIncomeFeeValueWad,
            expectedPayoff,
            expectedPayoffWad,
            userOne,
            liquidityProvider
        );
    });

    it("should close position, DAI, owner, pay fixed, Milton earned, User lost < Deposit, after maturity", async () => {
        miltonSpreadModel.setCalculateQuotePayFixed(BigNumber.from("121").mul(N0__01_18DEC));
        const testData = await prepareComplexTestDataDaiCase000(
            BigNumber.from(Math.floor(Date.now() / 1000)),
            [admin, userOne, userTwo, userThree, liquidityProvider],
            miltonSpreadModel,
            PERCENTAGE_120_18DEC
        );

        const { tokenDai } = testData;
        if (tokenDai === undefined) {
            expect(true).to.be.false;
            return;
        }

        const expectedIncomeFeeValueWad = BigNumber.from("996700989703089073278");
        const expectedPayoff = BigNumber.from("-9967009897030890732780");
        const expectedPayoffWad = BigNumber.from("-9967009897030890732780");

        await testCaseWhenMiltonEarnAndUserLost(
            testData,
            tokenDai.address,
            USD_10_18DEC,
            0,
            userTwo,
            userTwo,
            PERCENTAGE_120_18DEC,
            PERCENTAGE_5_18DEC,
            PERCENTAGE_121_18DEC,
            PERIOD_50_DAYS_IN_SECONDS,
            ZERO,
            ZERO,
            expectedIncomeFeeValueWad,
            ZERO,
            ZERO,
            expectedIncomeFeeValueWad,
            expectedPayoff,
            expectedPayoffWad,
            userOne,
            liquidityProvider
        );
    });

    it("should close position, DAI, owner, pay fixed, Milton lost, User earned > Deposit, before maturity, DAI 18 decimals", async () => {
        miltonSpreadModel.setCalculateQuotePayFixed(BigNumber.from("1").mul(N0__01_18DEC));
        const testData = await prepareComplexTestDataDaiCase000(
            BigNumber.from(Math.floor(Date.now() / 1000)),
            [admin, userOne, userTwo, userThree, liquidityProvider],
            miltonSpreadModel,
            PERCENTAGE_5_18DEC
        );

        const { tokenDai } = testData;
        if (tokenDai === undefined) {
            expect(true).to.be.false;
            return;
        }

        const expectedIncomeFeeValue = TC_INCOME_TAX_18DEC;
        const expectedIncomeFeeValueWad = TC_INCOME_TAX_18DEC;
        const expectedPayoff = TC_COLLATERAL_18DEC;
        const expectedPayoffWad = TC_COLLATERAL_18DEC;

        await testCaseWhenMiltonLostAndUserEarn(
            testData,
            tokenDai.address,
            USD_10_18DEC,
            0,
            userTwo,
            userTwo,
            PERCENTAGE_5_18DEC,
            PERCENTAGE_160_18DEC,
            PERCENTAGE_6_18DEC,
            PERIOD_25_DAYS_IN_SECONDS,
            ZERO,
            ZERO,
            expectedIncomeFeeValueWad,
            ZERO,
            ZERO,
            expectedIncomeFeeValue,
            expectedIncomeFeeValueWad,
            expectedPayoff,
            expectedPayoffWad,
            userOne,
            liquidityProvider
        );
    });

    it("should close position, USDT, owner, pay fixed, Milton lost, User earned > Deposit, before maturity, USDT 6 decimals", async () => {
        miltonSpreadModel.setCalculateQuotePayFixed(BigNumber.from("1").mul(N0__01_18DEC));
        const testData = await prepareTestData(
            BigNumber.from(Math.floor(Date.now() / 1000)),
            [admin, userOne, userTwo, userThree, liquidityProvider],
            ["USDT"],
            [PERCENTAGE_5_18DEC],
            miltonSpreadModel,
            MiltonUsdcCase.CASE0,
            MiltonUsdtCase.CASE0,
            MiltonDaiCase.CASE0,
            MockStanleyCase.CASE1,
            JosephUsdcMockCases.CASE0,
            JosephUsdtMockCases.CASE0,
            JosephDaiMockCases.CASE0
        );
        await prepareApproveForUsers(
            [userOne, userTwo, userThree, liquidityProvider],
            "USDT",
            testData
        );

        const { tokenUsdt } = testData;
        if (tokenUsdt === undefined) {
            expect(true).to.be.false;
            return;
        }
        await setupTokenUsdtInitialValuesForUsers(
            [admin, userOne, userTwo, userThree, liquidityProvider],
            tokenUsdt
        );

        const expectedIncomeFeeValue = BigNumber.from("996700990");
        const expectedIncomeFeeValueWad = TC_INCOME_TAX_18DEC;
        const expectedPayoff = TC_COLLATERAL_6DEC;
        const expectedPayoffWad = TC_COLLATERAL_18DEC;

        await testCaseWhenMiltonLostAndUserEarn(
            testData,
            tokenUsdt.address,
            USD_10_18DEC,
            0,
            userTwo,
            userTwo,
            PERCENTAGE_5_18DEC,
            PERCENTAGE_160_18DEC,
            PERCENTAGE_6_18DEC,
            PERIOD_25_DAYS_IN_SECONDS,
            ZERO,
            ZERO,
            expectedIncomeFeeValueWad,
            ZERO,
            ZERO,
            expectedIncomeFeeValue,
            expectedIncomeFeeValueWad,
            expectedPayoff,
            expectedPayoffWad,
            userOne,
            liquidityProvider
        );
    });

    it("should close position, DAI, owner, pay fixed, Milton lost, User earned < Deposit, before maturity, DAI 18 decimals", async () => {
        miltonSpreadModel.setCalculateQuotePayFixed(BigNumber.from("6").mul(N0__01_18DEC));
        const testData = await prepareComplexTestDataDaiCase000(
            BigNumber.from(Math.floor(Date.now() / 1000)),
            [admin, userOne, userTwo, userThree, liquidityProvider],
            miltonSpreadModel,
            PERCENTAGE_5_18DEC
        );

        const { tokenDai } = testData;
        if (tokenDai === undefined) {
            expect(true).to.be.false;
            return;
        }

        const expectedIncomeFeeValue = BigNumber.from("778245978261316123526");
        const expectedIncomeFeeValueWad = BigNumber.from("778245978261316123526");

        const expectedPayoff = BigNumber.from("7782459782613161235257");
        const expectedPayoffWad = BigNumber.from("7782459782613161235257");

        await testCaseWhenMiltonLostAndUserEarn(
            testData,
            tokenDai.address,
            USD_10_18DEC,
            0,
            userTwo,
            userTwo,
            PERCENTAGE_5_18DEC,
            PERCENTAGE_120_18DEC,
            PERCENTAGE_6_18DEC,
            PERIOD_25_DAYS_IN_SECONDS,
            ZERO,
            ZERO,
            expectedIncomeFeeValueWad,
            ZERO,
            ZERO,
            expectedIncomeFeeValue,
            expectedIncomeFeeValueWad,
            expectedPayoff,
            expectedPayoffWad,
            userOne,
            liquidityProvider
        );
    });

    it("should close position, USDT, owner, pay fixed, Milton lost, User earned < Deposit, before maturity, USDT 6 decimals", async () => {
        const testData = await prepareTestData(
            BigNumber.from(Math.floor(Date.now() / 1000)),
            [admin, userOne, userTwo, userThree, liquidityProvider],
            ["USDT"],
            [PERCENTAGE_5_18DEC],
            miltonSpreadModel,
            MiltonUsdcCase.CASE0,
            MiltonUsdtCase.CASE0,
            MiltonDaiCase.CASE0,
            MockStanleyCase.CASE1,
            JosephUsdcMockCases.CASE0,
            JosephUsdtMockCases.CASE0,
            JosephDaiMockCases.CASE0
        );
        await prepareApproveForUsers(
            [userOne, userTwo, userThree, liquidityProvider],
            "USDT",
            testData
        );

        const { tokenUsdt } = testData;
        if (tokenUsdt === undefined) {
            expect(true).to.be.false;
            return;
        }

        await setupTokenUsdtInitialValuesForUsers(
            [admin, userOne, userTwo, userThree, liquidityProvider],
            tokenUsdt
        );

        const expectedIncomeFeeValue = BigNumber.from("778245978");
        const expectedIncomeFeeValueWad = BigNumber.from("778245978261316123526");
        const expectedPayoff = BigNumber.from("7782459782");
        const expectedPayoffWad = BigNumber.from("7782459782613161235257");

        await testCaseWhenMiltonLostAndUserEarn(
            testData,
            tokenUsdt.address,
            USD_10_18DEC,
            0,
            userTwo,
            userTwo,
            PERCENTAGE_5_18DEC,
            PERCENTAGE_120_18DEC,
            PERCENTAGE_6_18DEC,
            PERIOD_25_DAYS_IN_SECONDS,
            ZERO,
            ZERO,
            expectedIncomeFeeValueWad,
            ZERO,
            ZERO,
            expectedIncomeFeeValue,
            expectedIncomeFeeValueWad,
            expectedPayoff,
            expectedPayoffWad,
            userOne,
            liquidityProvider
        );
    });

    it("should close position, DAI, owner, pay fixed, Milton lost, User earned > Deposit, after maturity", async () => {
        miltonSpreadModel.setCalculateQuotePayFixed(BigNumber.from("1").mul(N0__01_18DEC));
        const testData = await prepareComplexTestDataDaiCase000(
            BigNumber.from(Math.floor(Date.now() / 1000)),
            [admin, userOne, userTwo, userThree, liquidityProvider],
            miltonSpreadModel,
            PERCENTAGE_5_18DEC
        );

        const { tokenDai } = testData;
        if (tokenDai === undefined) {
            expect(true).to.be.false;
            return;
        }

        const expectedIncomeFeeValue = TC_INCOME_TAX_18DEC;
        const expectedIncomeFeeValueWad = TC_INCOME_TAX_18DEC;
        const expectedPayoff = TC_COLLATERAL_18DEC;
        const expectedPayoffWad = TC_COLLATERAL_18DEC;

        await testCaseWhenMiltonLostAndUserEarn(
            testData,
            tokenDai.address,
            USD_10_18DEC,
            0,
            userTwo,
            userTwo,
            PERCENTAGE_5_18DEC,
            PERCENTAGE_160_18DEC,
            PERCENTAGE_6_18DEC,
            PERIOD_50_DAYS_IN_SECONDS,
            ZERO,
            ZERO,
            expectedIncomeFeeValueWad,
            ZERO,
            ZERO,
            expectedIncomeFeeValue,
            expectedIncomeFeeValueWad,
            expectedPayoff,
            expectedPayoffWad,
            userOne,
            liquidityProvider
        );
    });

    it("should close position, DAI, owner, pay fixed, Milton lost, User earned < Deposit, after maturity", async () => {
        miltonSpreadModel.setCalculateQuoteReceiveFixed(ZERO);
        miltonSpreadModel.setCalculateQuotePayFixed(BigNumber.from("6").mul(N0__01_18DEC));

        const testData = await prepareComplexTestDataDaiCase000(
            BigNumber.from(Math.floor(Date.now() / 1000)),
            [admin, userOne, userTwo, userThree, liquidityProvider],
            miltonSpreadModel,
            PERCENTAGE_5_18DEC
        );

        const { tokenDai } = testData;
        if (tokenDai === undefined) {
            expect(true).to.be.false;
            return;
        }

        const expectedIncomeFeeValue = SPECIFIC_INCOME_TAX_CASE_1;
        const expectedIncomeFeeValueWad = SPECIFIC_INCOME_TAX_CASE_1;
        const expectedPayoff = SPECIFIC_INTEREST_AMOUNT_CASE_1;
        const expectedPayoffWad = SPECIFIC_INTEREST_AMOUNT_CASE_1;

        await testCaseWhenMiltonLostAndUserEarn(
            testData,
            tokenDai.address,
            USD_10_18DEC,
            0,
            userTwo,
            userTwo,
            PERCENTAGE_5_18DEC,
            PERCENTAGE_50_18DEC,
            PERCENTAGE_6_18DEC,
            PERIOD_50_DAYS_IN_SECONDS,
            ZERO,
            ZERO,
            expectedIncomeFeeValueWad,
            ZERO,
            ZERO,
            expectedIncomeFeeValue,
            expectedIncomeFeeValueWad,
            expectedPayoff,
            expectedPayoffWad,
            userOne,
            liquidityProvider
        );
    });

    it("should close position, DAI, not owner, pay fixed, Milton lost, User earned > Deposit, before maturity", async () => {
        //given
        miltonSpreadModel.setCalculateQuotePayFixed(BigNumber.from("1").mul(N0__01_18DEC));
        const testData = await prepareComplexTestDataDaiCase000(
            BigNumber.from(Math.floor(Date.now() / 1000)),
            [admin, userOne, userTwo, userThree, liquidityProvider],
            miltonSpreadModel,
            PERCENTAGE_5_18DEC
        );

        const { tokenDai } = testData;
        if (tokenDai === undefined) {
            expect(true).to.be.false;
            return;
        }

        const expectedIncomeFeeValue = TC_INCOME_TAX_18DEC;
        const expectedIncomeFeeValueWad = TC_INCOME_TAX_18DEC;
        const expectedPayoff = TC_COLLATERAL_18DEC;
        const expectedPayoffWad = TC_COLLATERAL_18DEC;

        await testCaseWhenMiltonLostAndUserEarn(
            testData,
            tokenDai.address,
            USD_10_18DEC,
            0,
            userTwo,
            userThree,
            PERCENTAGE_5_18DEC,
            PERCENTAGE_160_18DEC,
            PERCENTAGE_6_18DEC,
            PERIOD_25_DAYS_IN_SECONDS,
            ZERO,
            ZERO,
            expectedIncomeFeeValueWad,
            ZERO,
            ZERO,
            expectedIncomeFeeValue,
            expectedIncomeFeeValueWad,
            expectedPayoff,
            expectedPayoffWad,
            userOne,
            liquidityProvider
        );
    });

    it("should close position, DAI, not owner, pay fixed, Milton lost, 100% Deposit > User earned > 99% Deposit, before maturity", async () => {
        //given
        miltonSpreadModel.setCalculateQuotePayFixed(BigNumber.from("6").mul(N0__01_18DEC));
        miltonSpreadModel.setCalculateQuoteReceiveFixed(ZERO);
        const testData = await prepareComplexTestDataDaiCase000(
            BigNumber.from(Math.floor(Date.now() / 1000)),
            [admin, userOne, userTwo, userThree, liquidityProvider],
            miltonSpreadModel,
            PERCENTAGE_5_18DEC
        );

        const { tokenDai } = testData;
        if (tokenDai === undefined) {
            expect(true).to.be.false;
            return;
        }

        const expectedIncomeTaxValue = BigNumber.from("989874270595533665253");
        const expectedIncomeTaxValueWad = BigNumber.from("989874270595533665253");
        const expectedPayoff = BigNumber.from("9898742705955336652531");
        const expectedPayoffWad = BigNumber.from("9898742705955336652531");

        await testCaseWhenMiltonLostAndUserEarn(
            testData,
            tokenDai.address,
            USD_10_18DEC,
            0,
            userTwo,
            userThree,
            PERCENTAGE_5_18DEC,
            PERCENTAGE_151_18DEC,
            PERCENTAGE_6_18DEC,
            PERIOD_25_DAYS_IN_SECONDS,
            ZERO,
            ZERO,
            expectedIncomeTaxValueWad,
            ZERO,
            ZERO,
            expectedIncomeTaxValue,
            expectedIncomeTaxValueWad,
            expectedPayoff,
            expectedPayoffWad,
            userOne,
            liquidityProvider
        );
    });
    // todo fix it
    it.skip("should close position, DAI, not owner, receive fixed, Milton lost, User earned < Deposit, 5 hours before maturity", async () => {
        //given
        const testData = await prepareComplexTestDataDaiCase000(
            BigNumber.from(Math.floor(Date.now() / 1000)),
            [admin, userOne, userTwo, userThree, liquidityProvider],
            miltonSpreadModel,
            PERCENTAGE_120_18DEC
        );

        const { tokenDai } = testData;
        if (tokenDai === undefined) {
            expect(true).to.be.false;
            return;
        }

        const expectedIncomeTaxValue = BigNumber.from("865150112500496428963");
        const expectedIncomeTaxValueWad = BigNumber.from("865150112500496428963");
        const expectedPayoff = BigNumber.from("8862640219233518250763");
        const expectedPayoffWad = BigNumber.from("8651501125004964289632");

        await testCaseWhenMiltonLostAndUserEarn(
            testData,
            tokenDai.address,
            USD_10_18DEC,
            1,
            userTwo,
            userThree,
            PERCENTAGE_120_18DEC,
            PERCENTAGE_5_18DEC,
            N0__01_18DEC,
            PERIOD_27_DAYS_19_HOURS_IN_SECONDS,
            ZERO,
            ZERO,
            expectedIncomeTaxValueWad,
            ZERO,
            ZERO,
            expectedIncomeTaxValue,
            expectedIncomeTaxValueWad,
            expectedPayoff,
            expectedPayoffWad,
            userOne,
            liquidityProvider
        );
    });

    it("should close position, DAI, not owner, pay fixed, Milton lost, User earned > Deposit, after maturity", async () => {
        miltonSpreadModel.setCalculateQuotePayFixed(BigNumber.from("1").mul(N0__01_18DEC));
        const testData = await prepareComplexTestDataDaiCase000(
            BigNumber.from(Math.floor(Date.now() / 1000)),
            [admin, userOne, userTwo, userThree, liquidityProvider],
            miltonSpreadModel,
            PERCENTAGE_5_18DEC
        );

        const { tokenDai } = testData;
        if (tokenDai === undefined) {
            expect(true).to.be.false;
            return;
        }

        const expectedIncomeFeeValue = TC_INCOME_TAX_18DEC;
        const expectedIncomeFeeValueWad = TC_INCOME_TAX_18DEC;
        const expectedPayoff = TC_COLLATERAL_18DEC;
        const expectedPayoffWad = TC_COLLATERAL_18DEC;

        await testCaseWhenMiltonLostAndUserEarn(
            testData,
            tokenDai.address,
            USD_10_18DEC,
            0,
            userTwo,
            userThree,
            PERCENTAGE_5_18DEC,
            PERCENTAGE_160_18DEC,
            PERCENTAGE_6_18DEC,
            PERIOD_50_DAYS_IN_SECONDS,
            ZERO,
            ZERO,
            expectedIncomeFeeValueWad,
            ZERO,
            ZERO,
            expectedIncomeFeeValue,
            expectedIncomeFeeValueWad,
            expectedPayoff,
            expectedPayoffWad,
            userOne,
            liquidityProvider
        );
    });

    it("should close position, DAI, not owner, pay fixed, Milton lost, User earned < Deposit, after maturity", async () => {
        miltonSpreadModel.setCalculateQuoteReceiveFixed(ZERO);
        miltonSpreadModel.setCalculateQuotePayFixed(BigNumber.from("6").mul(N0__01_18DEC));
        const testData = await prepareComplexTestDataDaiCase000(
            BigNumber.from(Math.floor(Date.now() / 1000)),
            [admin, userOne, userTwo, userThree, liquidityProvider],
            miltonSpreadModel,
            PERCENTAGE_5_18DEC
        );

        const { tokenDai } = testData;
        if (tokenDai === undefined) {
            expect(true).to.be.false;
            return;
        }

        const expectedIncomeFeeValue = SPECIFIC_INCOME_TAX_CASE_1;
        const expectedIncomeFeeValueWad = SPECIFIC_INCOME_TAX_CASE_1;
        const expectedPayoff = SPECIFIC_INTEREST_AMOUNT_CASE_1;
        const expectedPayoffWad = SPECIFIC_INTEREST_AMOUNT_CASE_1;

        await testCaseWhenMiltonLostAndUserEarn(
            testData,
            tokenDai.address,
            USD_10_18DEC,
            0,
            userTwo,
            userThree,
            PERCENTAGE_5_18DEC,
            PERCENTAGE_50_18DEC,
            PERCENTAGE_6_18DEC,
            PERIOD_50_DAYS_IN_SECONDS,
            ZERO,
            ZERO,
            expectedIncomeFeeValueWad,
            ZERO,
            ZERO,
            expectedIncomeFeeValue,
            expectedIncomeFeeValueWad,
            expectedPayoff,
            expectedPayoffWad,
            userOne,
            liquidityProvider
        );
    });

    it("should close position, DAI, not owner, pay fixed, Milton earned, User lost > Deposit, before maturity", async () => {
        miltonSpreadModel.setCalculateQuotePayFixed(BigNumber.from("161").mul(N0__01_18DEC));
        const testData = await prepareComplexTestDataDaiCase000(
            BigNumber.from(Math.floor(Date.now() / 1000)),
            [admin, userOne, userTwo, userThree, liquidityProvider],
            miltonSpreadModel,
            PERCENTAGE_160_18DEC
        );

        const { tokenDai } = testData;
        if (tokenDai === undefined) {
            expect(true).to.be.false;
            return;
        }

        const expectedIncomeFeeValue = TC_INCOME_TAX_18DEC;
        const expectedIncomeFeeValueWad = TC_INCOME_TAX_18DEC;
        const expectedPayoff = TC_COLLATERAL_18DEC.mul(BigNumber.from("-1"));
        const expectedPayoffWad = TC_COLLATERAL_18DEC.mul(BigNumber.from("-1"));

        await testCaseWhenMiltonEarnAndUserLost(
            testData,
            tokenDai.address,
            USD_10_18DEC,
            0,
            userTwo,
            userThree,
            PERCENTAGE_160_18DEC,
            PERCENTAGE_5_18DEC,
            PERCENTAGE_161_18DEC,
            PERIOD_25_DAYS_IN_SECONDS,
            ZERO,
            ZERO,
            expectedIncomeFeeValueWad,
            ZERO,
            ZERO,
            expectedIncomeFeeValueWad,
            expectedPayoff,
            expectedPayoffWad,
            userOne,
            liquidityProvider
        );
    });

    it("should close position, DAI, not owner, pay fixed, Milton earned, 100% Deposit > User lost > 99% Deposit, before maturity", async () => {
        miltonSpreadModel.setCalculateQuotePayFixed(BigNumber.from("151").mul(N0__01_18DEC));
        const testData = await prepareComplexTestDataDaiCase000(
            BigNumber.from(Math.floor(Date.now() / 1000)),
            [admin, userOne, userTwo, userThree, liquidityProvider],
            miltonSpreadModel,
            PERCENTAGE_150_18DEC
        );

        const { tokenDai } = testData;
        if (tokenDai === undefined) {
            expect(true).to.be.false;
            return;
        }

        const expectedIncomeTaxValue = BigNumber.from("989874270595533672762");
        const expectedIncomeTaxValueWad = BigNumber.from("989874270595533672762");
        const expectedPayoff = BigNumber.from("-9898742705955336727624");
        const expectedPayoffWad = BigNumber.from("-9898742705955336727624");

        await testCaseWhenMiltonEarnAndUserLost(
            testData,
            tokenDai.address,
            USD_10_18DEC,
            0,
            userTwo,
            userThree,
            PERCENTAGE_150_18DEC,
            PERCENTAGE_6_18DEC,
            PERCENTAGE_151_18DEC,
            PERIOD_25_DAYS_IN_SECONDS,
            ZERO,
            ZERO,
            expectedIncomeTaxValueWad,
            ZERO,
            ZERO,
            expectedIncomeTaxValueWad,
            expectedPayoff,
            expectedPayoffWad,
            userOne,
            liquidityProvider
        );
    });

    it("should close position, DAI, not owner, pay fixed, Milton earned, User lost < Deposit, after maturity", async () => {
        miltonSpreadModel.setCalculateQuotePayFixed(BigNumber.from("121").mul(N0__01_18DEC));
        const testData = await prepareComplexTestDataDaiCase000(
            BigNumber.from(Math.floor(Date.now() / 1000)),
            [admin, userOne, userTwo, userThree, liquidityProvider],
            miltonSpreadModel,
            PERCENTAGE_120_18DEC
        );

        const { tokenDai } = testData;
        if (tokenDai === undefined) {
            expect(true).to.be.false;
            return;
        }

        const expectedIncomeFeeValue = BigNumber.from("996700989703089073278");
        const expectedIncomeFeeValueWad = BigNumber.from("996700989703089073278");
        const expectedPayoff = BigNumber.from("-9967009897030890732780");
        const expectedPayoffWad = BigNumber.from("-9967009897030890732780");

        await testCaseWhenMiltonEarnAndUserLost(
            testData,
            tokenDai.address,
            USD_10_18DEC,
            0,
            userTwo,
            userThree,
            PERCENTAGE_120_18DEC,
            PERCENTAGE_5_18DEC,
            PERCENTAGE_121_18DEC,
            PERIOD_50_DAYS_IN_SECONDS,
            ZERO,
            ZERO,
            expectedIncomeFeeValueWad,
            ZERO,
            ZERO,
            expectedIncomeFeeValueWad,
            expectedPayoff,
            expectedPayoffWad,
            userOne,
            liquidityProvider
        );
    });

    it("should close position, DAI, not owner, pay fixed, Milton earned, User lost < Deposit, 5 hours before maturity", async () => {
        miltonSpreadModel.setCalculateQuotePayFixed(BigNumber.from("121").mul(N0__01_18DEC));
        const testData = await prepareComplexTestDataDaiCase000(
            BigNumber.from(Math.floor(Date.now() / 1000)),
            [admin, userOne, userTwo, userThree, liquidityProvider],
            miltonSpreadModel,
            PERCENTAGE_120_18DEC
        );

        const { tokenDai } = testData;
        if (tokenDai === undefined) {
            expect(true).to.be.false;
            return;
        }

        const expectedIncomeTaxValue = BigNumber.from("880328184649627945216");
        const expectedIncomeTaxValueWad = BigNumber.from("880328184649627945216");
        const expectedPayoff = BigNumber.from("-8803281846496279452160");
        const expectedPayoffWad = BigNumber.from("-8803281846496279452160");

        await testCaseWhenMiltonEarnAndUserLost(
            testData,
            tokenDai.address,
            USD_10_18DEC,
            0,
            userTwo,
            userThree,
            PERCENTAGE_120_18DEC,
            PERCENTAGE_5_18DEC,
            PERCENTAGE_121_18DEC,
            PERIOD_27_DAYS_19_HOURS_IN_SECONDS,
            ZERO,
            ZERO,
            expectedIncomeTaxValueWad,
            ZERO,
            ZERO,
            expectedIncomeTaxValueWad,
            expectedPayoff,
            expectedPayoffWad,
            userOne,
            liquidityProvider
        );
    });

    it("should close position, DAI, not owner, pay fixed, Milton earned, User lost > Deposit, after maturity", async () => {
        miltonSpreadModel.setCalculateQuotePayFixed(BigNumber.from("161").mul(N0__01_18DEC));
        const testData = await prepareComplexTestDataDaiCase000(
            BigNumber.from(Math.floor(Date.now() / 1000)),
            [admin, userOne, userTwo, userThree, liquidityProvider],
            miltonSpreadModel,
            PERCENTAGE_160_18DEC
        );

        const { tokenDai } = testData;
        if (tokenDai === undefined) {
            expect(true).to.be.false;
            return;
        }

        const expectedIncomeFeeValue = TC_INCOME_TAX_18DEC;
        const expectedIncomeFeeValueWad = TC_INCOME_TAX_18DEC;
        const expectedPayoff = TC_COLLATERAL_18DEC.mul(BigNumber.from("-1"));
        const expectedPayoffWad = TC_COLLATERAL_18DEC.mul(BigNumber.from("-1"));

        await testCaseWhenMiltonEarnAndUserLost(
            testData,
            tokenDai.address,
            USD_10_18DEC,
            0,
            userTwo,
            userThree,
            PERCENTAGE_160_18DEC,
            PERCENTAGE_5_18DEC,
            PERCENTAGE_161_18DEC,
            PERIOD_50_DAYS_IN_SECONDS,
            ZERO,
            ZERO,
            expectedIncomeFeeValueWad,
            ZERO,
            ZERO,
            expectedIncomeFeeValueWad,
            expectedPayoff,
            expectedPayoffWad,
            userOne,
            liquidityProvider
        );
    });

    it.skip("should close position, DAI, owner, receive fixed, Milton earned, IPOR not changed, IBT price not changed, before maturity", async () => {
        const testData = await prepareComplexTestDataDaiCase000(
            BigNumber.from(Math.floor(Date.now() / 1000)),
            [admin, userOne, userTwo, userThree, liquidityProvider],
            miltonSpreadModel,
            PERCENTAGE_3_18DEC
        );

        const { tokenDai } = testData;
        if (tokenDai === undefined) {
            expect(true).to.be.false;
            return;
        }

        const expectedIncomeFeeValueWad = BigNumber.from("1487135353081146451");
        const expectedPayoff = BigNumber.from("-14871353530811464512");
        const expectedPayoffWad = BigNumber.from("-14871353530811464512");

        await testCaseWhenMiltonEarnAndUserLost(
            testData,
            tokenDai.address,
            USD_10_18DEC,
            1,
            userTwo,
            userTwo,
            PERCENTAGE_3_18DEC,
            PERCENTAGE_3_18DEC,
            N0__01_18DEC,
            PERIOD_25_DAYS_IN_SECONDS,
            ZERO,
            ZERO,
            expectedIncomeFeeValueWad,
            ZERO,
            ZERO,
            expectedIncomeFeeValueWad,
            expectedPayoff,
            expectedPayoffWad,
            userOne,
            liquidityProvider
        );
    });

    it.skip("should close position, DAI, owner, receive fixed, Milton earned, IPOR not changed, IBT price changed 25%, before maturity", async () => {
        const testData = await prepareComplexTestDataDaiCase000(
            BigNumber.from(Math.floor(Date.now() / 1000)),
            [admin, userOne, userTwo, userThree, liquidityProvider],
            miltonSpreadModel,
            PERCENTAGE_365_18DEC
        );

        const { tokenDai } = testData;
        if (tokenDai === undefined) {
            expect(true).to.be.false;
            return;
        }

        const expectedIncomeFeeValueWad = BigNumber.from("12166302862029659358");
        const expectedPayoff = BigNumber.from("121663028620296593584");
        const expectedPayoffWad = BigNumber.from("121663028620296593584");

        await testCaseWhenMiltonEarnAndUserLost(
            testData,
            tokenDai.address,
            USD_10_18DEC,
            1,
            userTwo,
            userTwo,
            PERCENTAGE_365_18DEC,
            PERCENTAGE_365_18DEC,
            N0__01_18DEC,
            PERIOD_25_DAYS_IN_SECONDS,
            ZERO,
            ZERO,
            expectedIncomeFeeValueWad,
            ZERO,
            ZERO,
            expectedIncomeFeeValueWad,
            expectedPayoff,
            expectedPayoffWad,
            userOne,
            liquidityProvider
        );
    });

    it("should close position, DAI, owner, receive fixed, Milton lost, User earned > Deposit, before maturity", async () => {
        miltonSpreadModel.setCalculateQuoteReceiveFixed(BigNumber.from("159").mul(N0__01_18DEC));
        const testData = await prepareComplexTestDataDaiCase000(
            BigNumber.from(Math.floor(Date.now() / 1000)),
            [admin, userOne, userTwo, userThree, liquidityProvider],
            miltonSpreadModel,
            PERCENTAGE_160_18DEC
        );

        const { tokenDai } = testData;
        if (tokenDai === undefined) {
            expect(true).to.be.false;
            return;
        }

        const expectedIncomeFeeValue = TC_INCOME_TAX_18DEC;
        const expectedIncomeFeeValueWad = TC_INCOME_TAX_18DEC;
        const expectedPayoff = TC_COLLATERAL_18DEC;
        const expectedPayoffWad = TC_COLLATERAL_18DEC;

        await testCaseWhenMiltonLostAndUserEarn(
            testData,
            tokenDai.address,
            USD_10_18DEC,
            1,
            userTwo,
            userTwo,
            PERCENTAGE_160_18DEC,
            PERCENTAGE_5_18DEC,
            N0__01_18DEC,
            PERIOD_25_DAYS_IN_SECONDS,
            ZERO,
            ZERO,
            expectedIncomeFeeValueWad,
            ZERO,
            ZERO,
            expectedIncomeFeeValue,
            expectedIncomeFeeValueWad,
            expectedPayoff,
            expectedPayoffWad,
            userOne,
            liquidityProvider
        );
    });

    it.skip("should close position, DAI, owner, receive fixed, Milton earned, User lost < Deposit, before maturity", async () => {
        const testData = await prepareComplexTestDataDaiCase000(
            BigNumber.from(Math.floor(Date.now() / 1000)),
            [admin, userOne, userTwo, userThree, liquidityProvider],
            miltonSpreadModel,
            PERCENTAGE_120_18DEC
        );

        const { tokenDai } = testData;
        if (tokenDai === undefined) {
            expect(true).to.be.false;
            return;
        }

        const expectedIncomeFeeValue = BigNumber.from("279895483409771589481");
        const expectedIncomeFeeValueWad = BigNumber.from("279895483409771589481");
        const expectedPayoff = BigNumber.from("-2609024614401865255109");
        const expectedPayoffWad = BigNumber.from("-2798954834097715894807");

        await testCaseWhenMiltonEarnAndUserLost(
            testData,
            tokenDai.address,
            USD_10_18DEC,
            1,
            userTwo,
            userTwo,
            PERCENTAGE_120_18DEC,
            PERCENTAGE_160_18DEC,
            N0__01_18DEC,
            PERIOD_25_DAYS_IN_SECONDS,
            ZERO,
            ZERO,
            expectedIncomeFeeValueWad,
            ZERO,
            ZERO,
            expectedIncomeFeeValueWad,
            expectedPayoff,
            expectedPayoffWad,
            userOne,
            liquidityProvider
        );
    });

    it("should close position, DAI, owner, receive fixed, Milton earned, User lost > Deposit, before maturity", async () => {
        miltonSpreadModel.setCalculateQuotePayFixed(ZERO);
        miltonSpreadModel.setCalculateQuoteReceiveFixed(BigNumber.from("4").mul(N0__01_18DEC));
        const testData = await prepareComplexTestDataDaiCase000(
            BigNumber.from(Math.floor(Date.now() / 1000)),
            [admin, userOne, userTwo, userThree, liquidityProvider],
            miltonSpreadModel,
            PERCENTAGE_5_18DEC
        );

        const { tokenDai } = testData;
        if (tokenDai === undefined) {
            expect(true).to.be.false;
            return;
        }

        const expectedIncomeFeeValueWad = TC_INCOME_TAX_18DEC;
        const expectedPayoff = TC_COLLATERAL_18DEC.mul(BigNumber.from("-1"));
        const expectedPayoffWad = TC_COLLATERAL_18DEC.mul(BigNumber.from("-1"));

        await testCaseWhenMiltonEarnAndUserLost(
            testData,
            tokenDai.address,
            USD_10_18DEC,
            1,
            userTwo,
            userTwo,
            PERCENTAGE_5_18DEC,
            PERCENTAGE_160_18DEC,
            N0__01_18DEC,
            PERIOD_25_DAYS_IN_SECONDS,
            ZERO,
            ZERO,
            expectedIncomeFeeValueWad,
            ZERO,
            ZERO,
            expectedIncomeFeeValueWad,
            expectedPayoff,
            expectedPayoffWad,
            userOne,
            liquidityProvider
        );
    });

    it("should close position, DAI, owner, receive fixed, Liquidity Pool earned, User lost < Deposit, before maturity", async () => {
        miltonSpreadModel.setCalculateQuoteReceiveFixed(BigNumber.from("4").mul(N0__01_18DEC));
        const testData = await prepareComplexTestDataDaiCase000(
            BigNumber.from(Math.floor(Date.now() / 1000)),
            [admin, userOne, userTwo, userThree, liquidityProvider],
            miltonSpreadModel,
            PERCENTAGE_5_18DEC
        );

        const { tokenDai } = testData;
        if (tokenDai === undefined) {
            expect(true).to.be.false;
            return;
        }

        const expectedIncomeFeeValue = BigNumber.from("791899416476426932749");
        const expectedIncomeFeeValueWad = BigNumber.from("791899416476426932749");
        const expectedPayoff = BigNumber.from("-7918994164764269327486");
        const expectedPayoffWad = BigNumber.from("-7918994164764269327486");

        await testCaseWhenMiltonEarnAndUserLost(
            testData,
            tokenDai.address,
            USD_10_18DEC,
            1,
            userTwo,
            userTwo,
            PERCENTAGE_5_18DEC,
            PERCENTAGE_120_18DEC,
            N0__01_18DEC,
            PERIOD_25_DAYS_IN_SECONDS,
            ZERO,
            ZERO,
            expectedIncomeFeeValueWad,
            ZERO,
            ZERO,
            expectedIncomeFeeValueWad,
            expectedPayoff,
            expectedPayoffWad,
            userOne,
            liquidityProvider
        );
    });

    it("should close position, DAI, owner, receive fixed, Milton lost, User earned > Deposit, after maturity", async () => {
        miltonSpreadModel.setCalculateQuoteReceiveFixed(BigNumber.from("159").mul(N0__01_18DEC));
        const testData = await prepareComplexTestDataDaiCase000(
            BigNumber.from(Math.floor(Date.now() / 1000)),
            [admin, userOne, userTwo, userThree, liquidityProvider],
            miltonSpreadModel,
            PERCENTAGE_160_18DEC
        );

        const { tokenDai } = testData;
        if (tokenDai === undefined) {
            expect(true).to.be.false;
            return;
        }

        const expectedIncomeFeeValue = TC_INCOME_TAX_18DEC;
        const expectedIncomeFeeValueWad = TC_INCOME_TAX_18DEC;
        const expectedPayoff = TC_COLLATERAL_18DEC;
        const expectedPayoffWad = TC_COLLATERAL_18DEC;

        await testCaseWhenMiltonLostAndUserEarn(
            testData,
            tokenDai.address,
            USD_10_18DEC,
            1,
            userTwo,
            userTwo,
            PERCENTAGE_160_18DEC,
            PERCENTAGE_5_18DEC,
            N0__01_18DEC,
            PERIOD_50_DAYS_IN_SECONDS,
            ZERO,
            ZERO,
            expectedIncomeFeeValueWad,
            ZERO,
            ZERO,
            expectedIncomeFeeValue,
            expectedIncomeFeeValueWad,
            expectedPayoff,
            expectedPayoffWad,
            userOne,
            liquidityProvider
        );
    });

    it("should close position, DAI, owner, receive fixed, Milton lost, User earned < Deposit, after maturity", async () => {
        miltonSpreadModel.setCalculateQuoteReceiveFixed(BigNumber.from("119").mul(N0__01_18DEC));
        const testData = await prepareComplexTestDataDaiCase000(
            BigNumber.from(Math.floor(Date.now() / 1000)),
            [admin, userOne, userTwo, userThree, liquidityProvider],
            miltonSpreadModel,
            PERCENTAGE_120_18DEC
        );

        const { tokenDai } = testData;
        if (tokenDai === undefined) {
            expect(true).to.be.false;
            return;
        }

        const expectedIncomeFeeValue = BigNumber.from("996700989703089073278");
        const expectedIncomeFeeValueWad = BigNumber.from("996700989703089073278");
        const expectedPayoff = BigNumber.from("9967009897030890732780");
        const expectedPayoffWad = BigNumber.from("9967009897030890732780");

        await testCaseWhenMiltonLostAndUserEarn(
            testData,
            tokenDai.address,
            USD_10_18DEC,
            1,
            userTwo,
            userTwo,
            PERCENTAGE_120_18DEC,
            PERCENTAGE_5_18DEC,
            N0__01_18DEC,
            PERIOD_50_DAYS_IN_SECONDS,
            ZERO,
            ZERO,
            expectedIncomeFeeValueWad,
            ZERO,
            ZERO,
            expectedIncomeFeeValue,
            expectedIncomeFeeValueWad,
            expectedPayoff,
            expectedPayoffWad,
            userOne,
            liquidityProvider
        );
    });

    it("should close position, DAI, owner, receive fixed, Milton earned, User lost > Deposit, after maturity", async () => {
        miltonSpreadModel.setCalculateQuoteReceiveFixed(BigNumber.from("4").mul(N0__01_18DEC));

        const testData = await prepareComplexTestDataDaiCase000(
            BigNumber.from(Math.floor(Date.now() / 1000)),
            [admin, userOne, userTwo, userThree, liquidityProvider],
            miltonSpreadModel,
            PERCENTAGE_5_18DEC
        );

        const { tokenDai } = testData;
        if (tokenDai === undefined) {
            expect(true).to.be.false;
            return;
        }

        const expectedIncomeFeeValue = TC_INCOME_TAX_18DEC;
        const expectedIncomeFeeValueWad = TC_INCOME_TAX_18DEC;
        const expectedPayoff = TC_COLLATERAL_18DEC.mul(BigNumber.from("-1"));
        const expectedPayoffWad = TC_COLLATERAL_18DEC.mul(BigNumber.from("-1"));

        await testCaseWhenMiltonEarnAndUserLost(
            testData,
            tokenDai.address,
            USD_10_18DEC,
            1,
            userTwo,
            userTwo,
            PERCENTAGE_5_18DEC,
            PERCENTAGE_120_18DEC,
            N0__01_18DEC,
            PERIOD_50_DAYS_IN_SECONDS,
            ZERO,
            ZERO,
            expectedIncomeFeeValueWad,
            ZERO,
            ZERO,
            expectedIncomeFeeValueWad,
            expectedPayoff,
            expectedPayoffWad,
            userOne,
            liquidityProvider
        );
    });

    it("should close position, DAI, owner, receive fixed, Milton earned, User lost < Deposit, after maturity", async () => {
        const testData = await prepareComplexTestDataDaiCase000(
            BigNumber.from(Math.floor(Date.now() / 1000)),
            [admin, userOne, userTwo, userThree, liquidityProvider],
            miltonSpreadModel,
            PERCENTAGE_5_18DEC
        );
        const { tokenDai } = testData;
        if (tokenDai === undefined) {
            expect(true).to.be.false;
            return;
        }
        const expectedIncomeFeeValueWad = BigNumber.from("628058157895097225759");
        const expectedPayoff = BigNumber.from("-6280581578950972257591");
        const expectedPayoffWad = BigNumber.from("-6280581578950972257591");

        await testCaseWhenMiltonEarnAndUserLost(
            testData,
            tokenDai.address,
            USD_10_18DEC,
            1,
            userTwo,
            userTwo,
            PERCENTAGE_5_18DEC,
            PERCENTAGE_50_18DEC,
            N0__01_18DEC,
            PERIOD_50_DAYS_IN_SECONDS,
            ZERO,
            ZERO,
            expectedIncomeFeeValueWad,
            ZERO,
            ZERO,
            expectedIncomeFeeValueWad,
            expectedPayoff,
            expectedPayoffWad,
            userOne,
            liquidityProvider
        );
    });

    it("should close position, DAI, not owner, receive fixed, Milton lost, User earned > Deposit, before maturity", async () => {
        miltonSpreadModel.setCalculateQuoteReceiveFixed(BigNumber.from("159").mul(N0__01_18DEC));
        const testData = await prepareComplexTestDataDaiCase000(
            BigNumber.from(Math.floor(Date.now() / 1000)),
            [admin, userOne, userTwo, userThree, liquidityProvider],
            miltonSpreadModel,
            PERCENTAGE_160_18DEC
        );
        const { tokenDai } = testData;
        if (tokenDai === undefined) {
            expect(true).to.be.false;
            return;
        }

        const expectedIncomeFeeValue = TC_INCOME_TAX_18DEC;
        const expectedIncomeFeeValueWad = TC_INCOME_TAX_18DEC;
        const expectedPayoff = TC_COLLATERAL_18DEC;
        const expectedPayoffWad = TC_COLLATERAL_18DEC;

        await testCaseWhenMiltonLostAndUserEarn(
            testData,
            tokenDai.address,
            USD_10_18DEC,
            1,
            userTwo,
            userThree,
            PERCENTAGE_160_18DEC,
            PERCENTAGE_5_18DEC,
            N0__01_18DEC,
            PERIOD_25_DAYS_IN_SECONDS,
            ZERO,
            ZERO,
            expectedIncomeFeeValueWad,
            ZERO,
            ZERO,
            expectedIncomeFeeValue,
            expectedIncomeFeeValueWad,
            expectedPayoff,
            expectedPayoffWad,
            userOne,
            liquidityProvider
        );
    });

    it("should close position, DAI, not owner, receive fixed, Milton lost, 100% Deposit > User earned > 99% Deposit, before maturity", async () => {
        miltonSpreadModel.setCalculateQuoteReceiveFixed(BigNumber.from("150").mul(N0__01_18DEC));
        const testData = await prepareComplexTestDataDaiCase000(
            BigNumber.from(Math.floor(Date.now() / 1000)),
            [admin, userOne, userTwo, userThree, liquidityProvider],
            miltonSpreadModel,
            PERCENTAGE_151_18DEC
        );

        const { tokenDai } = testData;
        if (tokenDai === undefined) {
            expect(true).to.be.false;
            return;
        }

        const expectedIncomeTaxValue = BigNumber.from("989874270595533672080");
        const expectedIncomeTaxValueWad = BigNumber.from("989874270595533672080");
        const expectedPayoff = BigNumber.from("9898742705955336720799");
        const expectedPayoffWad = BigNumber.from("9898742705955336720799");

        await testCaseWhenMiltonLostAndUserEarn(
            testData,
            tokenDai.address,
            USD_10_18DEC,
            1,
            userTwo,
            userThree,
            PERCENTAGE_151_18DEC,
            PERCENTAGE_5_18DEC,
            N0__01_18DEC,
            PERIOD_25_DAYS_IN_SECONDS,
            ZERO,
            ZERO,
            expectedIncomeTaxValueWad,
            ZERO,
            ZERO,
            expectedIncomeTaxValue,
            expectedIncomeTaxValueWad,
            expectedPayoff,
            expectedPayoffWad,
            userOne,
            liquidityProvider
        );
    });

    it("should close position, DAI, not owner, receive fixed, Milton earned, User lost > Deposit, before maturity", async () => {
        //given
        miltonSpreadModel.setCalculateQuoteReceiveFixed(BigNumber.from("4").mul(N0__01_18DEC));
        const testData = await prepareComplexTestDataDaiCase000(
            BigNumber.from(Math.floor(Date.now() / 1000)),
            [admin, userOne, userTwo, userThree, liquidityProvider],
            miltonSpreadModel,
            PERCENTAGE_5_18DEC
        );

        const { tokenDai } = testData;
        if (tokenDai === undefined) {
            expect(true).to.be.false;
            return;
        }

        const expectedIncomeFeeValueWad = TC_INCOME_TAX_18DEC;
        const expectedPayoff = TC_COLLATERAL_18DEC.mul(BigNumber.from("-1"));
        const expectedPayoffWad = TC_COLLATERAL_18DEC.mul(BigNumber.from("-1"));

        await testCaseWhenMiltonEarnAndUserLost(
            testData,
            tokenDai.address,
            USD_10_18DEC,
            1,
            userTwo,
            userThree,
            PERCENTAGE_5_18DEC,
            PERCENTAGE_160_18DEC,
            N0__01_18DEC,
            PERIOD_25_DAYS_IN_SECONDS,
            ZERO,
            ZERO,
            expectedIncomeFeeValueWad,
            ZERO,
            ZERO,
            expectedIncomeFeeValueWad,
            expectedPayoff,
            expectedPayoffWad,
            userOne,
            liquidityProvider
        );
    });

    it("should close position, DAI, not owner, receive fixed, Milton earned, 100% Deposit > User lost > 99% Deposit, before maturity", async () => {
        //given
        miltonSpreadModel.setCalculateQuoteReceiveFixed(BigNumber.from("4").mul(N0__01_18DEC));
        const testData = await prepareComplexTestDataDaiCase000(
            BigNumber.from(Math.floor(Date.now() / 1000)),
            [admin, userOne, userTwo, userThree, liquidityProvider],
            miltonSpreadModel,
            PERCENTAGE_5_18DEC
        );

        const { tokenDai } = testData;
        if (tokenDai === undefined) {
            expect(true).to.be.false;
            return;
        }

        const expectedIncomeTaxValueWad = BigNumber.from("996700989703089073278");
        const expectedPayoff = BigNumber.from("-9967009897030890732780");
        const expectedPayoffWad = BigNumber.from("-9967009897030890732780");

        await testCaseWhenMiltonEarnAndUserLost(
            testData,
            tokenDai.address,
            USD_10_18DEC,
            1,
            userTwo,
            userThree,
            PERCENTAGE_5_18DEC,
            PERCENTAGE_152_18DEC,
            N0__01_18DEC,
            PERIOD_25_DAYS_IN_SECONDS,
            ZERO,
            ZERO,
            expectedIncomeTaxValueWad,
            ZERO,
            ZERO,
            expectedIncomeTaxValueWad,
            expectedPayoff,
            expectedPayoffWad,
            userOne,
            liquidityProvider
        );
    });

    it("should close position, DAI, not owner, receive fixed, Milton lost, User earned > Deposit, after maturity", async () => {
        //given
        miltonSpreadModel.setCalculateQuoteReceiveFixed(BigNumber.from("159").mul(N0__01_18DEC));
        const testData = await prepareComplexTestDataDaiCase000(
            BigNumber.from(Math.floor(Date.now() / 1000)),
            [admin, userOne, userTwo, userThree, liquidityProvider],
            miltonSpreadModel,
            PERCENTAGE_160_18DEC
        );

        const { tokenDai } = testData;
        if (tokenDai === undefined) {
            expect(true).to.be.false;
            return;
        }

        const expectedIncomeFeeValue = TC_INCOME_TAX_18DEC;
        const expectedIncomeFeeValueWad = TC_INCOME_TAX_18DEC;
        const expectedPayoff = TC_COLLATERAL_18DEC;
        const expectedPayoffWad = TC_COLLATERAL_18DEC;

        await testCaseWhenMiltonLostAndUserEarn(
            testData,
            tokenDai.address,
            USD_10_18DEC,
            1,
            userTwo,
            userThree,
            PERCENTAGE_160_18DEC,
            PERCENTAGE_5_18DEC,
            N0__01_18DEC,
            PERIOD_50_DAYS_IN_SECONDS,
            ZERO,
            ZERO,
            expectedIncomeFeeValueWad,
            ZERO,
            ZERO,
            expectedIncomeFeeValue,
            expectedIncomeFeeValueWad,
            expectedPayoff,
            expectedPayoffWad,
            userOne,
            liquidityProvider
        );
    });

    it("should close position, DAI, not owner, receive fixed, Milton lost, User earned < Deposit, after maturity", async () => {
        //given
        miltonSpreadModel.setCalculateQuoteReceiveFixed(BigNumber.from("119").mul(N0__01_18DEC));
        const testData = await prepareComplexTestDataDaiCase000(
            BigNumber.from(Math.floor(Date.now() / 1000)),
            [admin, userOne, userTwo, userThree, liquidityProvider],
            miltonSpreadModel,
            PERCENTAGE_120_18DEC
        );

        const { tokenDai } = testData;
        if (tokenDai === undefined) {
            expect(true).to.be.false;
            return;
        }

        const expectedIncomeFeeValue = BigNumber.from("996700989703089073278");
        const expectedIncomeFeeValueWad = BigNumber.from("996700989703089073278");
        const expectedPayoff = BigNumber.from("9967009897030890732780");
        const expectedPayoffWad = BigNumber.from("9967009897030890732780");

        await testCaseWhenMiltonLostAndUserEarn(
            testData,
            tokenDai.address,
            USD_10_18DEC,
            1,
            userTwo,
            userThree,
            PERCENTAGE_120_18DEC,
            PERCENTAGE_5_18DEC,
            N0__01_18DEC,
            PERIOD_50_DAYS_IN_SECONDS,
            ZERO,
            ZERO,
            expectedIncomeFeeValueWad,
            ZERO,
            ZERO,
            expectedIncomeFeeValue,
            expectedIncomeFeeValueWad,
            expectedPayoff,
            expectedPayoffWad,
            userOne,
            liquidityProvider
        );
    });

    it("should close position, DAI, not owner, receive fixed, Milton earned, User lost > Deposit, after maturity", async () => {
        //given
        miltonSpreadModel.setCalculateQuoteReceiveFixed(BigNumber.from("4").mul(N0__01_18DEC));
        const testData = await prepareComplexTestDataDaiCase000(
            BigNumber.from(Math.floor(Date.now() / 1000)),
            [admin, userOne, userTwo, userThree, liquidityProvider],
            miltonSpreadModel,
            PERCENTAGE_5_18DEC
        );

        const { tokenDai } = testData;
        if (tokenDai === undefined) {
            expect(true).to.be.false;
            return;
        }

        const expectedIncomeFeeValue = TC_INCOME_TAX_18DEC;
        const expectedIncomeFeeValueWad = TC_INCOME_TAX_18DEC;
        const expectedPayoff = TC_COLLATERAL_18DEC.mul(BigNumber.from("-1"));
        const expectedPayoffWad = TC_COLLATERAL_18DEC.mul(BigNumber.from("-1"));

        await testCaseWhenMiltonEarnAndUserLost(
            testData,
            tokenDai.address,
            USD_10_18DEC,
            1,
            userTwo,
            userThree,
            PERCENTAGE_5_18DEC,
            PERCENTAGE_160_18DEC,
            N0__01_18DEC,
            PERIOD_50_DAYS_IN_SECONDS,
            ZERO,
            ZERO,
            expectedIncomeFeeValueWad,
            ZERO,
            ZERO,
            expectedIncomeFeeValueWad,
            expectedPayoff,
            expectedPayoffWad,
            userOne,
            liquidityProvider
        );
    });

    it("should close position, DAI, not owner, receive fixed, Milton earned, User lost < Deposit, after maturity", async () => {
        //given
        miltonSpreadModel.setCalculateQuoteReceiveFixed(BigNumber.from("4").mul(N0__01_18DEC));
        const testData = await prepareComplexTestDataDaiCase000(
            BigNumber.from(Math.floor(Date.now() / 1000)),
            [admin, userOne, userTwo, userThree, liquidityProvider],
            miltonSpreadModel,
            PERCENTAGE_5_18DEC
        );

        const { tokenDai } = testData;
        if (tokenDai === undefined) {
            expect(true).to.be.false;
            return;
        }

        const expectedIncomeFeeValueWad = BigNumber.from("628058157895097225759");
        const expectedPayoff = BigNumber.from("-6280581578950972257591");
        const expectedPayoffWad = BigNumber.from("-6280581578950972257591");

        await testCaseWhenMiltonEarnAndUserLost(
            testData,
            tokenDai.address,
            USD_10_18DEC,
            1,
            userTwo,
            userThree,
            PERCENTAGE_5_18DEC,
            PERCENTAGE_50_18DEC,
            N0__01_18DEC,
            PERIOD_50_DAYS_IN_SECONDS,
            ZERO,
            ZERO,
            expectedIncomeFeeValueWad,
            ZERO,
            ZERO,
            expectedIncomeFeeValueWad,
            expectedPayoff,
            expectedPayoffWad,
            userOne,
            liquidityProvider
        );
    });

    it("should close position, DAI, owner, pay fixed, Milton earned, User lost > Deposit, after maturity", async () => {
        //given
        miltonSpreadModel.setCalculateQuotePayFixed(BigNumber.from("161").mul(N0__01_18DEC));
        const testData = await prepareComplexTestDataDaiCase000(
            BigNumber.from(Math.floor(Date.now() / 1000)),
            [admin, userOne, userTwo, userThree, liquidityProvider],
            miltonSpreadModel,
            PERCENTAGE_160_18DEC
        );
        const { tokenDai } = testData;
        if (tokenDai === undefined) {
            expect(true).to.be.false;
            return;
        }

        const expectedIncomeFeeValue = TC_INCOME_TAX_18DEC;
        const expectedIncomeFeeValueWad = TC_INCOME_TAX_18DEC;
        const expectedPayoff = TC_COLLATERAL_18DEC.mul(BigNumber.from("-1"));
        const expectedPayoffWad = TC_COLLATERAL_18DEC.mul(BigNumber.from("-1"));

        await testCaseWhenMiltonEarnAndUserLost(
            testData,
            tokenDai.address,
            USD_10_18DEC,
            0,
            userTwo,
            userTwo,
            PERCENTAGE_160_18DEC,
            PERCENTAGE_5_18DEC,
            PERCENTAGE_161_18DEC,
            PERIOD_50_DAYS_IN_SECONDS,
            ZERO,
            ZERO,
            expectedIncomeFeeValueWad,
            ZERO,
            ZERO,
            expectedIncomeFeeValueWad,
            expectedPayoff,
            expectedPayoffWad,
            userOne,
            liquidityProvider
        );
    });

    it("should calculate Pay Fixed Position Value - simple case 1", async () => {
        //given
        miltonSpreadModel.setCalculateQuotePayFixed(BigNumber.from("4").mul(N0__01_18DEC));
        const testData = await prepareComplexTestDataDaiCase000(
            BigNumber.from(Math.floor(Date.now() / 1000)),
            [admin, userOne, userTwo, userThree, liquidityProvider],
            miltonSpreadModel,
            PERCENTAGE_3_18DEC
        );

        const { tokenDai, josephDai, iporOracle, miltonDai, miltonStorageDai } = testData;
        if (
            tokenDai === undefined ||
            josephDai === undefined ||
            miltonDai === undefined ||
            miltonStorageDai === undefined
        ) {
            expect(true).to.be.false;
            return;
        }

        const params = getPayFixedDerivativeParamsDAICase1(userTwo, tokenDai);

        await iporOracle
            .connect(userOne)
            .itfUpdateIndex(params.asset, PERCENTAGE_3_18DEC, params.openTimestamp);
        const miltonBalanceBeforePayoutWad = USD_28_000_18DEC;
        await josephDai
            .connect(liquidityProvider)
            .itfProvideLiquidity(miltonBalanceBeforePayoutWad, params.openTimestamp);
        await openSwapPayFixed(testData, params);
        const derivativeItem = await miltonStorageDai.getSwapPayFixed(1);

        const expectedPayoff = BigNumber.from("-38229627002310297226");

        //when
        const actualPayoff = BigNumber.from(
            await miltonDai.itfCalculateSwapPayFixedValue(
                params.openTimestamp.add(PERIOD_14_DAYS_IN_SECONDS),
                derivativeItem.id
            )
        );

        //then
        expect(
            expectedPayoff,
            `Incorrect position value, actual: ${actualPayoff}, expected: ${expectedPayoff}`
        ).to.be.eq(actualPayoff);
<<<<<<< HEAD
    });    
=======
    });

    it("should fail to close pay fixed positions using multicall function when list of swaps is empty, DAI", async () => {
        const testData = await prepareTestData(
            BigNumber.from(Math.floor(Date.now() / 1000)),
            [admin, userOne, userTwo, userThree, liquidityProvider],
            ["DAI"],
            [PERCENTAGE_5_18DEC],
            miltonSpreadModel,
            MiltonUsdcCase.CASE3,
            MiltonUsdtCase.CASE3,
            MiltonDaiCase.CASE3,
            MockStanleyCase.CASE1,
            JosephUsdcMockCases.CASE0,
            JosephUsdtMockCases.CASE0,
            JosephDaiMockCases.CASE0
        );

        const { tokenDai } = testData;
        if (tokenDai === undefined) {
            expect(true).to.be.false;
            return;
        }

        await prepareApproveForUsers(
            [userOne, userTwo, userThree, liquidityProvider],
            "DAI",
            testData
        );
        await setupTokenDaiInitialValuesForUsers(
            [admin, userOne, userTwo, userThree, liquidityProvider],
            testData
        );

        await assertError(
            executeCloseSwapsTestCase(
                testData,
                tokenDai.address,
                USD_10_18DEC,
                0,
                userTwo,
                userTwo,
                PERCENTAGE_5_18DEC,
                PERCENTAGE_160_18DEC,
                PERIOD_25_DAYS_IN_SECONDS,
                USD_10_000_000_18DEC,
                ZERO,
                async (contract) => {
                    return contract.closeSwapsPayFixed([]);
                },
                ZERO,
                false,
                admin,
                userOne,
                liquidityProvider
            ),
            "IPOR_314"
        );
    });
>>>>>>> 3d4dfebf

    it("should close single pay fixed position using multicall function, DAI", async () => {
        const testData = await prepareTestData(
            BigNumber.from(Math.floor(Date.now() / 1000)),
            [admin, userOne, userTwo, userThree, liquidityProvider],
            ["DAI"],
            [PERCENTAGE_5_18DEC],
            miltonSpreadModel,
            MiltonUsdcCase.CASE3,
            MiltonUsdtCase.CASE3,
            MiltonDaiCase.CASE3,
            MockStanleyCase.CASE1,
            JosephUsdcMockCases.CASE0,
            JosephUsdtMockCases.CASE0,
            JosephDaiMockCases.CASE0
        );

        await prepareApproveForUsers(
            [userOne, userTwo, userThree, liquidityProvider],
            "DAI",
            testData
        );
        await setupTokenDaiInitialValuesForUsers(
            [admin, userOne, userTwo, userThree, liquidityProvider],
            testData
        );

        const { tokenDai } = testData;
        if (tokenDai === undefined) {
            expect(true).to.be.false;
            return;
        }

        await executeCloseSwapsTestCase(
            testData,
            tokenDai.address,
            USD_10_18DEC,
            0,
            userTwo,
            userTwo,
            PERCENTAGE_5_18DEC,
            PERCENTAGE_160_18DEC,
            PERIOD_25_DAYS_IN_SECONDS,
            USD_10_000_000_18DEC,
            BigNumber.from("1"),
<<<<<<< HEAD
            (contract) => {
                return contract.closeSwaps([1],[]);
=======
            async (contract) => {
                return contract.closeSwapsPayFixed([1]);
>>>>>>> 3d4dfebf
            },
            ZERO,
            false,
            admin,
            userOne,
            liquidityProvider
        );
    });

    it("should close two pay fixed position using multicall function, DAI", async () => {
        const testData = await prepareTestData(
            BigNumber.from(Math.floor(Date.now() / 1000)),
            [admin, userOne, userTwo, userThree, liquidityProvider],
            ["DAI"],
            [PERCENTAGE_5_18DEC],
            miltonSpreadModel,
            MiltonUsdcCase.CASE3,
            MiltonUsdtCase.CASE3,
            MiltonDaiCase.CASE3,
            MockStanleyCase.CASE1,
            JosephUsdcMockCases.CASE0,
            JosephUsdtMockCases.CASE0,
            JosephDaiMockCases.CASE0
        );

        await prepareApproveForUsers(
            [userOne, userTwo, userThree, liquidityProvider],
            "DAI",
            testData
        );
        await setupTokenDaiInitialValuesForUsers(
            [admin, userOne, userTwo, userThree, liquidityProvider],
            testData
        );

        const { tokenDai } = testData;
        if (tokenDai === undefined) {
            expect(true).to.be.false;
            return;
        }

        await executeCloseSwapsTestCase(
            testData,
            tokenDai.address,
            USD_10_18DEC,
            0,
            userTwo,
            userTwo,
            PERCENTAGE_5_18DEC,
            PERCENTAGE_160_18DEC,
            PERIOD_25_DAYS_IN_SECONDS,
            USD_10_000_000_18DEC,
            BigNumber.from("2"),
<<<<<<< HEAD
            (contract) => {
                return contract.closeSwaps([1, 2],[]);
=======
            async (contract) => {
                return contract.closeSwapsPayFixed([1, 2]);
>>>>>>> 3d4dfebf
            },
            ZERO,
            false,
            admin,
            userOne,
            liquidityProvider
        );
    });

<<<<<<< HEAD
=======
    it("should fail to close receive fixed positions using multicall function when list of swaps is empty, DAI", async () => {
        const testData = await prepareTestData(
            BigNumber.from(Math.floor(Date.now() / 1000)),
            [admin, userOne, userTwo, userThree, liquidityProvider],
            ["DAI"],
            [PERCENTAGE_5_18DEC],
            miltonSpreadModel,
            MiltonUsdcCase.CASE3,
            MiltonUsdtCase.CASE3,
            MiltonDaiCase.CASE3,
            MockStanleyCase.CASE1,
            JosephUsdcMockCases.CASE0,
            JosephUsdtMockCases.CASE0,
            JosephDaiMockCases.CASE0
        );

        await prepareApproveForUsers(
            [userOne, userTwo, userThree, liquidityProvider],
            "DAI",
            testData
        );
        await setupTokenDaiInitialValuesForUsers(
            [admin, userOne, userTwo, userThree, liquidityProvider],
            testData
        );

        const { tokenDai } = testData;
        if (tokenDai === undefined) {
            expect(true).to.be.false;
            return;
        }

        await assertError(
            executeCloseSwapsTestCase(
                testData,
                tokenDai.address,
                USD_10_18DEC,
                1,
                userTwo,
                userTwo,
                PERCENTAGE_5_18DEC,
                PERCENTAGE_160_18DEC,
                PERIOD_25_DAYS_IN_SECONDS,
                USD_10_000_000_18DEC,
                ZERO,
                async (contract) => {
                    return contract.closeSwapsReceiveFixed([]);
                },
                ZERO,
                false,
                admin,
                userOne,
                liquidityProvider
            ),
            "IPOR_314"
        );
    });

>>>>>>> 3d4dfebf
    it("should close single receive fixed position using multicall function, DAI", async () => {
        const testData = await prepareTestData(
            BigNumber.from(Math.floor(Date.now() / 1000)),
            [admin, userOne, userTwo, userThree, liquidityProvider],
            ["DAI"],
            [PERCENTAGE_5_18DEC],
            miltonSpreadModel,
            MiltonUsdcCase.CASE3,
            MiltonUsdtCase.CASE3,
            MiltonDaiCase.CASE3,
            MockStanleyCase.CASE1,
            JosephUsdcMockCases.CASE0,
            JosephUsdtMockCases.CASE0,
            JosephDaiMockCases.CASE0
        );

        await prepareApproveForUsers(
            [userOne, userTwo, userThree, liquidityProvider],
            "DAI",
            testData
        );
        await setupTokenDaiInitialValuesForUsers(
            [admin, userOne, userTwo, userThree, liquidityProvider],
            testData
        );

        const { tokenDai } = testData;
        if (tokenDai === undefined) {
            expect(true).to.be.false;
            return;
        }

        await executeCloseSwapsTestCase(
            testData,
            tokenDai.address,
            USD_10_18DEC,
            1,
            userTwo,
            userTwo,
            PERCENTAGE_5_18DEC,
            PERCENTAGE_160_18DEC,
            PERIOD_25_DAYS_IN_SECONDS,
            USD_10_000_000_18DEC,
            BigNumber.from("1"),
<<<<<<< HEAD
            (contract) => {
                return contract.closeSwaps([],[1]);
=======
            async (contract) => {
                return contract.closeSwapsReceiveFixed([1]);
>>>>>>> 3d4dfebf
            },
            ZERO,
            false,
            admin,
            userOne,
            liquidityProvider
        );
    });

    it("should close two receive fixed position using multicall function, DAI", async () => {
        const testData = await prepareTestData(
            BigNumber.from(Math.floor(Date.now() / 1000)),
            [admin, userOne, userTwo, userThree, liquidityProvider],
            ["DAI"],
            [PERCENTAGE_5_18DEC],
            miltonSpreadModel,
            MiltonUsdcCase.CASE3,
            MiltonUsdtCase.CASE3,
            MiltonDaiCase.CASE3,
            MockStanleyCase.CASE1,
            JosephUsdcMockCases.CASE0,
            JosephUsdtMockCases.CASE0,
            JosephDaiMockCases.CASE0
        );

        await prepareApproveForUsers(
            [userOne, userTwo, userThree, liquidityProvider],
            "DAI",
            testData
        );
        await setupTokenDaiInitialValuesForUsers(
            [admin, userOne, userTwo, userThree, liquidityProvider],
            testData
        );

        const { tokenDai } = testData;
        if (tokenDai === undefined) {
            expect(true).to.be.false;
            return;
        }

        await executeCloseSwapsTestCase(
            testData,
            tokenDai.address,
            USD_10_18DEC,
            1,
            userTwo,
            userTwo,
            PERCENTAGE_5_18DEC,
            PERCENTAGE_160_18DEC,
            PERIOD_25_DAYS_IN_SECONDS,
            USD_10_000_000_18DEC,
            BigNumber.from("2"),
<<<<<<< HEAD
            (contract) => {
                return contract.closeSwaps([],[1, 2]);
=======
            async (contract) => {
                return contract.closeSwapsReceiveFixed([1, 2]);
>>>>>>> 3d4dfebf
            },
            ZERO,
            false,
            admin,
            userOne,
            liquidityProvider
        );
    });

    it("should close position by owner, pay fixed, multiple ids emergency function, DAI, when contract is paused", async () => {
        const testData = await prepareTestData(
            BigNumber.from(Math.floor(Date.now() / 1000)),
            [admin, userOne, userTwo, userThree, liquidityProvider],
            ["DAI"],
            [ZERO],
            miltonSpreadModel,
            MiltonUsdcCase.CASE3,
            MiltonUsdtCase.CASE3,
            MiltonDaiCase.CASE3,
            MockStanleyCase.CASE1,
            JosephUsdcMockCases.CASE0,
            JosephUsdtMockCases.CASE0,
            JosephDaiMockCases.CASE0
        );

        await prepareApproveForUsers(
            [userOne, userTwo, userThree, liquidityProvider],
            "DAI",
            testData
        );
        await setupTokenDaiInitialValuesForUsers(
            [admin, userOne, userTwo, userThree, liquidityProvider],
            testData
        );

        const { tokenDai } = testData;
        if (tokenDai === undefined) {
            expect(true).to.be.false;
            return;
        }

        await executeCloseSwapsTestCase(
            testData,
            tokenDai.address,
            LEVERAGE_1000_18DEC,
            0,
            userTwo,
            admin,
            PERCENTAGE_5_18DEC,
            PERCENTAGE_160_18DEC,
            PERIOD_25_DAYS_IN_SECONDS,
            USD_10_000_000_18DEC,
            BigNumber.from("1"),
            async (contract) => {
                return contract.emergencyCloseSwapsPayFixed([1]);
            },
            ZERO,
            true,
            admin,
            userOne,
            liquidityProvider
        );
    });

    it("should close position by owner, pay fixed, single id emergency function, DAI, when contract is paused", async () => {
        const testData = await prepareTestData(
            BigNumber.from(Math.floor(Date.now() / 1000)),
            [admin, userOne, userTwo, userThree, liquidityProvider],
            ["DAI"],
            [ZERO],
            miltonSpreadModel,
            MiltonUsdcCase.CASE3,
            MiltonUsdtCase.CASE3,
            MiltonDaiCase.CASE3,
            MockStanleyCase.CASE1,
            JosephUsdcMockCases.CASE0,
            JosephUsdtMockCases.CASE0,
            JosephDaiMockCases.CASE0
        );

        await prepareApproveForUsers(
            [userOne, userTwo, userThree, liquidityProvider],
            "DAI",
            testData
        );
        await setupTokenDaiInitialValuesForUsers(
            [admin, userOne, userTwo, userThree, liquidityProvider],
            testData
        );

        const { tokenDai } = testData;
        if (tokenDai === undefined) {
            expect(true).to.be.false;
            return;
        }

        await executeCloseSwapsTestCase(
            testData,
            tokenDai.address,
            LEVERAGE_1000_18DEC,
            0,
            userTwo,
            admin,
            PERCENTAGE_5_18DEC,
            PERCENTAGE_160_18DEC,
            PERIOD_25_DAYS_IN_SECONDS,
            USD_10_000_000_18DEC,
            BigNumber.from("1"),
            async (contract) => {
                return contract.emergencyCloseSwapPayFixed(1);
            },
            ZERO,
            true,
            admin,
            userOne,
            liquidityProvider
        );
    });

    it("should close position by owner, receive fixed, single id emergency function, DAI, when contract is paused", async () => {
        miltonSpreadModel.setCalculateQuoteReceiveFixed(BigNumber.from("-1").mul(N0__01_18DEC));
        const testData = await prepareTestData(
            BigNumber.from(Math.floor(Date.now() / 1000)),
            [admin, userOne, userTwo, userThree, liquidityProvider],
            ["DAI"],
            [ZERO],
            miltonSpreadModel,
            MiltonUsdcCase.CASE3,
            MiltonUsdtCase.CASE3,
            MiltonDaiCase.CASE3,
            MockStanleyCase.CASE1,
            JosephUsdcMockCases.CASE0,
            JosephUsdtMockCases.CASE0,
            JosephDaiMockCases.CASE0
        );

        await prepareApproveForUsers(
            [userOne, userTwo, userThree, liquidityProvider],
            "DAI",
            testData
        );
        await setupTokenDaiInitialValuesForUsers(
            [admin, userOne, userTwo, userThree, liquidityProvider],
            testData
        );

        const { tokenDai } = testData;
        if (tokenDai === undefined) {
            expect(true).to.be.false;
            return;
        }

        await executeCloseSwapsTestCase(
            testData,
            tokenDai.address,
            LEVERAGE_1000_18DEC,
            1,
            userTwo,
            admin,
            PERCENTAGE_5_18DEC,
            PERCENTAGE_160_18DEC,
            PERIOD_25_DAYS_IN_SECONDS,
            USD_10_000_000_18DEC,
            BigNumber.from("1"),
            async (contract) => {
                return contract.emergencyCloseSwapReceiveFixed(1);
            },
            ZERO,
            true,
            admin,
            userOne,
            liquidityProvider
        );
    });
    it("should close only one position - close first position", async () => {
        //given
        miltonSpreadModel.setCalculateQuotePayFixed(BigNumber.from("4").mul(N0__01_18DEC));
        const testData = await prepareComplexTestDataDaiCase000(
            BigNumber.from(Math.floor(Date.now() / 1000)),
            [admin, userOne, userTwo, userThree, liquidityProvider],
            miltonSpreadModel,
            PERCENTAGE_3_18DEC
        );

        const { tokenDai, josephDai, iporOracle, miltonDai, miltonStorageDai } = testData;
        if (
            tokenDai === undefined ||
            josephDai === undefined ||
            miltonDai === undefined ||
            miltonStorageDai === undefined
        ) {
            expect(true).to.be.false;
            return;
        }

        const openerUser = userTwo;
        const closerUser = userTwo;
        const iporValueBeforeOpenSwap = PERCENTAGE_3_18DEC;
        const openTimestamp = BigNumber.from(Math.floor(Date.now() / 1000));

        const derivativeParamsFirst = {
            asset: tokenDai.address,
            totalAmount: TC_TOTAL_AMOUNT_10_000_18DEC,
            acceptableFixedInterestRate: BigNumber.from("9").mul(N0__1_18DEC),
            leverage: USD_10_18DEC,
            openTimestamp: openTimestamp,
            from: openerUser,
        };
        await josephDai
            .connect(liquidityProvider)
            .itfProvideLiquidity(
                USD_28_000_18DEC.add(USD_28_000_18DEC),
                derivativeParamsFirst.openTimestamp
            );
        await iporOracle
            .connect(userOne)
            .itfUpdateIndex(
                derivativeParamsFirst.asset,
                iporValueBeforeOpenSwap,
                derivativeParamsFirst.openTimestamp
            );
        await openSwapPayFixed(testData, derivativeParamsFirst);

        const derivativeParams25days = {
            asset: tokenDai.address,
            totalAmount: TC_TOTAL_AMOUNT_10_000_18DEC,
            acceptableFixedInterestRate: BigNumber.from("9").mul(N0__1_18DEC),
            leverage: USD_10_18DEC,
            openTimestamp: openTimestamp.add(PERIOD_25_DAYS_IN_SECONDS),
            from: openerUser,
        };
        await openSwapPayFixed(testData, derivativeParams25days);
        const endTimestamp = openTimestamp.add(PERIOD_50_DAYS_IN_SECONDS);
        const expectedOpenedPositionsVol = 1;
        const expectedDerivativeId = BigNumber.from(2);

        //when
        await miltonDai.connect(closerUser).itfCloseSwapPayFixed(1, endTimestamp);

        //then
        const actualDerivatives = await miltonStorageDai.getSwapsPayFixed(
            await derivativeParams25days.from.getAddress(),
            0,
            50
        );
        const actualOpenedPositionsVol = countOpenSwaps(actualDerivatives);

        expect(
            expectedOpenedPositionsVol,
            `Incorrect number of opened positions actual: ${actualOpenedPositionsVol}, expected: ${expectedOpenedPositionsVol}`
        ).to.be.eq(actualOpenedPositionsVol);

        const oneDerivative = actualDerivatives.swaps[0];

        expect(
            expectedDerivativeId,
            `Incorrect swap id actual: ${oneDerivative.id}, expected: ${expectedDerivativeId}`
        ).to.be.eq(BigNumber.from(oneDerivative.id));
    });

    it("should close only one position - close last position", async () => {
        //given
        miltonSpreadModel.setCalculateQuotePayFixed(BigNumber.from("4").mul(N0__01_18DEC));
        const testData = await prepareComplexTestDataDaiCase000(
            BigNumber.from(Math.floor(Date.now() / 1000)),
            [admin, userOne, userTwo, userThree, liquidityProvider],
            miltonSpreadModel,
            PERCENTAGE_3_18DEC
        );

        const { tokenDai, josephDai, iporOracle, miltonDai, miltonStorageDai } = testData;
        if (
            tokenDai === undefined ||
            josephDai === undefined ||
            miltonDai === undefined ||
            miltonStorageDai === undefined
        ) {
            expect(true).to.be.false;
            return;
        }

        const openerUser = userTwo;
        const closerUser = userTwo;
        const iporValueBeforeOpenSwap = PERCENTAGE_3_18DEC;
        const openTimestamp = BigNumber.from(Math.floor(Date.now() / 1000));

        const derivativeParamsFirst = {
            asset: tokenDai.address,
            totalAmount: TC_TOTAL_AMOUNT_10_000_18DEC,
            acceptableFixedInterestRate: BigNumber.from("9").mul(N0__1_18DEC),
            leverage: USD_10_18DEC,
            openTimestamp: openTimestamp,
            from: openerUser,
        };
        await josephDai
            .connect(liquidityProvider)
            .itfProvideLiquidity(
                USD_28_000_18DEC.add(USD_28_000_18DEC),
                derivativeParamsFirst.openTimestamp
            );
        await iporOracle
            .connect(userOne)
            .itfUpdateIndex(
                derivativeParamsFirst.asset,
                iporValueBeforeOpenSwap,
                derivativeParamsFirst.openTimestamp
            );
        await openSwapPayFixed(testData, derivativeParamsFirst);

        const derivativeParams25days = {
            asset: tokenDai.address,
            totalAmount: TC_TOTAL_AMOUNT_10_000_18DEC,
            acceptableFixedInterestRate: BigNumber.from("9").mul(N0__1_18DEC),
            leverage: USD_10_18DEC,
            openTimestamp: openTimestamp.add(PERIOD_25_DAYS_IN_SECONDS),
            from: openerUser,
        };
        await openSwapPayFixed(testData, derivativeParams25days);
        const endTimestamp = openTimestamp.add(PERIOD_50_DAYS_IN_SECONDS);
        const expectedOpenedPositionsVol = 1;
        const expectedDerivativeId = BigNumber.from(1);

        //when
        await miltonDai.connect(closerUser).itfCloseSwapPayFixed(2, endTimestamp);

        //then
        const actualDerivatives = await miltonStorageDai.getSwapsPayFixed(
            await derivativeParams25days.from.getAddress(),
            0,
            50
        );
        const actualOpenedPositionsVol = countOpenSwaps(actualDerivatives);

        expect(
            expectedOpenedPositionsVol,
            `Incorrect number of opened positions actual: ${actualOpenedPositionsVol}, expected: ${expectedOpenedPositionsVol}`
        ).to.be.eq(actualOpenedPositionsVol);

        const oneDerivative = actualDerivatives.swaps[0];

        expect(
            expectedDerivativeId,
            `Incorrect swap id actual: ${oneDerivative.id}, expected: ${expectedDerivativeId}`
        ).to.be.eq(BigNumber.from(oneDerivative.id));
    });

    it("should close position with appropriate balance, DAI, owner, pay fixed, Milton lost, User earned < Deposit, after maturity, IPOR index calculated before close", async () => {
        //given
        miltonSpreadModel.setCalculateQuotePayFixed(BigNumber.from("6").mul(N0__01_18DEC));
        const testData = await prepareComplexTestDataDaiCase000(
            BigNumber.from(Math.floor(Date.now() / 1000)),
            [admin, userOne, userTwo, userThree, liquidityProvider],
            miltonSpreadModel,
            PERCENTAGE_5_18DEC
        );
        const { tokenDai, josephDai, iporOracle, miltonDai, miltonStorageDai } = testData;
        if (
            tokenDai === undefined ||
            josephDai === undefined ||
            miltonDai === undefined ||
            miltonStorageDai === undefined
        ) {
            expect(true).to.be.false;
            return;
        }

        const expectedIncomeFeeValue = SPECIFIC_INCOME_TAX_CASE_1;
        const expectedPayoff = SPECIFIC_INTEREST_AMOUNT_CASE_1;
        const leverage = USD_10_18DEC;
        const openerUser = userTwo;
        const closerUser = userTwo;
        const iporValueBeforeOpenSwap = PERCENTAGE_5_18DEC;
        const iporValueAfterOpenSwap = PERCENTAGE_50_18DEC;
        const periodOfTimeElapsedInSeconds = PERIOD_50_DAYS_IN_SECONDS;
        const expectedOpenedPositions = ZERO;
        const expectedDerivativesTotalBalanceWad = ZERO;
        const expectedTreasuryTotalBalanceWad = expectedIncomeFeeValue;
        const expectedSoap = ZERO;
        const openTimestamp = null;

        const miltonBalanceBeforePayoutWad = TC_LP_BALANCE_BEFORE_CLOSE_18DEC;

        const closerUserEarned = TC_LIQUIDATION_DEPOSIT_AMOUNT_18DEC;
        const openerUserLost = TC_OPENING_FEE_18DEC.add(TC_IPOR_PUBLICATION_AMOUNT_18DEC)
            .add(TC_LIQUIDATION_DEPOSIT_AMOUNT_18DEC)
            .sub(expectedPayoff)
            .add(expectedIncomeFeeValue);

        let closerUserLost = null;
        let openerUserEarned = null;

        if ((await openerUser.getAddress()) === (await closerUser.getAddress())) {
            closerUserLost = openerUserLost;
            openerUserEarned = closerUserEarned;
        } else {
            closerUserLost = ZERO;
            openerUserEarned = ZERO;
        }

        const expectedMiltonUnderlyingTokenBalance = miltonBalanceBeforePayoutWad
            .add(TC_OPENING_FEE_18DEC)
            .add(TC_IPOR_PUBLICATION_AMOUNT_18DEC)
            .sub(expectedPayoff)
            .add(expectedIncomeFeeValue);

        const expectedOpenerUserUnderlyingTokenBalanceAfterClose =
            USER_SUPPLY_10MLN_18DEC.add(openerUserEarned).sub(openerUserLost);
        const expectedCloserUserUnderlyingTokenBalanceAfterClose =
            USER_SUPPLY_10MLN_18DEC.add(closerUserEarned).sub(closerUserLost);

        const expectedLiquidityPoolTotalBalanceWad = miltonBalanceBeforePayoutWad
            .sub(expectedPayoff)
            .add(TC_OPENING_FEE_18DEC);

        //given
        let localOpenTimestamp = ZERO;
        if (openTimestamp != null) {
            localOpenTimestamp = openTimestamp;
        } else {
            localOpenTimestamp = BigNumber.from(Math.floor(Date.now() / 1000));
        }
        const params = {
            asset: tokenDai.address,
            totalAmount: TC_TOTAL_AMOUNT_10_000_18DEC,
            acceptableFixedInterestRate: BigNumber.from("9").mul(N0__1_18DEC),
            leverage: leverage,
            openTimestamp: localOpenTimestamp,
            from: openerUser,
        };

        if (miltonBalanceBeforePayoutWad != null) {
            //in test we expect that Liquidity Pool is loosing and from its pool Milton has to paid out to closer user
            await josephDai
                .connect(liquidityProvider)
                .itfProvideLiquidity(miltonBalanceBeforePayoutWad, params.openTimestamp);
        }

        await iporOracle
            .connect(userOne)
            .itfUpdateIndex(params.asset, iporValueBeforeOpenSwap, params.openTimestamp);
        await openSwapPayFixed(testData, params);
        const endTimestamp = params.openTimestamp.add(periodOfTimeElapsedInSeconds);
        await iporOracle
            .connect(userOne)
            .itfUpdateIndex(params.asset, iporValueAfterOpenSwap, params.openTimestamp);

        //Important difference in opposite to other standard test cases - ipor is calculated right before closing position.
        await iporOracle
            .connect(userOne)
            .itfUpdateIndex(
                params.asset,
                iporValueAfterOpenSwap,
                endTimestamp.sub(BigNumber.from("1"))
            );

        //additional check for position value and for incomeFee value
        const actualPayoff = await miltonDai
            .connect(params.from)
            .itfCalculateSwapPayFixedValue(endTimestamp, 1);

        const actualIncomeFeeValue = await miltonDai
            .connect(params.from)
            .itfCalculateIncomeFeeValue(actualPayoff);

        expect(actualPayoff, "Incorrect position value").to.be.eq(expectedPayoff);
        expect(actualIncomeFeeValue, "Incorrect income fee value").to.be.eq(expectedIncomeFeeValue);

        //when
        await miltonDai.connect(closerUser).itfCloseSwapPayFixed(1, endTimestamp);

        //then
        await assertExpectedValues(
            testData,
            params.asset,
            0,
            openerUser,
            closerUser,
            miltonBalanceBeforePayoutWad,
            expectedMiltonUnderlyingTokenBalance,
            expectedOpenerUserUnderlyingTokenBalanceAfterClose,
            expectedCloserUserUnderlyingTokenBalanceAfterClose,
            expectedLiquidityPoolTotalBalanceWad,
            expectedOpenedPositions,
            expectedDerivativesTotalBalanceWad,
            expectedTreasuryTotalBalanceWad
        );

        const soapParams = {
            asset: params.asset,
            calculateTimestamp: endTimestamp,
            expectedSoap: expectedSoap,
            from: openerUser,
        };
        await assertSoap(testData, soapParams);
    });

    it("should close single pay fixed position using multicall function, DAI", async () => {
        const testData = await prepareTestData(
            BigNumber.from(Math.floor(Date.now() / 1000)),
            [admin, userOne, userTwo, userThree, liquidityProvider],
            ["DAI"],
            [PERCENTAGE_5_18DEC],
            miltonSpreadModel,
            MiltonUsdcCase.CASE3,
            MiltonUsdtCase.CASE3,
            MiltonDaiCase.CASE3,
            MockStanleyCase.CASE1,
            JosephUsdcMockCases.CASE0,
            JosephUsdtMockCases.CASE0,
            JosephDaiMockCases.CASE0
        );

        await prepareApproveForUsers(
            [userOne, userTwo, userThree, liquidityProvider],
            "DAI",
            testData
        );
        await setupTokenDaiInitialValuesForUsers(
            [admin, userOne, userTwo, userThree, liquidityProvider],
            testData
        );

        const { tokenDai } = testData;
        if (tokenDai === undefined) {
            expect(true).to.be.false;
            return;
        }

        await executeCloseSwapsTestCase(
            testData,
            tokenDai.address,
            USD_10_18DEC,
            0,
            userTwo,
            userTwo,
            PERCENTAGE_5_18DEC,
            PERCENTAGE_160_18DEC,
            PERIOD_25_DAYS_IN_SECONDS,
            USD_10_000_000_18DEC,
            BigNumber.from("1"),
<<<<<<< HEAD
            (contract) => {
                return contract.closeSwaps([1],[]);
=======
            async (contract) => {
                return contract.closeSwapsPayFixed([1]);
>>>>>>> 3d4dfebf
            },
            ZERO,
            false,
            admin,
            userOne,
            liquidityProvider
        );
    });

    it("should close two pay fixed position using multicall function, DAI", async () => {
        const testData = await prepareTestData(
            BigNumber.from(Math.floor(Date.now() / 1000)),
            [admin, userOne, userTwo, userThree, liquidityProvider],
            ["DAI"],
            [PERCENTAGE_5_18DEC],
            miltonSpreadModel,
            MiltonUsdcCase.CASE3,
            MiltonUsdtCase.CASE3,
            MiltonDaiCase.CASE3,
            MockStanleyCase.CASE1,
            JosephUsdcMockCases.CASE0,
            JosephUsdtMockCases.CASE0,
            JosephDaiMockCases.CASE0
        );

        await prepareApproveForUsers(
            [userOne, userTwo, userThree, liquidityProvider],
            "DAI",
            testData
        );
        await setupTokenDaiInitialValuesForUsers(
            [admin, userOne, userTwo, userThree, liquidityProvider],
            testData
        );

        const { tokenDai } = testData;
        if (tokenDai === undefined) {
            expect(true).to.be.false;
            return;
        }

        await executeCloseSwapsTestCase(
            testData,
            tokenDai.address,
            USD_10_18DEC,
            0,
            userTwo,
            userTwo,
            PERCENTAGE_5_18DEC,
            PERCENTAGE_160_18DEC,
            PERIOD_25_DAYS_IN_SECONDS,
            USD_10_000_000_18DEC,
            BigNumber.from("2"),
<<<<<<< HEAD
            (contract) => {
                return contract.closeSwaps([1, 2],[]);
=======
            async (contract) => {
                return contract.closeSwapsPayFixed([1, 2]);
>>>>>>> 3d4dfebf
            },
            ZERO,
            false,
            admin,
            userOne,
            liquidityProvider
        );
    });

    it("should close single receive fixed position using multicall function, DAI", async () => {
        const testData = await prepareTestData(
            BigNumber.from(Math.floor(Date.now() / 1000)),
            [admin, userOne, userTwo, userThree, liquidityProvider],
            ["DAI"],
            [PERCENTAGE_5_18DEC],
            miltonSpreadModel,
            MiltonUsdcCase.CASE3,
            MiltonUsdtCase.CASE3,
            MiltonDaiCase.CASE3,
            MockStanleyCase.CASE1,
            JosephUsdcMockCases.CASE0,
            JosephUsdtMockCases.CASE0,
            JosephDaiMockCases.CASE0
        );

        await prepareApproveForUsers(
            [userOne, userTwo, userThree, liquidityProvider],
            "DAI",
            testData
        );
        await setupTokenDaiInitialValuesForUsers(
            [admin, userOne, userTwo, userThree, liquidityProvider],
            testData
        );

        const { tokenDai } = testData;
        if (tokenDai === undefined) {
            expect(true).to.be.false;
            return;
        }

        await executeCloseSwapsTestCase(
            testData,
            tokenDai.address,
            USD_10_18DEC,
            1,
            userTwo,
            userTwo,
            PERCENTAGE_5_18DEC,
            PERCENTAGE_160_18DEC,
            PERIOD_25_DAYS_IN_SECONDS,
            USD_10_000_000_18DEC,
            BigNumber.from("1"),
<<<<<<< HEAD
            (contract) => {
                return contract.closeSwaps([],[1]);
=======
            async (contract) => {
                return contract.closeSwapsReceiveFixed([1]);
>>>>>>> 3d4dfebf
            },
            ZERO,
            false,
            admin,
            userOne,
            liquidityProvider
        );
    });

    it("should close two receive fixed position using multicall function, DAI", async () => {
        const testData = await prepareTestData(
            BigNumber.from(Math.floor(Date.now() / 1000)),
            [admin, userOne, userTwo, userThree, liquidityProvider],
            ["DAI"],
            [PERCENTAGE_5_18DEC],
            miltonSpreadModel,
            MiltonUsdcCase.CASE3,
            MiltonUsdtCase.CASE3,
            MiltonDaiCase.CASE3,
            MockStanleyCase.CASE1,
            JosephUsdcMockCases.CASE0,
            JosephUsdtMockCases.CASE0,
            JosephDaiMockCases.CASE0
        );

        await prepareApproveForUsers(
            [userOne, userTwo, userThree, liquidityProvider],
            "DAI",
            testData
        );
        await setupTokenDaiInitialValuesForUsers(
            [admin, userOne, userTwo, userThree, liquidityProvider],
            testData
        );

        const { tokenDai } = testData;
        if (tokenDai === undefined) {
            expect(true).to.be.false;
            return;
        }

        await executeCloseSwapsTestCase(
            testData,
            tokenDai.address,
            USD_10_18DEC,
            1,
            userTwo,
            userTwo,
            PERCENTAGE_5_18DEC,
            PERCENTAGE_160_18DEC,
            PERIOD_25_DAYS_IN_SECONDS,
            USD_10_000_000_18DEC,
            BigNumber.from("2"),
<<<<<<< HEAD
            (contract) => {
                return contract.closeSwaps([],[1, 2]);
=======
            async (contract) => {
                return contract.closeSwapsReceiveFixed([1, 2]);
>>>>>>> 3d4dfebf
            },
            ZERO,
            false,
            admin,
            userOne,
            liquidityProvider
        );
    });

    it("should close position by owner, receive fixed, multiple ids emergency function, DAI, when contract is paused", async () => {
        miltonSpreadModel.setCalculateQuoteReceiveFixed(BigNumber.from("-1").mul(N0__01_18DEC));
        const testData = await prepareTestData(
            BigNumber.from(Math.floor(Date.now() / 1000)),
            [admin, userOne, userTwo, userThree, liquidityProvider],
            ["DAI"],
            [ZERO],
            miltonSpreadModel,
            MiltonUsdcCase.CASE3,
            MiltonUsdtCase.CASE3,
            MiltonDaiCase.CASE3,
            MockStanleyCase.CASE1,
            JosephUsdcMockCases.CASE0,
            JosephUsdtMockCases.CASE0,
            JosephDaiMockCases.CASE0
        );

        await prepareApproveForUsers(
            [userOne, userTwo, userThree, liquidityProvider],
            "DAI",
            testData
        );
        await setupTokenDaiInitialValuesForUsers(
            [admin, userOne, userTwo, userThree, liquidityProvider],
            testData
        );

        const { tokenDai } = testData;
        if (tokenDai === undefined) {
            expect(true).to.be.false;
            return;
        }

        await executeCloseSwapsTestCase(
            testData,
            tokenDai.address,
            LEVERAGE_1000_18DEC,
            1,
            userTwo,
            admin,
            PERCENTAGE_5_18DEC,
            PERCENTAGE_160_18DEC,
            PERIOD_25_DAYS_IN_SECONDS,
            USD_10_000_000_18DEC,
            BigNumber.from("1"),
            async (contract) => {
                return contract.emergencyCloseSwapsReceiveFixed([1]);
            },
            ZERO,
            true,
            admin,
            userOne,
            liquidityProvider
        );
    });

    it("should transfer all liquidation deposits in single transfer to liquidator - pay fixed", async () => {
        //given
        const testData = await prepareComplexTestDataDaiCase000(
            BigNumber.from(Math.floor(Date.now() / 1000)),
            [admin, userOne, userTwo, userThree, liquidityProvider],
            miltonSpreadModel,
            PERCENTAGE_5_18DEC
        );

        const { tokenDai, josephDai, miltonDai, iporOracle } = testData;

        if (tokenDai === undefined || josephDai === undefined || miltonDai === undefined) {
            expect(true).to.be.false;
            return;
        }

        const params = getPayFixedDerivativeParamsDAICase1(userTwo, tokenDai);

        await iporOracle
            .connect(userOne)
            .itfUpdateIndex(params.asset, PERCENTAGE_5_18DEC, params.openTimestamp);

        await josephDai
            .connect(liquidityProvider)
            .itfProvideLiquidity(USD_50_000_18DEC, params.openTimestamp);

        await miltonDai
            .connect(userTwo)
            .itfOpenSwapPayFixed(
                params.openTimestamp,
                params.totalAmount,
                params.acceptableFixedInterestRate,
                params.leverage
            );

        await miltonDai
            .connect(userTwo)
            .itfOpenSwapPayFixed(
                params.openTimestamp,
                params.totalAmount,
                params.acceptableFixedInterestRate,
                params.leverage
            );

        await iporOracle
            .connect(userOne)
            .itfUpdateIndex(params.asset, PERCENTAGE_160_18DEC, params.openTimestamp);

        await expect(
            miltonDai
                .connect(userThree)
                .itfCloseSwapsPayFixed([1, 2], params.openTimestamp.add(PERIOD_28_DAYS_IN_SECONDS))
        )
            .to.emit(tokenDai, "Transfer")
            .withArgs(
                miltonDai.address,
                await userThree.getAddress(),
                BigNumber.from("40").mul(N1__0_18DEC)
            );
    });

    it("should transfer all liquidation deposits in single transfer to liquidator - receive fixed", async () => {
        //given
        const testData = await prepareComplexTestDataDaiCase000(
            BigNumber.from(Math.floor(Date.now() / 1000)),
            [admin, userOne, userTwo, userThree, liquidityProvider],
            miltonSpreadModel,
            PERCENTAGE_5_18DEC
        );

        const { tokenDai, josephDai, miltonDai, iporOracle } = testData;

        if (tokenDai === undefined || josephDai === undefined || miltonDai === undefined) {
            expect(true).to.be.false;
            return;
        }

        const params = getReceiveFixedDerivativeParamsDAICase1(userTwo, tokenDai);

        await iporOracle
            .connect(userOne)
            .itfUpdateIndex(params.asset, PERCENTAGE_5_18DEC, params.openTimestamp);

        await josephDai
            .connect(liquidityProvider)
            .itfProvideLiquidity(USD_50_000_18DEC, params.openTimestamp);

        await miltonDai
            .connect(userTwo)
            .itfOpenSwapReceiveFixed(
                params.openTimestamp,
                params.totalAmount,
                params.acceptableFixedInterestRate,
                params.leverage
            );

        await miltonDai
            .connect(userTwo)
            .itfOpenSwapReceiveFixed(
                params.openTimestamp,
                params.totalAmount,
                params.acceptableFixedInterestRate,
                params.leverage
            );

        await iporOracle
            .connect(userOne)
            .itfUpdateIndex(params.asset, PERCENTAGE_160_18DEC, params.openTimestamp);

        await expect(
            miltonDai
                .connect(userThree)
                .itfCloseSwapsReceiveFixed(
                    [1, 2],
                    params.openTimestamp.add(PERIOD_28_DAYS_IN_SECONDS)
                )
        )
            .to.emit(tokenDai, "Transfer")
            .withArgs(
                miltonDai.address,
                await userThree.getAddress(),
                BigNumber.from("40").mul(N1__0_18DEC)
            );
    });

    it("should close two receive fixed position using multicall function when one of is is not valid, DAI", async () => {
        miltonSpreadModel.setCalculateQuoteReceiveFixed(BigNumber.from("4").mul(N0__01_18DEC));
        const testData = await prepareTestData(
            BigNumber.from(Math.floor(Date.now() / 1000)),
            [admin, userOne, userTwo, userThree, liquidityProvider],
            ["DAI"],
            [PERCENTAGE_5_18DEC],
            miltonSpreadModel,
            MiltonUsdcCase.CASE3,
            MiltonUsdtCase.CASE3,
            MiltonDaiCase.CASE3,
            MockStanleyCase.CASE1,
            JosephUsdcMockCases.CASE0,
            JosephUsdtMockCases.CASE0,
            JosephDaiMockCases.CASE0
        );

        await prepareApproveForUsers(
            [userOne, userTwo, userThree, liquidityProvider],
            "DAI",
            testData
        );
        await setupTokenDaiInitialValuesForUsers(
            [admin, userOne, userTwo, userThree, liquidityProvider],
            testData
        );
        const { tokenDai } = testData;
        if (tokenDai === undefined) {
            expect(true).to.be.false;
            return;
        }

        executeCloseSwapsTestCase(
            testData,
            tokenDai.address,
            USD_10_18DEC,
            1,
            userTwo,
            userTwo,
            PERCENTAGE_5_18DEC,
            PERCENTAGE_160_18DEC,
            PERIOD_25_DAYS_IN_SECONDS,
            USD_10_000_000_18DEC,
            BigNumber.from("2"),
            (contract) => {
                return contract.closeSwaps([],[1, 300]);
            },
            ZERO,
            false,
            admin,
            userOne,
            liquidityProvider
        );
    });

    it("should close two pay fixed position using multicall function when one of is is not valid, DAI", async () => {
        miltonSpreadModel.setCalculateQuotePayFixed(BigNumber.from("6").mul(N0__01_18DEC));
        const testData = await prepareTestData(
            BigNumber.from(Math.floor(Date.now() / 1000)),
            [admin, userOne, userTwo, userThree, liquidityProvider],
            ["DAI"],
            [PERCENTAGE_5_18DEC],
            miltonSpreadModel,
            MiltonUsdcCase.CASE3,
            MiltonUsdtCase.CASE3,
            MiltonDaiCase.CASE3,
            MockStanleyCase.CASE1,
            JosephUsdcMockCases.CASE0,
            JosephUsdtMockCases.CASE0,
            JosephDaiMockCases.CASE0
        );

        await prepareApproveForUsers(
            [userOne, userTwo, userThree, liquidityProvider],
            "DAI",
            testData
        );
        await setupTokenDaiInitialValuesForUsers(
            [admin, userOne, userTwo, userThree, liquidityProvider],
            testData
        );

        const { tokenDai } = testData;
        if (tokenDai === undefined) {
            expect(true).to.be.false;
            return;
        }

        executeCloseSwapsTestCase(
            testData,
            tokenDai.address,
            USD_10_18DEC,
            0,
            userTwo,
            userTwo,
            PERCENTAGE_5_18DEC,
            PERCENTAGE_160_18DEC,
            PERIOD_25_DAYS_IN_SECONDS,
            USD_10_000_000_18DEC,
            BigNumber.from("2"),
            (contract) => {
                return contract.closeSwaps([1, 300],[]);
            },
            ZERO,
            false,
            admin,
            userOne,
            liquidityProvider
        );
    });

    it("should close 10 pay fixed, 10 receive fixed positions in one transaction - case 1, all are opened", async () => {
        //given
        miltonSpreadModel.setCalculateQuotePayFixed(BigNumber.from("6").mul(N0__01_18DEC));
        const testData = await prepareTestData(
            BigNumber.from(Math.floor(Date.now() / 1000)),
            [admin, userOne, userTwo, userThree, liquidityProvider],
            ["DAI"],
            [PERCENTAGE_5_18DEC],
            miltonSpreadModel,
            MiltonUsdcCase.CASE3,
            MiltonUsdtCase.CASE3,
            MiltonDaiCase.CASE3,
            MockStanleyCase.CASE1,
            JosephUsdcMockCases.CASE0,
            JosephUsdtMockCases.CASE0,
            JosephDaiMockCases.CASE0
        );

        await prepareApproveForUsers(
            [userOne, userTwo, userThree, liquidityProvider],
            "DAI",
            testData
        );
        await setupTokenDaiInitialValuesForUsers(
            [admin, userOne, userTwo, userThree, liquidityProvider],
            testData
        );

        const { tokenDai, josephDai, iporOracle, miltonDai, miltonStorageDai } = testData;
        if (
            tokenDai === undefined ||
            josephDai === undefined ||
            miltonDai === undefined ||
            miltonStorageDai === undefined
        ) {
            expect(true).to.be.false;
            return;
        }

        const paramsPayFixed = getPayFixedDerivativeParamsDAICase1(userTwo, tokenDai);
        const paramsReceiveFixed = getReceiveFixedDerivativeParamsDAICase1(userTwo, tokenDai);
        paramsReceiveFixed.from = paramsPayFixed.from;
        paramsReceiveFixed.openTimestamp = paramsPayFixed.openTimestamp;

        await iporOracle
            .connect(userOne)
            .itfUpdateIndex(paramsPayFixed.asset, PERCENTAGE_3_18DEC, paramsPayFixed.openTimestamp);

        const volumePayFixed = 10;
        const volumeReceiveFixed = 10;

        const miltonBalanceBeforePayoutWad = USD_28_000_18DEC.mul(
            volumePayFixed + volumeReceiveFixed
        );

        await josephDai
            .connect(liquidityProvider)
            .itfProvideLiquidity(miltonBalanceBeforePayoutWad, paramsPayFixed.openTimestamp);

        let swapIdsPayFixed = [];
        let swapIdsReceiveFixed = [];

        for (let i = 0; i < volumePayFixed; i++) {
            await openSwapPayFixed(testData, paramsPayFixed);
            swapIdsPayFixed.push(i + 1);
        }

        for (let i = volumePayFixed; i < volumePayFixed + volumeReceiveFixed; i++) {
            await openSwapReceiveFixed(testData, paramsReceiveFixed);
            swapIdsReceiveFixed.push(i + 1);
        }

        const expectedSwapStatus = 0;
        const expectedIsClosed = true;

        const closeTimestamp = paramsPayFixed.openTimestamp.add(PERIOD_28_DAYS_IN_SECONDS);

        //when
        const results = await miltonDai
            .connect(paramsPayFixed.from)
            .itfCloseSwaps(swapIdsPayFixed, swapIdsReceiveFixed, closeTimestamp);

        //then
        for (let i = 0; i < volumePayFixed; i++) {
            let swapPayFixed = await miltonStorageDai.getSwapPayFixed(i + 1);
            expect(expectedSwapStatus, `Incorrect swap status for swapId=${i + 1}`).to.be.eq(
                swapPayFixed.state
            );
        }

        for (let i = volumePayFixed; i < volumePayFixed + volumeReceiveFixed; i++) {
            let swapReceiveFixed = await miltonStorageDai.getSwapReceiveFixed(i + 1);
            expect(expectedSwapStatus, `Incorrect swap status for swapId=${i + 1}`).to.be.eq(
                swapReceiveFixed.state
            );
        }
    });

    it("should close 5 pay fixed, 5 receive fixed positions in one transaction - case 2, some of them are already closed", async () => {
        //given
        miltonSpreadModel.setCalculateQuotePayFixed(BigNumber.from("6").mul(N0__01_18DEC));
        const testData = await prepareTestData(
            BigNumber.from(Math.floor(Date.now() / 1000)),
            [admin, userOne, userTwo, userThree, liquidityProvider],
            ["DAI"],
            [PERCENTAGE_5_18DEC],
            miltonSpreadModel,
            MiltonUsdcCase.CASE3,
            MiltonUsdtCase.CASE3,
            MiltonDaiCase.CASE3,
            MockStanleyCase.CASE1,
            JosephUsdcMockCases.CASE0,
            JosephUsdtMockCases.CASE0,
            JosephDaiMockCases.CASE0
        );

        await prepareApproveForUsers(
            [userOne, userTwo, userThree, liquidityProvider],
            "DAI",
            testData
        );
        await setupTokenDaiInitialValuesForUsers(
            [admin, userOne, userTwo, userThree, liquidityProvider],
            testData
        );

        const { tokenDai, josephDai, iporOracle, miltonDai, miltonStorageDai } = testData;
        if (
            tokenDai === undefined ||
            josephDai === undefined ||
            miltonDai === undefined ||
            miltonStorageDai === undefined
        ) {
            expect(true).to.be.false;
            return;
        }

        const paramsPayFixed = getPayFixedDerivativeParamsDAICase1(userTwo, tokenDai);
        const paramsReceiveFixed = getReceiveFixedDerivativeParamsDAICase1(userTwo, tokenDai);
        paramsReceiveFixed.from = paramsPayFixed.from;
        paramsReceiveFixed.openTimestamp = paramsPayFixed.openTimestamp;

        await iporOracle
            .connect(userOne)
            .itfUpdateIndex(paramsPayFixed.asset, PERCENTAGE_3_18DEC, paramsPayFixed.openTimestamp);

        const volumePayFixed = 5;
        const volumeReceiveFixed = 5;

        const miltonBalanceBeforePayoutWad = USD_28_000_18DEC.mul(
            volumePayFixed + volumeReceiveFixed
        );

        await josephDai
            .connect(liquidityProvider)
            .itfProvideLiquidity(miltonBalanceBeforePayoutWad, paramsPayFixed.openTimestamp);

        let swapIdsPayFixed = [];
        let swapIdsReceiveFixed = [];

        for (let i = 0; i < volumePayFixed; i++) {
            await openSwapPayFixed(testData, paramsPayFixed);
            swapIdsPayFixed.push(i + 1);
        }

        for (let i = volumePayFixed; i < volumePayFixed + volumeReceiveFixed; i++) {
            await openSwapReceiveFixed(testData, paramsReceiveFixed);
            swapIdsReceiveFixed.push(i + 1);
        }

        const expectedSwapStatus = 0;

        const closeTimestamp = paramsPayFixed.openTimestamp.add(PERIOD_28_DAYS_IN_SECONDS);

        await miltonDai.connect(paramsPayFixed.from).itfCloseSwapPayFixed(3, closeTimestamp);
        await miltonDai.connect(paramsPayFixed.from).itfCloseSwapReceiveFixed(8, closeTimestamp);

        //when
        const results = await miltonDai
            .connect(paramsPayFixed.from)
            .itfCloseSwaps(swapIdsPayFixed, swapIdsReceiveFixed, closeTimestamp);

        //then
        for (let i = 0; i < volumePayFixed; i++) {
            let swapPayFixed = await miltonStorageDai.getSwapPayFixed(i + 1);
            expect(expectedSwapStatus, `Incorrect swap status for swapId=${i + 1}`).to.be.eq(
                swapPayFixed.state
            );
        }

        for (let i = volumePayFixed; i < volumePayFixed + volumeReceiveFixed; i++) {
            let swapReceiveFixed = await miltonStorageDai.getSwapReceiveFixed(i + 1);
            expect(expectedSwapStatus, `Incorrect swap status for swapId=${i + 1}`).to.be.eq(
                swapReceiveFixed.state
            );
        }
    });

    it("should close 5 pay fixed, 5 receive fixed positions in one transaction - case 3, some of them are already closed, call static", async () => {
        //given
        miltonSpreadModel.setCalculateQuotePayFixed(BigNumber.from("6").mul(N0__01_18DEC));
        const testData = await prepareTestData(
            BigNumber.from(Math.floor(Date.now() / 1000)),
            [admin, userOne, userTwo, userThree, liquidityProvider],
            ["DAI"],
            [PERCENTAGE_5_18DEC],
            miltonSpreadModel,
            MiltonUsdcCase.CASE3,
            MiltonUsdtCase.CASE3,
            MiltonDaiCase.CASE3,
            MockStanleyCase.CASE1,
            JosephUsdcMockCases.CASE0,
            JosephUsdtMockCases.CASE0,
            JosephDaiMockCases.CASE0
        );

        await prepareApproveForUsers(
            [userOne, userTwo, userThree, liquidityProvider],
            "DAI",
            testData
        );
        await setupTokenDaiInitialValuesForUsers(
            [admin, userOne, userTwo, userThree, liquidityProvider],
            testData
        );

        const { tokenDai, josephDai, iporOracle, miltonDai, miltonStorageDai } = testData;
        if (
            tokenDai === undefined ||
            josephDai === undefined ||
            miltonDai === undefined ||
            miltonStorageDai === undefined
        ) {
            expect(true).to.be.false;
            return;
        }

        const paramsPayFixed = getPayFixedDerivativeParamsDAICase1(userTwo, tokenDai);
        const paramsReceiveFixed = getReceiveFixedDerivativeParamsDAICase1(userTwo, tokenDai);
        paramsReceiveFixed.from = paramsPayFixed.from;
        paramsReceiveFixed.openTimestamp = paramsPayFixed.openTimestamp;

        await iporOracle
            .connect(userOne)
            .itfUpdateIndex(paramsPayFixed.asset, PERCENTAGE_3_18DEC, paramsPayFixed.openTimestamp);

        const volumePayFixed = 5;
        const volumeReceiveFixed = 5;

        const miltonBalanceBeforePayoutWad = USD_28_000_18DEC.mul(
            volumePayFixed + volumeReceiveFixed
        );

        await josephDai
            .connect(liquidityProvider)
            .itfProvideLiquidity(miltonBalanceBeforePayoutWad, paramsPayFixed.openTimestamp);

        let swapIdsPayFixed = [];
        let swapIdsReceiveFixed = [];

        for (let i = 0; i < volumePayFixed; i++) {
            await openSwapPayFixed(testData, paramsPayFixed);
            swapIdsPayFixed.push(i + 1);
        }

        for (let i = volumePayFixed; i < volumePayFixed + volumeReceiveFixed; i++) {
            await openSwapReceiveFixed(testData, paramsReceiveFixed);
            swapIdsReceiveFixed.push(i + 1);
        }

        const closeTimestamp = paramsPayFixed.openTimestamp.add(PERIOD_28_DAYS_IN_SECONDS);

        await miltonDai.connect(paramsPayFixed.from).itfCloseSwapPayFixed(3, closeTimestamp);
        await miltonDai.connect(paramsPayFixed.from).itfCloseSwapReceiveFixed(8, closeTimestamp);

        //when
        const results = await miltonDai
            .connect(paramsPayFixed.from)
            .callStatic.itfCloseSwaps(swapIdsPayFixed, swapIdsReceiveFixed, closeTimestamp);

        //then
        expect(true, `Incorrect is closed status`).to.be.eq(results.closedPayFixedSwaps[0].closed);
        expect(true, `Incorrect is closed status`).to.be.eq(results.closedPayFixedSwaps[1].closed);
        expect(false, `Incorrect is closed status`).to.be.eq(results.closedPayFixedSwaps[2].closed);
        expect(true, `Incorrect is closed status`).to.be.eq(results.closedPayFixedSwaps[3].closed);
        expect(true, `Incorrect is closed status`).to.be.eq(results.closedPayFixedSwaps[4].closed);
        expect(true, `Incorrect is closed status`).to.be.eq(
            results.closedReceiveFixedSwaps[0].closed
        );
        expect(true, `Incorrect is closed status`).to.be.eq(
            results.closedReceiveFixedSwaps[1].closed
        );
        expect(false, `Incorrect is closed status`).to.be.eq(
            results.closedReceiveFixedSwaps[2].closed
        );
        expect(true, `Incorrect is closed status`).to.be.eq(
            results.closedReceiveFixedSwaps[3].closed
        );
        expect(true, `Incorrect is closed status`).to.be.eq(
            results.closedReceiveFixedSwaps[4].closed
        );
    });

    it("should close 2 pay fixed, 2 receive fixed positions in one transaction - case 4, mixed liquidators, owner and not an owner", async () => {
        //given
        miltonSpreadModel.setCalculateQuotePayFixed(BigNumber.from("6").mul(N0__01_18DEC));
        const testData = await prepareTestData(
            BigNumber.from(Math.floor(Date.now() / 1000)),
            [admin, userOne, userTwo, userThree, liquidityProvider],
            ["DAI"],
            [PERCENTAGE_5_18DEC],
            miltonSpreadModel,
            MiltonUsdcCase.CASE3,
            MiltonUsdtCase.CASE3,
            MiltonDaiCase.CASE3,
            MockStanleyCase.CASE1,
            JosephUsdcMockCases.CASE0,
            JosephUsdtMockCases.CASE0,
            JosephDaiMockCases.CASE0
        );

        await prepareApproveForUsers(
            [userOne, userTwo, userThree, liquidityProvider],
            "DAI",
            testData
        );
        await setupTokenDaiInitialValuesForUsers(
            [admin, userOne, userTwo, userThree, liquidityProvider],
            testData
        );

        const { tokenDai, josephDai, iporOracle, miltonDai, miltonStorageDai } = testData;
        if (
            tokenDai === undefined ||
            josephDai === undefined ||
            miltonDai === undefined ||
            miltonStorageDai === undefined
        ) {
            expect(true).to.be.false;
            return;
        }

        const paramsPayFixed = getPayFixedDerivativeParamsDAICase1(userTwo, tokenDai);
        const paramsReceiveFixed = getReceiveFixedDerivativeParamsDAICase1(userTwo, tokenDai);
        paramsReceiveFixed.from = paramsPayFixed.from;
        paramsReceiveFixed.openTimestamp = paramsPayFixed.openTimestamp;

        await iporOracle
            .connect(userOne)
            .itfUpdateIndex(paramsPayFixed.asset, PERCENTAGE_3_18DEC, paramsPayFixed.openTimestamp);

        const miltonBalanceBeforePayoutWad = USD_28_000_18DEC.mul(4);

        await josephDai
            .connect(liquidityProvider)
            .itfProvideLiquidity(miltonBalanceBeforePayoutWad, paramsPayFixed.openTimestamp);

        await openSwapPayFixed(testData, paramsPayFixed);
        await openSwapReceiveFixed(testData, paramsReceiveFixed);

        paramsPayFixed.from = userThree;
        paramsReceiveFixed.from = userThree;

        await openSwapPayFixed(testData, paramsPayFixed);
        await openSwapReceiveFixed(testData, paramsReceiveFixed);

        let swapIdsPayFixed = [1, 3];
        let swapIdsReceiveFixed = [2, 4];

        const closeTimestamp = paramsPayFixed.openTimestamp.add(PERIOD_28_DAYS_IN_SECONDS);

        const expectedBalanceUserTwo = BigNumber.from("9999704642032047919907479");
        const expectedBalanceUserThree = BigNumber.from("9999784642032047919907479");

        //when
        const results = await miltonDai
            .connect(paramsPayFixed.from)
            .itfCloseSwaps(swapIdsPayFixed, swapIdsReceiveFixed, closeTimestamp);

        //then
        let swapPayFixedOne = await miltonStorageDai.getSwapPayFixed(1);
        let swapReceiveFixedTwo = await miltonStorageDai.getSwapReceiveFixed(2);
        let swapPayFixedThree = await miltonStorageDai.getSwapPayFixed(3);
        let swapReceiveFixedFour = await miltonStorageDai.getSwapReceiveFixed(4);

        expect(0, `Incorrect is closed status`).to.be.eq(swapPayFixedOne.state);
        expect(0, `Incorrect is closed status`).to.be.eq(swapReceiveFixedTwo.state);
        expect(0, `Incorrect is closed status`).to.be.eq(swapPayFixedThree.state);
        expect(0, `Incorrect is closed status`).to.be.eq(swapReceiveFixedFour.state);

        const actualBalanceUserTwo = await tokenDai.balanceOf(await userTwo.getAddress());
        expect(expectedBalanceUserTwo, `Incorrect UserTwo balance`).to.be.eq(actualBalanceUserTwo);

        const actualBalanceUserThree = await tokenDai.balanceOf(await userThree.getAddress());
        expect(expectedBalanceUserThree, `Incorrect UserThree balance`).to.be.eq(
            actualBalanceUserThree
        );
    });

    it("should close 2 pay fixed, 2 receive fixed positions in one transaction - case 5, mixed liquidators, owner and not an owner, call static", async () => {
        //given
        miltonSpreadModel.setCalculateQuotePayFixed(BigNumber.from("6").mul(N0__01_18DEC));
        const testData = await prepareTestData(
            BigNumber.from(Math.floor(Date.now() / 1000)),
            [admin, userOne, userTwo, userThree, liquidityProvider],
            ["DAI"],
            [PERCENTAGE_5_18DEC],
            miltonSpreadModel,
            MiltonUsdcCase.CASE3,
            MiltonUsdtCase.CASE3,
            MiltonDaiCase.CASE3,
            MockStanleyCase.CASE1,
            JosephUsdcMockCases.CASE0,
            JosephUsdtMockCases.CASE0,
            JosephDaiMockCases.CASE0
        );

        await prepareApproveForUsers(
            [userOne, userTwo, userThree, liquidityProvider],
            "DAI",
            testData
        );
        await setupTokenDaiInitialValuesForUsers(
            [admin, userOne, userTwo, userThree, liquidityProvider],
            testData
        );

        const { tokenDai, josephDai, iporOracle, miltonDai, miltonStorageDai } = testData;
        if (
            tokenDai === undefined ||
            josephDai === undefined ||
            miltonDai === undefined ||
            miltonStorageDai === undefined
        ) {
            expect(true).to.be.false;
            return;
        }

        const paramsPayFixed = getPayFixedDerivativeParamsDAICase1(userTwo, tokenDai);
        const paramsReceiveFixed = getReceiveFixedDerivativeParamsDAICase1(userTwo, tokenDai);
        paramsReceiveFixed.from = paramsPayFixed.from;
        paramsReceiveFixed.openTimestamp = paramsPayFixed.openTimestamp;

        await iporOracle
            .connect(userOne)
            .itfUpdateIndex(paramsPayFixed.asset, PERCENTAGE_3_18DEC, paramsPayFixed.openTimestamp);

        const miltonBalanceBeforePayoutWad = USD_28_000_18DEC.mul(4);

        await josephDai
            .connect(liquidityProvider)
            .itfProvideLiquidity(miltonBalanceBeforePayoutWad, paramsPayFixed.openTimestamp);

        await openSwapPayFixed(testData, paramsPayFixed);
        await openSwapReceiveFixed(testData, paramsReceiveFixed);

        paramsPayFixed.from = userThree;
        paramsReceiveFixed.from = userThree;

        await openSwapPayFixed(testData, paramsPayFixed);
        await openSwapReceiveFixed(testData, paramsReceiveFixed);

        let swapIdsPayFixed = [1, 3];
        let swapIdsReceiveFixed = [2, 4];

        const closeTimestamp = paramsPayFixed.openTimestamp.add(PERIOD_28_DAYS_IN_SECONDS);

        //when
        const results = await miltonDai
            .connect(paramsPayFixed.from)
            .callStatic.itfCloseSwaps(swapIdsPayFixed, swapIdsReceiveFixed, closeTimestamp);

        //then
        expect(true, `Incorrect is closed status`).to.be.eq(results.closedPayFixedSwaps[0].closed);
        expect(true, `Incorrect is closed status`).to.be.eq(results.closedPayFixedSwaps[1].closed);
        expect(true, `Incorrect is closed status`).to.be.eq(
            results.closedReceiveFixedSwaps[0].closed
        );
        expect(true, `Incorrect is closed status`).to.be.eq(
            results.closedReceiveFixedSwaps[1].closed
        );
    });

    it("should close 2 pay fixed, 2 receive fixed positions in one transaction - case 5, mixed liquidators, owner and not an owner, less than 28 days", async () => {
        //given
        miltonSpreadModel.setCalculateQuotePayFixed(BigNumber.from("6").mul(N0__01_18DEC));
        const testData = await prepareTestData(
            BigNumber.from(Math.floor(Date.now() / 1000)),
            [admin, userOne, userTwo, userThree, liquidityProvider],
            ["DAI"],
            [PERCENTAGE_5_18DEC],
            miltonSpreadModel,
            MiltonUsdcCase.CASE3,
            MiltonUsdtCase.CASE3,
            MiltonDaiCase.CASE3,
            MockStanleyCase.CASE1,
            JosephUsdcMockCases.CASE0,
            JosephUsdtMockCases.CASE0,
            JosephDaiMockCases.CASE0
        );

        await prepareApproveForUsers(
            [userOne, userTwo, userThree, liquidityProvider],
            "DAI",
            testData
        );
        await setupTokenDaiInitialValuesForUsers(
            [admin, userOne, userTwo, userThree, liquidityProvider],
            testData
        );

        const { tokenDai, josephDai, iporOracle, miltonDai, miltonStorageDai } = testData;
        if (
            tokenDai === undefined ||
            josephDai === undefined ||
            miltonDai === undefined ||
            miltonStorageDai === undefined
        ) {
            expect(true).to.be.false;
            return;
        }

        const paramsPayFixed = getPayFixedDerivativeParamsDAICase1(userTwo, tokenDai);
        const paramsReceiveFixed = getReceiveFixedDerivativeParamsDAICase1(userTwo, tokenDai);
        paramsReceiveFixed.from = paramsPayFixed.from;
        paramsReceiveFixed.openTimestamp = paramsPayFixed.openTimestamp;

        await iporOracle
            .connect(userOne)
            .itfUpdateIndex(paramsPayFixed.asset, PERCENTAGE_3_18DEC, paramsPayFixed.openTimestamp);

        const miltonBalanceBeforePayoutWad = USD_28_000_18DEC.mul(4);

        await josephDai
            .connect(liquidityProvider)
            .itfProvideLiquidity(miltonBalanceBeforePayoutWad, paramsPayFixed.openTimestamp);

        await openSwapPayFixed(testData, paramsPayFixed);
        await openSwapReceiveFixed(testData, paramsReceiveFixed);

        paramsPayFixed.from = userThree;
        paramsReceiveFixed.from = userThree;

        await openSwapPayFixed(testData, paramsPayFixed);
        await openSwapReceiveFixed(testData, paramsReceiveFixed);

        let swapIdsPayFixed = [1, 3];
        let swapIdsReceiveFixed = [2, 4];

        const closeTimestamp = paramsPayFixed.openTimestamp.add(PERIOD_25_DAYS_IN_SECONDS);

        //when
        await assertError(
            miltonDai
                .connect(paramsPayFixed.from)
                .itfCloseSwaps(swapIdsPayFixed, swapIdsReceiveFixed, closeTimestamp),
            "IPOR_318"
        );
    });

    it("should NOT close 12 pay fixed, 2 receive fixed positions in one transaction - Liquidation Leg Limit exceeded", async () => {
        //given
        miltonSpreadModel.setCalculateQuotePayFixed(BigNumber.from("6").mul(N0__01_18DEC));
        const testData = await prepareTestData(
            BigNumber.from(Math.floor(Date.now() / 1000)),
            [admin, userOne, userTwo, userThree, liquidityProvider],
            ["DAI"],
            [PERCENTAGE_5_18DEC],
            miltonSpreadModel,
            MiltonUsdcCase.CASE3,
            MiltonUsdtCase.CASE3,
            MiltonDaiCase.CASE3,
            MockStanleyCase.CASE1,
            JosephUsdcMockCases.CASE0,
            JosephUsdtMockCases.CASE0,
            JosephDaiMockCases.CASE0
        );

        await prepareApproveForUsers(
            [userOne, userTwo, userThree, liquidityProvider],
            "DAI",
            testData
        );
        await setupTokenDaiInitialValuesForUsers(
            [admin, userOne, userTwo, userThree, liquidityProvider],
            testData
        );

        const { tokenDai, josephDai, iporOracle, miltonDai, miltonStorageDai } = testData;
        if (
            tokenDai === undefined ||
            josephDai === undefined ||
            miltonDai === undefined ||
            miltonStorageDai === undefined
        ) {
            expect(true).to.be.false;
            return;
        }

        const paramsPayFixed = getPayFixedDerivativeParamsDAICase1(userTwo, tokenDai);
        const paramsReceiveFixed = getReceiveFixedDerivativeParamsDAICase1(userTwo, tokenDai);
        paramsReceiveFixed.from = paramsPayFixed.from;
        paramsReceiveFixed.openTimestamp = paramsPayFixed.openTimestamp;

        await iporOracle
            .connect(userOne)
            .itfUpdateIndex(paramsPayFixed.asset, PERCENTAGE_3_18DEC, paramsPayFixed.openTimestamp);

        const volumePayFixed = 12;
        const volumeReceiveFixed = 2;

        const miltonBalanceBeforePayoutWad = USD_28_000_18DEC.mul(
            volumePayFixed + volumeReceiveFixed
        );

        await josephDai
            .connect(liquidityProvider)
            .itfProvideLiquidity(miltonBalanceBeforePayoutWad, paramsPayFixed.openTimestamp);

        let swapIdsPayFixed = [];
        let swapIdsReceiveFixed = [];

        for (let i = 0; i < volumePayFixed; i++) {
            await openSwapPayFixed(testData, paramsPayFixed);
            swapIdsPayFixed.push(i + 1);
        }

        for (let i = volumePayFixed; i < volumePayFixed + volumeReceiveFixed; i++) {
            await openSwapReceiveFixed(testData, paramsReceiveFixed);
            swapIdsReceiveFixed.push(i + 1);
        }

        const closeTimestamp = paramsPayFixed.openTimestamp.add(PERIOD_28_DAYS_IN_SECONDS);

        //when
        await assertError(
            miltonDai
                .connect(paramsPayFixed.from)
                .itfCloseSwaps(swapIdsPayFixed, swapIdsReceiveFixed, closeTimestamp),
            "IPOR_328"
        );
    });

    it("should NOT close 2 pay fixed, 12 receive fixed positions in one transaction - Liquidation Leg Limit exceeded", async () => {
        //given
        miltonSpreadModel.setCalculateQuotePayFixed(BigNumber.from("6").mul(N0__01_18DEC));
        const testData = await prepareTestData(
            BigNumber.from(Math.floor(Date.now() / 1000)),
            [admin, userOne, userTwo, userThree, liquidityProvider],
            ["DAI"],
            [PERCENTAGE_5_18DEC],
            miltonSpreadModel,
            MiltonUsdcCase.CASE3,
            MiltonUsdtCase.CASE3,
            MiltonDaiCase.CASE3,
            MockStanleyCase.CASE1,
            JosephUsdcMockCases.CASE0,
            JosephUsdtMockCases.CASE0,
            JosephDaiMockCases.CASE0
        );

        await prepareApproveForUsers(
            [userOne, userTwo, userThree, liquidityProvider],
            "DAI",
            testData
        );
        await setupTokenDaiInitialValuesForUsers(
            [admin, userOne, userTwo, userThree, liquidityProvider],
            testData
        );

        const { tokenDai, josephDai, iporOracle, miltonDai, miltonStorageDai } = testData;
        if (
            tokenDai === undefined ||
            josephDai === undefined ||
            miltonDai === undefined ||
            miltonStorageDai === undefined
        ) {
            expect(true).to.be.false;
            return;
        }

        const paramsPayFixed = getPayFixedDerivativeParamsDAICase1(userTwo, tokenDai);
        const paramsReceiveFixed = getReceiveFixedDerivativeParamsDAICase1(userTwo, tokenDai);
        paramsReceiveFixed.from = paramsPayFixed.from;
        paramsReceiveFixed.openTimestamp = paramsPayFixed.openTimestamp;

        await iporOracle
            .connect(userOne)
            .itfUpdateIndex(paramsPayFixed.asset, PERCENTAGE_3_18DEC, paramsPayFixed.openTimestamp);

        const volumePayFixed = 2;
        const volumeReceiveFixed = 12;

        const miltonBalanceBeforePayoutWad = USD_28_000_18DEC.mul(
            volumePayFixed + volumeReceiveFixed
        );

        await josephDai
            .connect(liquidityProvider)
            .itfProvideLiquidity(miltonBalanceBeforePayoutWad, paramsPayFixed.openTimestamp);

        let swapIdsPayFixed = [];
        let swapIdsReceiveFixed = [];

        for (let i = 0; i < volumePayFixed; i++) {
            await openSwapPayFixed(testData, paramsPayFixed);
            swapIdsPayFixed.push(i + 1);
        }

        for (let i = volumePayFixed; i < volumePayFixed + volumeReceiveFixed; i++) {
            await openSwapReceiveFixed(testData, paramsReceiveFixed);
            swapIdsReceiveFixed.push(i + 1);
        }

        const closeTimestamp = paramsPayFixed.openTimestamp.add(PERIOD_28_DAYS_IN_SECONDS);

        //when
        await assertError(
            miltonDai
                .connect(paramsPayFixed.from)
                .itfCloseSwaps(swapIdsPayFixed, swapIdsReceiveFixed, closeTimestamp),
            "IPOR_328"
        );
    });

    it("should close 10 pay fixed, 10 receive fixed positions in one transaction - verify balances", async () => {
        //given
        miltonSpreadModel.setCalculateQuotePayFixed(BigNumber.from("6").mul(N0__01_18DEC));
        const testData = await prepareTestData(
            BigNumber.from(Math.floor(Date.now() / 1000)),
            [admin, userOne, userTwo, userThree, liquidityProvider],
            ["DAI"],
            [PERCENTAGE_5_18DEC],
            miltonSpreadModel,
            MiltonUsdcCase.CASE3,
            MiltonUsdtCase.CASE3,
            MiltonDaiCase.CASE3,
            MockStanleyCase.CASE1,
            JosephUsdcMockCases.CASE0,
            JosephUsdtMockCases.CASE0,
            JosephDaiMockCases.CASE0
        );

        await prepareApproveForUsers(
            [userOne, userTwo, userThree, liquidityProvider],
            "DAI",
            testData
        );
        await setupTokenDaiInitialValuesForUsers(
            [admin, userOne, userTwo, userThree, liquidityProvider],
            testData
        );

        const { tokenDai, josephDai, iporOracle, miltonDai, miltonStorageDai } = testData;
        if (
            tokenDai === undefined ||
            josephDai === undefined ||
            miltonDai === undefined ||
            miltonStorageDai === undefined
        ) {
            expect(true).to.be.false;
            return;
        }

        const paramsPayFixed = getPayFixedDerivativeParamsDAICase1(userTwo, tokenDai);
        const paramsReceiveFixed = getReceiveFixedDerivativeParamsDAICase1(userTwo, tokenDai);
        paramsReceiveFixed.from = paramsPayFixed.from;
        paramsReceiveFixed.openTimestamp = paramsPayFixed.openTimestamp;

        await iporOracle
            .connect(userOne)
            .itfUpdateIndex(paramsPayFixed.asset, PERCENTAGE_3_18DEC, paramsPayFixed.openTimestamp);

        const volumePayFixed = 10;
        const volumeReceiveFixed = 10;

        const miltonBalanceBeforePayoutWad = USD_28_000_18DEC.mul(
            volumePayFixed + volumeReceiveFixed
        );

        await josephDai
            .connect(liquidityProvider)
            .itfProvideLiquidity(miltonBalanceBeforePayoutWad, paramsPayFixed.openTimestamp);

        let swapIdsPayFixed = [];
        let swapIdsReceiveFixed = [];

        for (let i = 0; i < volumePayFixed; i++) {
            await openSwapPayFixed(testData, paramsPayFixed);
            swapIdsPayFixed.push(i + 1);
        }

        for (let i = volumePayFixed; i < volumePayFixed + volumeReceiveFixed; i++) {
            await openSwapReceiveFixed(testData, paramsReceiveFixed);
            swapIdsReceiveFixed.push(i + 1);
        }

        const closeTimestamp = paramsPayFixed.openTimestamp.add(PERIOD_28_DAYS_IN_SECONDS);

        const totalLiquidationDepositAmount = N1__0_18DEC.mul(
            20 * (volumePayFixed + volumeReceiveFixed)
        );

        const expectedBalanceTrader = BigNumber.from("9997046420320479199074790");
        const expectedBalanceLiquidator = USER_SUPPLY_10MLN_18DEC.add(
            totalLiquidationDepositAmount
        );

        //when
        await miltonDai
            .connect(userThree)
            .itfCloseSwaps(swapIdsPayFixed, swapIdsReceiveFixed, closeTimestamp);

        //then
        const actualBalanceLiquidator = await tokenDai.balanceOf(await userThree.getAddress());
        expect(expectedBalanceLiquidator, `Incorrect liquidator balance`).to.be.eq(
            actualBalanceLiquidator
        );

        const actualBalanceTrader = await tokenDai.balanceOf(
            await paramsPayFixed.from.getAddress()
        );
        expect(expectedBalanceTrader, `Incorrect trader balance`).to.be.eq(actualBalanceTrader);
    });
});<|MERGE_RESOLUTION|>--- conflicted
+++ resolved
@@ -2155,12 +2155,9 @@
             expectedPayoff,
             `Incorrect position value, actual: ${actualPayoff}, expected: ${expectedPayoff}`
         ).to.be.eq(actualPayoff);
-<<<<<<< HEAD
-    });    
-=======
-    });
-
-    it("should fail to close pay fixed positions using multicall function when list of swaps is empty, DAI", async () => {
+    });
+
+    it("should close single pay fixed position using multicall function, DAI", async () => {
         const testData = await prepareTestData(
             BigNumber.from(Math.floor(Date.now() / 1000)),
             [admin, userOne, userTwo, userThree, liquidityProvider],
@@ -2176,12 +2173,6 @@
             JosephDaiMockCases.CASE0
         );
 
-        const { tokenDai } = testData;
-        if (tokenDai === undefined) {
-            expect(true).to.be.false;
-            return;
-        }
-
         await prepareApproveForUsers(
             [userOne, userTwo, userThree, liquidityProvider],
             "DAI",
@@ -2192,34 +2183,36 @@
             testData
         );
 
-        await assertError(
-            executeCloseSwapsTestCase(
-                testData,
-                tokenDai.address,
-                USD_10_18DEC,
-                0,
-                userTwo,
-                userTwo,
-                PERCENTAGE_5_18DEC,
-                PERCENTAGE_160_18DEC,
-                PERIOD_25_DAYS_IN_SECONDS,
-                USD_10_000_000_18DEC,
-                ZERO,
-                async (contract) => {
-                    return contract.closeSwapsPayFixed([]);
-                },
-                ZERO,
-                false,
-                admin,
-                userOne,
-                liquidityProvider
-            ),
-            "IPOR_314"
-        );
-    });
->>>>>>> 3d4dfebf
-
-    it("should close single pay fixed position using multicall function, DAI", async () => {
+        const { tokenDai } = testData;
+        if (tokenDai === undefined) {
+            expect(true).to.be.false;
+            return;
+        }
+
+        await executeCloseSwapsTestCase(
+            testData,
+            tokenDai.address,
+            USD_10_18DEC,
+            0,
+            userTwo,
+            userTwo,
+            PERCENTAGE_5_18DEC,
+            PERCENTAGE_160_18DEC,
+            PERIOD_25_DAYS_IN_SECONDS,
+            USD_10_000_000_18DEC,
+            BigNumber.from("1"),
+            async (contract) => {
+                return contract.closeSwaps([1],[]);
+            },
+            ZERO,
+            false,
+            admin,
+            userOne,
+            liquidityProvider
+        );
+    });
+
+    it("should close two pay fixed position using multicall function, DAI", async () => {
         const testData = await prepareTestData(
             BigNumber.from(Math.floor(Date.now() / 1000)),
             [admin, userOne, userTwo, userThree, liquidityProvider],
@@ -2262,14 +2255,9 @@
             PERCENTAGE_160_18DEC,
             PERIOD_25_DAYS_IN_SECONDS,
             USD_10_000_000_18DEC,
-            BigNumber.from("1"),
-<<<<<<< HEAD
-            (contract) => {
-                return contract.closeSwaps([1],[]);
-=======
+            BigNumber.from("2"),
             async (contract) => {
-                return contract.closeSwapsPayFixed([1]);
->>>>>>> 3d4dfebf
+                return contract.closeSwaps([1, 2],[]);
             },
             ZERO,
             false,
@@ -2279,7 +2267,7 @@
         );
     });
 
-    it("should close two pay fixed position using multicall function, DAI", async () => {
+    it("should close single receive fixed position using multicall function, DAI", async () => {
         const testData = await prepareTestData(
             BigNumber.from(Math.floor(Date.now() / 1000)),
             [admin, userOne, userTwo, userThree, liquidityProvider],
@@ -2315,21 +2303,16 @@
             testData,
             tokenDai.address,
             USD_10_18DEC,
-            0,
+            1,
             userTwo,
             userTwo,
             PERCENTAGE_5_18DEC,
             PERCENTAGE_160_18DEC,
             PERIOD_25_DAYS_IN_SECONDS,
             USD_10_000_000_18DEC,
-            BigNumber.from("2"),
-<<<<<<< HEAD
-            (contract) => {
-                return contract.closeSwaps([1, 2],[]);
-=======
+            BigNumber.from("1"),
             async (contract) => {
-                return contract.closeSwapsPayFixed([1, 2]);
->>>>>>> 3d4dfebf
+                return contract.closeSwaps([],[1]);
             },
             ZERO,
             false,
@@ -2339,9 +2322,7 @@
         );
     });
 
-<<<<<<< HEAD
-=======
-    it("should fail to close receive fixed positions using multicall function when list of swaps is empty, DAI", async () => {
+    it("should close two receive fixed position using multicall function, DAI", async () => {
         const testData = await prepareTestData(
             BigNumber.from(Math.floor(Date.now() / 1000)),
             [admin, userOne, userTwo, userThree, liquidityProvider],
@@ -2373,125 +2354,6 @@
             return;
         }
 
-        await assertError(
-            executeCloseSwapsTestCase(
-                testData,
-                tokenDai.address,
-                USD_10_18DEC,
-                1,
-                userTwo,
-                userTwo,
-                PERCENTAGE_5_18DEC,
-                PERCENTAGE_160_18DEC,
-                PERIOD_25_DAYS_IN_SECONDS,
-                USD_10_000_000_18DEC,
-                ZERO,
-                async (contract) => {
-                    return contract.closeSwapsReceiveFixed([]);
-                },
-                ZERO,
-                false,
-                admin,
-                userOne,
-                liquidityProvider
-            ),
-            "IPOR_314"
-        );
-    });
-
->>>>>>> 3d4dfebf
-    it("should close single receive fixed position using multicall function, DAI", async () => {
-        const testData = await prepareTestData(
-            BigNumber.from(Math.floor(Date.now() / 1000)),
-            [admin, userOne, userTwo, userThree, liquidityProvider],
-            ["DAI"],
-            [PERCENTAGE_5_18DEC],
-            miltonSpreadModel,
-            MiltonUsdcCase.CASE3,
-            MiltonUsdtCase.CASE3,
-            MiltonDaiCase.CASE3,
-            MockStanleyCase.CASE1,
-            JosephUsdcMockCases.CASE0,
-            JosephUsdtMockCases.CASE0,
-            JosephDaiMockCases.CASE0
-        );
-
-        await prepareApproveForUsers(
-            [userOne, userTwo, userThree, liquidityProvider],
-            "DAI",
-            testData
-        );
-        await setupTokenDaiInitialValuesForUsers(
-            [admin, userOne, userTwo, userThree, liquidityProvider],
-            testData
-        );
-
-        const { tokenDai } = testData;
-        if (tokenDai === undefined) {
-            expect(true).to.be.false;
-            return;
-        }
-
-        await executeCloseSwapsTestCase(
-            testData,
-            tokenDai.address,
-            USD_10_18DEC,
-            1,
-            userTwo,
-            userTwo,
-            PERCENTAGE_5_18DEC,
-            PERCENTAGE_160_18DEC,
-            PERIOD_25_DAYS_IN_SECONDS,
-            USD_10_000_000_18DEC,
-            BigNumber.from("1"),
-<<<<<<< HEAD
-            (contract) => {
-                return contract.closeSwaps([],[1]);
-=======
-            async (contract) => {
-                return contract.closeSwapsReceiveFixed([1]);
->>>>>>> 3d4dfebf
-            },
-            ZERO,
-            false,
-            admin,
-            userOne,
-            liquidityProvider
-        );
-    });
-
-    it("should close two receive fixed position using multicall function, DAI", async () => {
-        const testData = await prepareTestData(
-            BigNumber.from(Math.floor(Date.now() / 1000)),
-            [admin, userOne, userTwo, userThree, liquidityProvider],
-            ["DAI"],
-            [PERCENTAGE_5_18DEC],
-            miltonSpreadModel,
-            MiltonUsdcCase.CASE3,
-            MiltonUsdtCase.CASE3,
-            MiltonDaiCase.CASE3,
-            MockStanleyCase.CASE1,
-            JosephUsdcMockCases.CASE0,
-            JosephUsdtMockCases.CASE0,
-            JosephDaiMockCases.CASE0
-        );
-
-        await prepareApproveForUsers(
-            [userOne, userTwo, userThree, liquidityProvider],
-            "DAI",
-            testData
-        );
-        await setupTokenDaiInitialValuesForUsers(
-            [admin, userOne, userTwo, userThree, liquidityProvider],
-            testData
-        );
-
-        const { tokenDai } = testData;
-        if (tokenDai === undefined) {
-            expect(true).to.be.false;
-            return;
-        }
-
         await executeCloseSwapsTestCase(
             testData,
             tokenDai.address,
@@ -2504,13 +2366,8 @@
             PERIOD_25_DAYS_IN_SECONDS,
             USD_10_000_000_18DEC,
             BigNumber.from("2"),
-<<<<<<< HEAD
-            (contract) => {
+            async (contract) => {
                 return contract.closeSwaps([],[1, 2]);
-=======
-            async (contract) => {
-                return contract.closeSwapsReceiveFixed([1, 2]);
->>>>>>> 3d4dfebf
             },
             ZERO,
             false,
@@ -3051,13 +2908,8 @@
             PERIOD_25_DAYS_IN_SECONDS,
             USD_10_000_000_18DEC,
             BigNumber.from("1"),
-<<<<<<< HEAD
-            (contract) => {
+            async (contract) => {
                 return contract.closeSwaps([1],[]);
-=======
-            async (contract) => {
-                return contract.closeSwapsPayFixed([1]);
->>>>>>> 3d4dfebf
             },
             ZERO,
             false,
@@ -3111,13 +2963,8 @@
             PERIOD_25_DAYS_IN_SECONDS,
             USD_10_000_000_18DEC,
             BigNumber.from("2"),
-<<<<<<< HEAD
-            (contract) => {
+            async (contract) => {
                 return contract.closeSwaps([1, 2],[]);
-=======
-            async (contract) => {
-                return contract.closeSwapsPayFixed([1, 2]);
->>>>>>> 3d4dfebf
             },
             ZERO,
             false,
@@ -3171,13 +3018,8 @@
             PERIOD_25_DAYS_IN_SECONDS,
             USD_10_000_000_18DEC,
             BigNumber.from("1"),
-<<<<<<< HEAD
-            (contract) => {
+            async (contract) => {
                 return contract.closeSwaps([],[1]);
-=======
-            async (contract) => {
-                return contract.closeSwapsReceiveFixed([1]);
->>>>>>> 3d4dfebf
             },
             ZERO,
             false,
@@ -3231,13 +3073,8 @@
             PERIOD_25_DAYS_IN_SECONDS,
             USD_10_000_000_18DEC,
             BigNumber.from("2"),
-<<<<<<< HEAD
-            (contract) => {
+            async (contract) => {
                 return contract.closeSwaps([],[1, 2]);
-=======
-            async (contract) => {
-                return contract.closeSwapsReceiveFixed([1, 2]);
->>>>>>> 3d4dfebf
             },
             ZERO,
             false,
