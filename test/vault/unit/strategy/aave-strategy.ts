--- conflicted
+++ resolved
@@ -78,23 +78,14 @@
     it("Should be able to setup Stanley", async () => {
         //given
         const newStanleyAddress = await userTwo.getAddress(); // random address
-<<<<<<< HEAD
         const oldStanleyAddress = await strategyAaveInstance.getStanley();
         //when
         await expect(strategyAaveInstance.setStanley(newStanleyAddress))
             .to.emit(strategyAaveInstance, "StanleyChanged")
-            .withArgs(await admin.getAddress, oldStanleyAddress, newStanleyAddress);
-=======
-        const oldStanleyAddress = await aaveStrategyInstance.getStanley();
-        //when
-        await expect(aaveStrategyInstance.setStanley(newStanleyAddress))
-            .to.emit(aaveStrategyInstance, "StanleyChanged")
             .withArgs(
                 await admin.getAddress,
-                oldStanleyAddress,
-                newStanleyAddress
+                oldStanleyAddress, newStanleyAddress
             );
->>>>>>> fd528490
     });
 
     it("Should not be able to setup Stanley when non owner want to setup new address", async () => {
