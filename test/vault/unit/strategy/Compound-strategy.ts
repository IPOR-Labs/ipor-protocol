--- conflicted
+++ resolved
@@ -43,15 +43,6 @@
 
     beforeEach(async () => {
         [admin, userOne, userTwo] = await hre.ethers.getSigners();
-
-<<<<<<< HEAD
-        const DAIFactory = await hre.ethers.getContractFactory("DaiMockedToken");
-        DAI = await DAIFactory.deploy(stableTotalSupply18Decimals, 18);
-        COMP = await DAIFactory.deploy(stableTotalSupply18Decimals, 18);
-        const MockWhitePaper = await hre.ethers.getContractFactory("MockWhitePaper");
-        const MockCDAIFactory = await hre.ethers.getContractFactory("MockCDAI");
-        const MockWhitePaperInstance = (await MockWhitePaper.deploy()) as MockWhitePaper;
-=======
         const MockWhitePaper = await hre.ethers.getContractFactory("MockWhitePaper");
         const MockWhitePaperInstance = (await MockWhitePaper.deploy()) as MockWhitePaper;
 
@@ -83,7 +74,6 @@
             "cUSDT",
             "cUSDT"
         );
->>>>>>> 31fbab38
 
         // #################################################################################
         // #####################         DAI / aDAI      ###################################
@@ -93,22 +83,6 @@
         DAI = (await DAIFactory.deploy(stableTotalSupply18Decimals, 18)) as DaiMockedToken;
         cDAI = await cTokenFactory.deploy(
             DAI.address,
-<<<<<<< HEAD
-            await admin.getAddress(),
-            MockWhitePaperInstance.address
-        )) as MockCDAI;
-        const MockComptroller = await hre.ethers.getContractFactory("MockComptroller");
-        comptroller = (await MockComptroller.deploy(COMP.address, cDAI.address)) as MockComptroller;
-
-        const compoundNewStartegy = await hre.ethers.getContractFactory("CompoundStrategy");
-        compoundStrategyInstance = await upgrades.deployProxy(compoundNewStartegy, [
-            DAI.address,
-            cDAI.address,
-            comptroller.address,
-            COMP.address,
-        ]);
-        await compoundStrategyInstance.setTreasury(await userTwo.getAddress());
-=======
             MockWhitePaperInstance.address,
             BigNumber.from("18"),
             "cDAI",
@@ -138,34 +112,30 @@
             comptrollerDAI.address,
             COMP.address,
         ]);
+        await compoundStrategyInstanceDAI.setTreasury(await admin.getAddress());
         compoundStrategyInstanceUSDT = await upgrades.deployProxy(compoundNewStartegy, [
             USDT.address,
             cUSDT.address,
             comptrollerUSDT.address,
             COMP.address,
         ]);
+        await compoundStrategyInstanceUSDT.setTreasury(await admin.getAddress());
         compoundStrategyInstanceUSDC = await upgrades.deployProxy(compoundNewStartegy, [
             USDC.address,
             cUSDC.address,
             comptrollerUSDT.address,
             COMP.address,
         ]);
->>>>>>> 31fbab38
+        await compoundStrategyInstanceUSDC.setTreasury(await admin.getAddress());
     });
 
     it("Should be able to setup Stanley", async () => {
         //given
         const stanleyAddress = await userTwo.getAddress(); // random address
         //when
-<<<<<<< HEAD
-        await expect(compoundStrategyInstance.setStanley(stanleyAddress))
-            .to.emit(compoundStrategyInstance, "SetStanley")
-            .withArgs(await admin.getAddress, stanleyAddress, compoundStrategyInstance.address);
-=======
         await expect(compoundStrategyInstanceDAI.setStanley(stanleyAddress))
             .to.emit(compoundStrategyInstanceDAI, "SetStanley")
             .withArgs(await admin.getAddress, stanleyAddress, compoundStrategyInstanceDAI.address);
->>>>>>> 31fbab38
     });
 
     it("Should not be able to setup Stanley when non owner want to setup new address", async () => {
