--- conflicted
+++ resolved
@@ -136,17 +136,10 @@
     it("Should be able to setup Stanley", async () => {
         //given
         const newStanleyAddress = await userTwo.getAddress(); // random address
-<<<<<<< HEAD
         const oldStanleyAddress = await strategyCompoundInstanceDAI.getStanley();
         //when
         await expect(strategyCompoundInstanceDAI.setStanley(newStanleyAddress))
             .to.emit(strategyCompoundInstanceDAI, "StanleyChanged")
-=======
-        const oldStanleyAddress = await compoundStrategyInstanceDAI.getStanley();
-        //when
-        await expect(compoundStrategyInstanceDAI.setStanley(newStanleyAddress))
-            .to.emit(compoundStrategyInstanceDAI, "StanleyChanged")
->>>>>>> fd528490
             .withArgs(await admin.getAddress, oldStanleyAddress, newStanleyAddress);
     });
 
@@ -162,15 +155,10 @@
     it("Should be able to setup Stanley and interact with DAI", async () => {
         //given
         const newStanleyAddress = await userTwo.getAddress(); // random address
-<<<<<<< HEAD
         const oldStanleyAddress = await strategyCompoundInstanceDAI.getStanley();
+
         await expect(strategyCompoundInstanceDAI.setStanley(newStanleyAddress))
             .to.emit(strategyCompoundInstanceDAI, "StanleyChanged")
-=======
-        const oldStanleyAddress = await compoundStrategyInstanceDAI.getStanley();
-        await expect(compoundStrategyInstanceDAI.setStanley(newStanleyAddress))
-            .to.emit(compoundStrategyInstanceDAI, "StanleyChanged")
->>>>>>> fd528490
             .withArgs(await admin.getAddress, oldStanleyAddress, newStanleyAddress);
 
         await DAI.setupInitialAmount(newStanleyAddress, TC_10_000_USD_18DEC);
@@ -183,36 +171,22 @@
         await strategyCompoundInstanceDAI.connect(userTwo).deposit(TC_1000_USD_18DEC);
 
         expect(await DAI.balanceOf(newStanleyAddress)).to.be.equal(TC_9_000_USD_18DEC);
-<<<<<<< HEAD
         expect((await cDAI.balanceOf(strategyCompoundInstanceDAI.address)).toString()).to.be.equal(
-=======
-        expect((await cDAI.balanceOf(compoundStrategyInstanceDAI.address)).toString()).to.be.equal(
->>>>>>> fd528490
             "754533916231843181332"
         );
 
         await strategyCompoundInstanceDAI.connect(userTwo).withdraw(TC_1000_USD_18DEC);
 
         expect(await DAI.balanceOf(newStanleyAddress)).to.be.equal(TC_9_999_USD_18DEC);
-<<<<<<< HEAD
         expect(await cDAI.balanceOf(strategyCompoundInstanceDAI.address)).to.be.equal(ONE);
-=======
-        expect(await cDAI.balanceOf(compoundStrategyInstanceDAI.address)).to.be.equal(ONE);
->>>>>>> fd528490
     });
 
     it("Should be able to setup Stanley and interact with USDT", async () => {
         //given
         const newStanleyAddress = await userTwo.getAddress(); // random address
-<<<<<<< HEAD
         const oldStanleyAddress = await strategyCompoundInstanceUSDT.getStanley();
         await expect(strategyCompoundInstanceUSDT.setStanley(newStanleyAddress))
             .to.emit(strategyCompoundInstanceUSDT, "StanleyChanged")
-=======
-        const oldStanleyAddress = await compoundStrategyInstanceUSDT.getStanley();
-        await expect(compoundStrategyInstanceUSDT.setStanley(newStanleyAddress))
-            .to.emit(compoundStrategyInstanceUSDT, "StanleyChanged")
->>>>>>> fd528490
             .withArgs(await admin.getAddress, oldStanleyAddress, newStanleyAddress);
 
         await USDT.setupInitialAmount(newStanleyAddress, TC_10_000_USD_6DEC);
@@ -233,25 +207,15 @@
         await strategyCompoundInstanceUSDT.connect(userTwo).withdraw(TC_1000_USD_18DEC);
 
         expect(await USDT.balanceOf(newStanleyAddress)).to.be.equal(TC_10_000_USD_6DEC);
-<<<<<<< HEAD
         expect(await cUSDC.balanceOf(strategyCompoundInstanceUSDT.address)).to.be.equal(ZERO);
-=======
-        expect(await cUSDC.balanceOf(compoundStrategyInstanceUSDT.address)).to.be.equal(ZERO);
->>>>>>> fd528490
     });
 
     it("Should be able to setup Stanley and interact with USDC", async () => {
         //given
         const newStanleyAddress = await userTwo.getAddress(); // random address
-<<<<<<< HEAD
         const oldStanleyAddress = await strategyCompoundInstanceUSDC.getStanley();
         await expect(strategyCompoundInstanceUSDC.setStanley(newStanleyAddress))
             .to.emit(strategyCompoundInstanceUSDC, "StanleyChanged")
-=======
-        const oldStanleyAddress = await compoundStrategyInstanceUSDC.getStanley();
-        await expect(compoundStrategyInstanceUSDC.setStanley(newStanleyAddress))
-            .to.emit(compoundStrategyInstanceUSDC, "StanleyChanged")
->>>>>>> fd528490
             .withArgs(await admin.getAddress, oldStanleyAddress, newStanleyAddress);
 
         await USDC.setupInitialAmount(newStanleyAddress, TC_10_000_USD_6DEC);
@@ -271,11 +235,7 @@
         await strategyCompoundInstanceUSDC.connect(userTwo).withdraw(TC_1000_USD_18DEC);
 
         expect(await USDC.balanceOf(newStanleyAddress)).to.be.equal(TC_10_000_USD_6DEC);
-<<<<<<< HEAD
         expect(await cUSDC.balanceOf(strategyCompoundInstanceUSDC.address)).to.be.equal(ZERO);
-=======
-        expect(await cUSDC.balanceOf(compoundStrategyInstanceUSDC.address)).to.be.equal(ZERO);
->>>>>>> fd528490
     });
 
     it("Should not be able to setup Treasury aave strategy when sender is not Treasury Manager", async () => {
