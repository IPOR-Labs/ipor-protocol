--- conflicted
+++ resolved
@@ -112,14 +112,7 @@
 
         _aDaiMockedToken = getMockADAI(address(_daiMockedToken), _admin);
         _aaveMockedToken = getTokenAave();
-<<<<<<< HEAD
-        _lendingPoolAave = new MockAaveLendingPoolV2(
-			address(_daiMockedToken),
-			address(_aDaiMockedToken)
-        );
-=======
         _lendingPoolAave = new MockAaveLendingPoolV2(address(_daiMockedToken), address(_aDaiMockedToken));
->>>>>>> f8c15003
         _mockStakedAave = getMockStakedAave(address(_aaveMockedToken));
         _mockAaveLendingPoolProvider = new MockAaveLendingPoolProvider();
         _mockAaveLendingPoolCore = new MockAaveLendingPoolCore();
@@ -158,11 +151,7 @@
             address(_compMockedToken)
         );
 
-<<<<<<< HEAD
-		_setupStrategies();
-=======
         _setupStrategies();
->>>>>>> f8c15003
 
         _stanleyDai = getStanleyDai(
             address(_daiMockedToken),
@@ -173,263 +162,6 @@
         _setupStanley();
     }
 
-<<<<<<< HEAD
-	function testShouldChangeAaveAPR() public {
-		// given
-		uint256 apyBefore = _strategyAaveDai.getApr();
-		// when
-		_lendingPoolAave.setCurrentLiquidityRate(TestConstants.RAY_UINT128 / 100 * 5);
-		// then
-		uint256 apyAfter = _strategyAaveDai.getApr();
-		assertEq(apyBefore, 20000000000000000);
-		assertEq(apyAfter, 50000000000000000);
-	}
-
-	function testShouldChangeCompoundAPR() public {
-		// given
-		uint256 apyBefore = _strategyCompoundDai.getApr();
-		// when
-		_mockCDAI.setSupplyRate(uint128(10));
-		// then
-		uint256 apyAfter = _strategyCompoundDai.getApr();
-		assertEq(apyBefore, 90148815177415640);
-		assertEq(apyAfter, 26280000);
-	}
-
-	function testShouldAcceptDepositAndTransferTokensIntoAave() public {
-		// given
-		_lendingPoolAave.setCurrentLiquidityRate(TestConstants.RAY_UINT128 / 100 * 10);
-		_daiMockedToken.approve(address(_stanleyDai), TestConstants.USD_10_000_18DEC);
-		// when
-		_stanleyDai.deposit(TestConstants.USD_10_18DEC);
-		// then
-		uint256 aaveBalance = _strategyAaveDai.balanceOf();
-		uint256 userIvTokenBalance = _ivTokenDai.balanceOf(_admin);
-		uint256 iporVaultBalance = _daiMockedToken.balanceOf(address(_stanleyDai));
-		assertEq(aaveBalance, TestConstants.USD_10_18DEC);
-		assertEq(userIvTokenBalance, TestConstants.USD_10_18DEC);
-		assertEq(iporVaultBalance, TestConstants.ZERO);
-	}
-
-	function testShouldAcceptDepositAndTransferTokensIntoCompound() public {
-		// given
-		_daiMockedToken.approve(address(_stanleyDai), TestConstants.USD_10_000_18DEC);
-		// when
-		_stanleyDai.deposit(TestConstants.USD_10_18DEC);
-		// then
-		uint256 compoundBalance = _strategyCompoundDai.balanceOf();
-		uint256 userIvTokenBalance = _ivTokenDai.balanceOf(_admin);
-		uint256 iporVaultBalance = _daiMockedToken.balanceOf(address(_stanleyDai));
-		assertEq(compoundBalance, TestConstants.USD_10_18DEC);
-		assertEq(userIvTokenBalance, TestConstants.USD_10_18DEC);
-		assertEq(iporVaultBalance, TestConstants.ZERO);
-	}
-
-	function testShouldAcceptDepositsAndTransferTokensIntoAaveTwoTimesWhenOneUserMakesDeposits() public {
-		// given
-		_lendingPoolAave.setCurrentLiquidityRate(TestConstants.RAY_UINT128 / 100 * 10);
-		_daiMockedToken.approve(address(_stanleyDai), TestConstants.USD_10_000_18DEC);
-		// when
-		_stanleyDai.deposit(TestConstants.USD_10_18DEC);
-		_stanleyDai.deposit(TestConstants.USD_10_18DEC);
-		// then
-		uint256 aaveBalance = _strategyAaveDai.balanceOf();
-		uint256 userIvTokenBalance = _ivTokenDai.balanceOf(_admin);
-		uint256 iporVaultBalance = _daiMockedToken.balanceOf(address(_stanleyDai));
-		assertEq(aaveBalance, TestConstants.USD_20_18DEC);
-		assertEq(userIvTokenBalance, TestConstants.USD_20_18DEC);
-		assertEq(iporVaultBalance, TestConstants.ZERO);
-	}
-
-	function testShouldAcceptDepositsAndTransferTokensIntoCompoundTwoTimesWhenOneUserMakesDeposits() public {
-		// given
-		_daiMockedToken.approve(address(_stanleyDai), TestConstants.USD_10_000_18DEC);
-		// when
-		_stanleyDai.deposit(TestConstants.USD_10_18DEC);
-		_stanleyDai.deposit(TestConstants.USD_10_18DEC);
-		// then
-		uint256 compoundBalance = _strategyCompoundDai.balanceOf();
-		uint256 userIvTokenBalance = _ivTokenDai.balanceOf(_admin);
-		uint256 iporVaultBalance = _daiMockedToken.balanceOf(address(_stanleyDai));
-		assertEq(compoundBalance, 19999999999999999999);
-		assertEq(userIvTokenBalance, TestConstants.USD_20_18DEC);
-		assertEq(iporVaultBalance, TestConstants.ZERO);
-	}
-
-	function testShouldAcceptDepositsAndTransferTokensFirstIntoAaveSecondIntoCompoundWhenOneUserMakesDeposits() public {
-		// given
-		_lendingPoolAave.setCurrentLiquidityRate(TestConstants.RAY_UINT128 / 100 * 10);
-		_daiMockedToken.approve(address(_stanleyDai), TestConstants.USD_10_000_18DEC);
-		// when
-		_stanleyDai.deposit(TestConstants.USD_10_18DEC); // into aave
-		_lendingPoolAave.setCurrentLiquidityRate(TestConstants.RAY_UINT128 / 100);
-		_stanleyDai.deposit(TestConstants.USD_20_18DEC); // into compound
-		// then
-		uint256 aaveBalance = _strategyAaveDai.balanceOf();
-		uint256 compoundBalance = _strategyCompoundDai.balanceOf();
-		uint256 userIvTokenBalance = _ivTokenDai.balanceOf(_admin);
-		uint256 iporVaultBalance = _daiMockedToken.balanceOf(address(_stanleyDai));
-		assertEq(aaveBalance, TestConstants.USD_10_18DEC);
-		assertEq(compoundBalance, TestConstants.USD_20_18DEC);
-		assertEq(userIvTokenBalance, 30 * TestConstants.D18);
-		assertEq(iporVaultBalance, TestConstants.ZERO);
-	}
-
-	function testShouldAcceptDepositsAndTransferTokensFirstIntoCompoundSecondIntoAaveWhenOneUserMakesDeposits() public {
-		// given
-		_daiMockedToken.approve(address(_stanleyDai), TestConstants.USD_10_000_18DEC);
-		// when
-		_stanleyDai.deposit(TestConstants.USD_10_18DEC); // into compound
-		_lendingPoolAave.setCurrentLiquidityRate(TestConstants.RAY_UINT128 / 100 * 10);
-		_stanleyDai.deposit(TestConstants.USD_20_18DEC); // into aave
-		// then
-		uint256 aaveBalance = _strategyAaveDai.balanceOf();
-		uint256 compoundBalance = _strategyCompoundDai.balanceOf();
-		uint256 userIvTokenBalance = _ivTokenDai.balanceOf(_admin);
-		uint256 iporVaultBalance = _daiMockedToken.balanceOf(address(_stanleyDai));
-		assertEq(aaveBalance, TestConstants.USD_20_18DEC);
-		assertEq(compoundBalance, TestConstants.USD_10_18DEC);
-		assertEq(userIvTokenBalance, 30 * TestConstants.D18);
-		assertEq(iporVaultBalance, TestConstants.ZERO);
-	}
-
-	function testShouldTwoDifferentUsersDepositIntoAave() public {
-		// given
-		_mintTokensForTwoUsersAndApproveStanley();
-		_lendingPoolAave.setCurrentLiquidityRate(TestConstants.RAY_UINT128 / 100 * 10);
-		// when
-		_stanleyDai.setMilton(_userOne);
-		vm.prank(_userOne);
-		_stanleyDai.deposit(TestConstants.USD_10_18DEC);
-		_stanleyDai.setMilton(_userTwo);
-		vm.prank(_userTwo);
-		_stanleyDai.deposit(TestConstants.USD_20_18DEC);
-		// then
-		uint256 aaveBalance = _strategyAaveDai.balanceOf();
-		uint256 userOneIvTokenBalance = _ivTokenDai.balanceOf(_userOne);
-		uint256 userTwoIvTokenBalance = _ivTokenDai.balanceOf(_userTwo);
-		uint256 iporVaultBalance = _daiMockedToken.balanceOf(address(_stanleyDai));
-		assertEq(aaveBalance, 30 * TestConstants.D18);
-		assertEq(userOneIvTokenBalance, TestConstants.USD_10_18DEC);
-		assertEq(userTwoIvTokenBalance, TestConstants.USD_20_18DEC);
-		assertEq(iporVaultBalance, TestConstants.ZERO);
-	}
-
-	function testShouldTwoDifferentUsersDepositIntoCompound() public {
-		// given
-		_mintTokensForTwoUsersAndApproveStanley();
-		// when
-		_stanleyDai.setMilton(_userOne);
-		vm.prank(_userOne);
-		_stanleyDai.deposit(TestConstants.USD_10_18DEC);
-		_stanleyDai.setMilton(_userTwo);
-		vm.prank(_userTwo);
-		_stanleyDai.deposit(TestConstants.USD_20_18DEC);
-		// then
-		uint256 compoundBalance = _strategyCompoundDai.balanceOf();
-		uint256 userOneIvTokenBalance = _ivTokenDai.balanceOf(_userOne);
-		uint256 userTwoIvTokenBalance = _ivTokenDai.balanceOf(_userTwo);
-		uint256 iporVaultBalance = _daiMockedToken.balanceOf(address(_stanleyDai));
-		assertEq(compoundBalance, 30 * TestConstants.D18);
-		assertEq(userOneIvTokenBalance, TestConstants.USD_10_18DEC);
-		assertEq(userTwoIvTokenBalance, TestConstants.USD_20_18DEC);
-		assertEq(iporVaultBalance, TestConstants.ZERO);
-	}
-
-	function testShouldFirstUserDepositIntoCompoundSecondIntoAave() public {
-		// given
-		_mintTokensForTwoUsersAndApproveStanley();
-		// when
-		_stanleyDai.setMilton(_userOne);
-		vm.prank(_userOne);
-		_stanleyDai.deposit(TestConstants.USD_10_18DEC);
-		_stanleyDai.setMilton(_userTwo);
-		_lendingPoolAave.setCurrentLiquidityRate(TestConstants.RAY_UINT128 / 100 * 10);
-		vm.prank(_userTwo);
-		_stanleyDai.deposit(TestConstants.USD_20_18DEC);
-		// then
-		uint256 aaveBalance = _strategyAaveDai.balanceOf();
-		uint256 compoundBalance = _strategyCompoundDai.balanceOf();
-		uint256 userOneIvTokenBalance = _ivTokenDai.balanceOf(_userOne);
-		uint256 userTwoIvTokenBalance = _ivTokenDai.balanceOf(_userTwo);
-		uint256 iporVaultBalance = _daiMockedToken.balanceOf(address(_stanleyDai));
-		assertEq(aaveBalance, TestConstants.USD_20_18DEC);
-		assertEq(compoundBalance, TestConstants.USD_10_18DEC);
-		assertEq(userOneIvTokenBalance, TestConstants.USD_10_18DEC);
-		assertEq(userTwoIvTokenBalance, TestConstants.USD_20_18DEC);
-		assertEq(iporVaultBalance, TestConstants.ZERO);
-	}
-
-	function testShouldNotDepositWhenIsNotMilton() public {
-		// given
-		_daiMockedToken.mint(_userOne, TestConstants.USD_10_000_18DEC);
-		vm.prank(_userOne);
-		_daiMockedToken.approve(address(_stanleyDai), TestConstants.USD_10_000_18DEC);
-		// when
-		vm.expectRevert("IPOR_008");
-		vm.prank(_userOne);
-		_stanleyDai.deposit(TestConstants.USD_10_18DEC);
-	}
-
-	function testShouldNotDepositWhenUserTriesToDepositZero() public {
-		// given
-		_daiMockedToken.mint(_userOne, TestConstants.USD_10_000_18DEC);
-		vm.prank(_userOne);
-		_daiMockedToken.approve(address(_stanleyDai), TestConstants.USD_10_000_18DEC);
-		_stanleyDai.setMilton(_userOne);
-		// when
-		vm.expectRevert("IPOR_004");
-		vm.prank(_userOne);
-		_stanleyDai.deposit(TestConstants.ZERO);
-	}
-
-	function testShouldCalculateExchangeRate() public {
-		// given
-		_mintTokensForTwoUsersAndApproveStanley();
-		_stanleyDai.setMilton(_userOne);
-		vm.prank(_userOne);
-		_stanleyDai.deposit(TestConstants.USD_10_18DEC);
-		_stanleyDai.setMilton(_userTwo);
-		_lendingPoolAave.setCurrentLiquidityRate(TestConstants.RAY_UINT128 / 100 * 10);
-		vm.prank(_userTwo);
-		_stanleyDai.deposit(TestConstants.USD_20_18DEC);
-		// when
-		uint256 exchangeRate = _stanleyDai.calculateExchangeRate();
-		// then
-		assertEq(exchangeRate, TestConstants.D18);
-	}
-
-	function testShouldMigrateAllAssetsFromCompoundToAave() public {
-		_daiMockedToken.approve(address(_stanleyDai), TestConstants.USD_10_000_18DEC);
-		_stanleyDai.deposit(TestConstants.USD_10_18DEC); // into Compound
-		_lendingPoolAave.setCurrentLiquidityRate(TestConstants.RAY_UINT128 / 100 * 10);
-		// when
-		_stanleyDai.migrateAssetToStrategyWithMaxApr();
-		// then
-		uint256 compoundBalance = _strategyCompoundDai.balanceOf();
-		uint256 aaveBalance = _strategyAaveDai.balanceOf();
-		uint256 userIvTokenBalance = _ivTokenDai.balanceOf(_admin);
-		assertEq(compoundBalance, TestConstants.ZERO);
-		assertEq(aaveBalance, TestConstants.USD_10_18DEC);
-		assertEq(userIvTokenBalance, TestConstants.USD_10_18DEC);
-	}
-
-	function testShouldMigrateAllAssetsFromAaveToCompound() public {
-		_lendingPoolAave.setCurrentLiquidityRate(TestConstants.RAY_UINT128 / 100 * 10);
-		_daiMockedToken.approve(address(_stanleyDai), TestConstants.USD_10_000_18DEC);
-		_stanleyDai.deposit(TestConstants.USD_10_18DEC); // into Aave
-		_lendingPoolAave.setCurrentLiquidityRate(TestConstants.RAY_UINT128 / 100);
-		// when
-		_stanleyDai.migrateAssetToStrategyWithMaxApr();
-		// then
-		uint256 compoundBalance = _strategyCompoundDai.balanceOf();
-		uint256 aaveBalance = _strategyAaveDai.balanceOf();
-		uint256 userIvTokenBalance = _ivTokenDai.balanceOf(_admin);
-		assertEq(compoundBalance, TestConstants.USD_10_18DEC);
-		assertEq(aaveBalance, TestConstants.ZERO);
-		assertEq(userIvTokenBalance, TestConstants.USD_10_18DEC);
-	}
-=======
     function testShouldChangeAaveAPR() public {
         // given
         uint256 apyBefore = _strategyAaveDai.getApr();
@@ -448,10 +180,9 @@
         _mockCDAI.setSupplyRate(uint128(10));
         // then
         uint256 apyAfter = _strategyCompoundDai.getApr();
-        assertEq(apyBefore, 69059536870752000);
-        assertEq(apyAfter, 21024000);
-    }
->>>>>>> f8c15003
+		assertEq(apyBefore, 90148815177415640);
+		assertEq(apyAfter, 26280000);
+    }
 
     function testShouldAcceptDepositAndTransferTokensIntoAave() public {
         // given
