import hre, { upgrades } from "hardhat";
import chai from "chai";
const keccak256 = require("keccak256");
import { BigNumber, Signer } from "ethers";

import { solidity } from "ethereum-waffle";
import {
    AaveStrategy,
    CompoundStrategy,
    TestERC20,
    MockADai as MockADAI,
    MockAaveLendingPoolProvider,
    MockAaveLendingPoolCore,
    AaveInterestRateMockStrategyV2,
    MockAaveStableDebtToken,
    MockAaveVariableDebtToken,
    MockAaveLendingPoolV2,
    MockStakedAave,
    MockAaveIncentivesController,
    Stanley,
    MockCDAI,
    MockWhitePaper,
    MockComptroller,
    IvToken,
} from "../../../../types";

chai.use(solidity);
const { expect } = chai;

describe("Stanley -> Withdraw", () => {
    // let wallet: Wallet
    const one: any = BigNumber.from("1000000000000000000");
    const oneRay: any = BigNumber.from("1000000000000000000000000000");

    let admin: Signer, userOne: Signer, userTwo: Signer;

    let stanley: Stanley;
    let DAI: TestERC20;
    let tokenFactory: any;

    let aDAI: MockADAI;
    let AAVE: TestERC20;
    let aaveNewStartegyInstance: AaveStrategy;
    let lendingPool: MockAaveLendingPoolV2;
    let stakedAave: MockStakedAave;

    let cDAI: MockCDAI;
    let compoundStartegyInstance: CompoundStrategy;
    let comptroller: MockComptroller;
    let COMP: TestERC20;
    let ivToken: IvToken;

    const TC_AAVE_CURRENT_LIQUIDITY_RATE = oneRay.div("100").mul("10");
    const TC_AMOUNT_10_USD_18DEC = one.mul(10);
    const TC_AMOUNT_10000_USD_18DEC = one.mul(10000);

    beforeEach(async () => {
        //##############################################################
        //                          Users
        //##############################################################
        [admin, userOne, userTwo] = await hre.ethers.getSigners();

        //##############################################################
        //                          Tokens
        //##############################################################

        tokenFactory = await hre.ethers.getContractFactory("TestERC20");
        DAI = (await tokenFactory.deploy(BigNumber.from(2).pow(255))) as TestERC20;

        //##############################################################
        //                        IvToken
        //##############################################################
        const tokenFactoryIvToken = await hre.ethers.getContractFactory("IvToken");
        ivToken = (await tokenFactoryIvToken.deploy("IvToken", "IVT", DAI.address)) as IvToken;

        //##############################################################
        //                        AAVE Mock
        //##############################################################

        const MockADAIFactory = await hre.ethers.getContractFactory("MockADAI");
        aDAI = (await MockADAIFactory.deploy(DAI.address, await admin.getAddress())) as MockADAI;
        DAI.mint(aDAI.address, one.mul(10000));
        AAVE = (await tokenFactory.deploy(BigNumber.from(2).pow(255))) as TestERC20;
        const stkAAVE = (await tokenFactory.deploy(BigNumber.from(2).pow(255))) as TestERC20;
        const MockAaveLendingPoolProvider = await hre.ethers.getContractFactory(
            "MockAaveLendingPoolProvider"
        );
        const MockAaveLendingPoolCore = await hre.ethers.getContractFactory(
            "MockAaveLendingPoolCore"
        );
        const aaveInterestRateMockStrategyV2 = await hre.ethers.getContractFactory(
            "AaveInterestRateMockStrategyV2"
        );
        const MockAaveStableDebtToken = await hre.ethers.getContractFactory(
            "MockAaveStableDebtToken"
        );
        const MockAaveVariableDebtToken = await hre.ethers.getContractFactory(
            "MockAaveVariableDebtToken"
        );
        const MockAaveLendingPool = await hre.ethers.getContractFactory("MockAaveLendingPoolV2");
        const MockStakedAave = await hre.ethers.getContractFactory("MockStakedAave");
        const MockAaveIncentivesController = await hre.ethers.getContractFactory(
            "MockAaveIncentivesController"
        );
        const addressProvider =
            (await MockAaveLendingPoolProvider.deploy()) as MockAaveLendingPoolProvider;
        const lendingPoolCore = (await MockAaveLendingPoolCore.deploy()) as MockAaveLendingPoolCore;
        const interestRateStrategyV2 =
            (await aaveInterestRateMockStrategyV2.deploy()) as AaveInterestRateMockStrategyV2;
        const stableDebtToken = (await MockAaveStableDebtToken.deploy(
            0,
            0
        )) as MockAaveStableDebtToken;
        const variableDebtToken = (await MockAaveVariableDebtToken.deploy(
            0
        )) as MockAaveVariableDebtToken;
        lendingPool = (await MockAaveLendingPool.deploy(
            DAI.address,
            aDAI.address
        )) as MockAaveLendingPoolV2;
        stakedAave = (await MockStakedAave.deploy(AAVE.address)) as MockStakedAave;
        const aaveIncentivesController = (await MockAaveIncentivesController.deploy(
            stakedAave.address
        )) as MockAaveIncentivesController;
        await stakedAave.transfer(aaveIncentivesController.address, one.mul(1000));
        await AAVE.transfer(stakedAave.address, one.mul(1000));
        await addressProvider._setLendingPoolCore(lendingPoolCore.address);
        await addressProvider._setLendingPool(lendingPool.address);
        await lendingPoolCore.setReserve(interestRateStrategyV2.address);
        await lendingPoolCore.setReserveCurrentLiquidityRate(oneRay.div("100").mul("2"));
        await interestRateStrategyV2.setSupplyRate(oneRay.div("100").mul("2"));
        await interestRateStrategyV2.setBorrowRate(oneRay.div("100").mul("3"));
        await lendingPool.setStableDebtTokenAddress(stableDebtToken.address);
        await lendingPool.setVariableDebtTokenAddress(variableDebtToken.address);
        await lendingPool.setInterestRateStrategyAddress(interestRateStrategyV2.address);
        await lendingPool.setCurrentLiquidityRate(oneRay.div("100").mul("2"));
        aDAI.connect(admin).transfer(lendingPool.address, one.mul(1000));
        const aaveNewStartegy = await hre.ethers.getContractFactory("AaveStrategy");
        aaveNewStartegyInstance = (await upgrades.deployProxy(aaveNewStartegy, [
            DAI.address,
            aDAI.address,
            addressProvider.address,
            stakedAave.address,
            aaveIncentivesController.address,
            AAVE.address,
        ])) as AaveStrategy;
        //##############################################################
        //                        Compound Mock
        //##############################################################
        const MockCDAIFactory = await hre.ethers.getContractFactory("MockCDAI");
        COMP = (await tokenFactory.deploy(BigNumber.from(2).pow(255))) as TestERC20;
        const MockWhitePaper = await hre.ethers.getContractFactory("MockWhitePaper");
        let MockWhitePaperInstance = (await MockWhitePaper.deploy()) as MockWhitePaper;
        cDAI = (await MockCDAIFactory.deploy(
            DAI.address,
            await admin.getAddress(),
            MockWhitePaperInstance.address
        )) as MockCDAI;
<<<<<<< HEAD
        DAI.mint(cDAI.address, one.mul(10000));
        const MockComptroller = await hre.ethers.getContractFactory("MockComptroller");
        comptroller = (await MockComptroller.deploy(COMP.address, cDAI.address)) as MockComptroller;
=======
        DAI.mint(cDAI.address, TC_AMOUNT_10000_USD_18DEC);
        const MockComptroller = await hre.ethers.getContractFactory(
            "MockComptroller"
        );
        comptroller = (await MockComptroller.deploy(
            COMP.address,
            cDAI.address
        )) as MockComptroller;
>>>>>>> 154c6282
        await COMP.transfer(comptroller.address, one.mul(1000));
        const compoundNewStartegy = await hre.ethers.getContractFactory("CompoundStrategy");
        compoundStartegyInstance = (await upgrades.deployProxy(compoundNewStartegy, [
            DAI.address,
            cDAI.address,
            comptroller.address,
            COMP.address,
        ])) as CompoundStrategy;

        //##############################################################
        //                        Stanley
        //##############################################################
        const StanleyFactory = await hre.ethers.getContractFactory("Stanley");
        stanley = (await await upgrades.deployProxy(StanleyFactory, [
            DAI.address,
            ivToken.address,
            aaveNewStartegyInstance.address,
            compoundStartegyInstance.address,
        ])) as Stanley;
        await aaveNewStartegyInstance.setStanley(stanley.address);
        await compoundStartegyInstance.setStanley(stanley.address);
        await ivToken.setStanley(stanley.address);
        await stanley.setMilton(await admin.getAddress());

        //##############################################################
        //                        admin user setup
        //##############################################################
        await DAI.mint(await admin.getAddress(), TC_AMOUNT_10000_USD_18DEC);
    });

    it("Should withdraw from AAVE when only AAVE has funds and AAVE has max APY", async () => {
        //given
        const adminAddress = await await admin.getAddress();

        await DAI.approve(await admin.getAddress(), TC_AMOUNT_10000_USD_18DEC);
        await DAI.approve(stanley.address, TC_AMOUNT_10000_USD_18DEC);

        await lendingPool.setCurrentLiquidityRate(
            TC_AAVE_CURRENT_LIQUIDITY_RATE
        );

        await stanley.deposit(TC_AMOUNT_10_USD_18DEC);

        const aaveBalanceBefore = await aaveNewStartegyInstance.balanceOf();
        const userIvTokenBefore = await ivToken.balanceOf(adminAddress);

        expect(aaveBalanceBefore).to.be.equal(TC_AMOUNT_10_USD_18DEC);
        expect(userIvTokenBefore).to.be.equal(TC_AMOUNT_10_USD_18DEC);

        //when

        await stanley.withdraw(TC_AMOUNT_10_USD_18DEC);
        //then
        const aaveBalanceAfter = await aaveNewStartegyInstance.balanceOf();
        const userIvTokenAfter = await ivToken.balanceOf(adminAddress);
        const balanceOfIporeVault = await DAI.balanceOf(stanley.address);

        expect(aaveBalanceAfter).to.be.equal(BigNumber.from("0"));
        expect(userIvTokenAfter).to.be.equal(BigNumber.from("0"));
        expect(balanceOfIporeVault).to.be.equal(BigNumber.from("0"));
    });

    it("Should withdraw from AAVE when only AAVE has funds and AAVE hasn't max APY", async () => {
        //given
        const adminAddress = await await admin.getAddress();
        await lendingPool.setCurrentLiquidityRate(
            TC_AAVE_CURRENT_LIQUIDITY_RATE
        );
        await DAI.approve(await admin.getAddress(), one.mul(10000));
        await DAI.approve(stanley.address, one.mul(10000));
        await stanley.deposit(TC_AMOUNT_10_USD_18DEC);
        const aaveBalanceBefore = await aaveNewStartegyInstance.balanceOf();
        const userIvTokenBefore = await ivToken.balanceOf(adminAddress);
        expect(aaveBalanceBefore).to.be.equal(TC_AMOUNT_10_USD_18DEC);
        expect(userIvTokenBefore).to.be.equal(TC_AMOUNT_10_USD_18DEC);
        await lendingPool.setCurrentLiquidityRate(oneRay.div("1000"));
        //when

        await stanley.withdraw(TC_AMOUNT_10_USD_18DEC);
        //then
        const aaveBalanceAfter = await aaveNewStartegyInstance.balanceOf();
        const userIvTokenAfter = await ivToken.balanceOf(adminAddress);
        const balanceOfIporeVault = await DAI.balanceOf(stanley.address);

        expect(aaveBalanceAfter).to.be.equal(BigNumber.from("0"));
        expect(userIvTokenAfter).to.be.equal(BigNumber.from("0"));
        expect(balanceOfIporeVault).to.be.equal(BigNumber.from("0"));
    });

    it("Should withdraw part of funds from AAVE when only AAVE has funds and AAVE has max APY", async () => {
        //given
        const adminAddress = await await admin.getAddress();
        await lendingPool.setCurrentLiquidityRate(
            TC_AAVE_CURRENT_LIQUIDITY_RATE
        );
        await DAI.approve(await admin.getAddress(), one.mul(10000));
        await DAI.approve(stanley.address, one.mul(10000));
        await stanley.deposit(TC_AMOUNT_10_USD_18DEC);
        const aaveBalanceBefore = await aaveNewStartegyInstance.balanceOf();
        const userIvTokenBefore = await ivToken.balanceOf(adminAddress);
        expect(aaveBalanceBefore).to.be.equal(TC_AMOUNT_10_USD_18DEC);
        expect(userIvTokenBefore).to.be.equal(TC_AMOUNT_10_USD_18DEC);
        //when

        await stanley.withdraw(one.mul(6));
        //then
        const aaveBalanceAfter = await aaveNewStartegyInstance.balanceOf();
        const userIvTokenAfter = await ivToken.balanceOf(adminAddress);
        const balanceOfIporeVault = await DAI.balanceOf(stanley.address);
        expect(aaveBalanceAfter).to.be.equal(one.mul(4));
        expect(userIvTokenAfter).to.be.equal(one.mul(4));
        expect(balanceOfIporeVault).to.be.equal(BigNumber.from("0"));
    });

    it("Should withdraw from AAVE when only AAVE has funds and AAVE hasn't max APY", async () => {
        //given
        const adminAddress = await await admin.getAddress();
        await lendingPool.setCurrentLiquidityRate(
            TC_AAVE_CURRENT_LIQUIDITY_RATE
        );
        await DAI.approve(await admin.getAddress(), one.mul(10000));
        await DAI.approve(stanley.address, one.mul(10000));
        await stanley.deposit(TC_AMOUNT_10_USD_18DEC);
        const aaveBalanceBefore = await aaveNewStartegyInstance.balanceOf();
        const userIvTokenBefore = await ivToken.balanceOf(adminAddress);
        expect(aaveBalanceBefore).to.be.equal(TC_AMOUNT_10_USD_18DEC);
        expect(userIvTokenBefore).to.be.equal(TC_AMOUNT_10_USD_18DEC);
        await lendingPool.setCurrentLiquidityRate(oneRay.div("1000"));
        //when

        await stanley.withdraw(one.mul(7));
        //then
        const aaveBalanceAfter = await aaveNewStartegyInstance.balanceOf();
        const userIvTokenAfter = await ivToken.balanceOf(adminAddress);
        const balanceOfIporeVault = await DAI.balanceOf(stanley.address);

        expect(aaveBalanceAfter).to.be.equal(one.mul(3));
        expect(userIvTokenAfter).to.be.equal(one.mul(3));
        expect(balanceOfIporeVault).to.be.equal(BigNumber.from("0"));
    });

    it("Should withdraw from COMPOUND when only COMPOUND has funds and COMPOUND has max APY", async () => {
        //given
        const adminAddress = await await admin.getAddress();
        await DAI.approve(await admin.getAddress(), one.mul(10000));
        await DAI.approve(stanley.address, one.mul(10000));
<<<<<<< HEAD
        await stanley.deposit(one.mul(10));
        const compoundBalanceBefore = await compoundStartegyInstance.balanceOf();
=======
        await stanley.deposit(TC_AMOUNT_10_USD_18DEC);
        const compoundBalanceBefore =
            await compoundStartegyInstance.balanceOf();
>>>>>>> 154c6282
        const userIvTokenBefore = await ivToken.balanceOf(adminAddress);
        expect(compoundBalanceBefore).to.be.equal(TC_AMOUNT_10_USD_18DEC);
        expect(userIvTokenBefore).to.be.equal(TC_AMOUNT_10_USD_18DEC);

        //when
        await stanley.withdraw(TC_AMOUNT_10_USD_18DEC);
        //then
        const compoundBalanceAfter = await compoundStartegyInstance.balanceOf();
        const userIvTokenAfter = await ivToken.balanceOf(adminAddress);
        const balanceOfIporeVault = await DAI.balanceOf(stanley.address);

        expect(compoundBalanceAfter).to.be.equal(BigNumber.from("0"));
        expect(userIvTokenAfter).to.be.equal(BigNumber.from("0"));
        expect(balanceOfIporeVault).to.be.equal(BigNumber.from("0"));
    });

    it("Should withdraw from COMPOUND when only COMPOUND has funds and COMPOUND hasn't max APY", async () => {
        //given
        const adminAddress = await await admin.getAddress();
        await DAI.approve(await admin.getAddress(), one.mul(10000));
        await DAI.approve(stanley.address, one.mul(10000));
<<<<<<< HEAD
        await stanley.deposit(one.mul(10));
        const compoundBalanceBefore = await compoundStartegyInstance.balanceOf();
=======
        await stanley.deposit(TC_AMOUNT_10_USD_18DEC);
        const compoundBalanceBefore =
            await compoundStartegyInstance.balanceOf();
>>>>>>> 154c6282
        const userIvTokenBefore = await ivToken.balanceOf(adminAddress);
        expect(compoundBalanceBefore).to.be.equal(TC_AMOUNT_10_USD_18DEC);
        expect(userIvTokenBefore).to.be.equal(TC_AMOUNT_10_USD_18DEC);
        await lendingPool.setCurrentLiquidityRate(
            TC_AAVE_CURRENT_LIQUIDITY_RATE
        );
        //when

        await stanley.withdraw(TC_AMOUNT_10_USD_18DEC);
        //then
        const compoundBalanceAfter = await compoundStartegyInstance.balanceOf();
        const userIvTokenAfter = await ivToken.balanceOf(adminAddress);
        const balanceOfIporeVault = await DAI.balanceOf(stanley.address);

        expect(compoundBalanceAfter).to.be.equal(BigNumber.from("0"));
        expect(userIvTokenAfter).to.be.equal(BigNumber.from("0"));
        expect(balanceOfIporeVault).to.be.equal(BigNumber.from("0"));
    });

    it("Should withdraw part of funds from COMPOUND when only COMPOUND has funds and COMPOUND has max APY", async () => {
        //given
        const adminAddress = await await admin.getAddress();
        await DAI.approve(await admin.getAddress(), one.mul(10000));
        await DAI.approve(stanley.address, one.mul(10000));
<<<<<<< HEAD
        await stanley.deposit(one.mul(10));
        const compoundBalanceBefore = await compoundStartegyInstance.balanceOf();
=======
        await stanley.deposit(TC_AMOUNT_10_USD_18DEC);
        const compoundBalanceBefore =
            await compoundStartegyInstance.balanceOf();
>>>>>>> 154c6282
        const userIvTokenBefore = await ivToken.balanceOf(adminAddress);
        expect(compoundBalanceBefore).to.be.equal(TC_AMOUNT_10_USD_18DEC);
        expect(userIvTokenBefore).to.be.equal(TC_AMOUNT_10_USD_18DEC);
        //when

        await stanley.withdraw(one.mul(6));
        //then
        const compoundBalanceAfter = await compoundStartegyInstance.balanceOf();
        const userIvTokenAfter = await ivToken.balanceOf(adminAddress);
        const balanceOfIporeVault = await DAI.balanceOf(stanley.address);
        expect(compoundBalanceAfter).to.be.equal(one.mul(4));
        expect(userIvTokenAfter).to.be.equal(one.mul(4));
        expect(balanceOfIporeVault).to.be.equal(BigNumber.from("0"));
    });

    it("Should withdraw from COMPOUND when only COMPOUND has funds and COMPOUND hasn't max APY2", async () => {
        //given
        const adminAddress = await await admin.getAddress();
        await DAI.approve(await admin.getAddress(), one.mul(10000));
        await DAI.approve(stanley.address, one.mul(10000));
<<<<<<< HEAD
        await stanley.deposit(one.mul(10));
        const compoundBalanceBefore = await compoundStartegyInstance.balanceOf();
=======
        await stanley.deposit(TC_AMOUNT_10_USD_18DEC);
        const compoundBalanceBefore =
            await compoundStartegyInstance.balanceOf();
>>>>>>> 154c6282
        const userIvTokenBefore = await ivToken.balanceOf(adminAddress);
        expect(compoundBalanceBefore).to.be.equal(TC_AMOUNT_10_USD_18DEC);
        expect(userIvTokenBefore).to.be.equal(TC_AMOUNT_10_USD_18DEC);
        await lendingPool.setCurrentLiquidityRate(
            TC_AAVE_CURRENT_LIQUIDITY_RATE
        );
        //when

        await stanley.withdraw(one.mul(7));
        //then
        const compoundBalanceAfter = await compoundStartegyInstance.balanceOf();
        const userIvTokenAfter = await ivToken.balanceOf(adminAddress);
        const balanceOfIporeVault = await DAI.balanceOf(stanley.address);

        expect(compoundBalanceAfter).to.be.equal(one.mul(3));
        expect(userIvTokenAfter).to.be.equal(one.mul(3));
        expect(balanceOfIporeVault).to.be.equal(BigNumber.from("0"));
    });

    it("Should withdrow from AAVE when deposit to both but COMPOUND has max APY", async () => {
        const adminAddress = await await admin.getAddress();
        await lendingPool.setCurrentLiquidityRate(
            TC_AAVE_CURRENT_LIQUIDITY_RATE
        );
        await DAI.approve(await admin.getAddress(), one.mul(10000));
        await DAI.approve(stanley.address, one.mul(10000));
        await stanley.deposit(TC_AMOUNT_10_USD_18DEC);
        const aaveBalanceBefore = await aaveNewStartegyInstance.balanceOf();
        expect(aaveBalanceBefore).to.be.equal(TC_AMOUNT_10_USD_18DEC);

        await lendingPool.setCurrentLiquidityRate(oneRay.div("100"));

        await stanley.deposit(one.mul(20));
        const compoundBalanceBefore = await compoundStartegyInstance.balanceOf();
        const userIvTokenBefore = await ivToken.balanceOf(adminAddress);
        expect(compoundBalanceBefore).to.be.equal(one.mul(20));
        expect(userIvTokenBefore).to.be.equal(one.mul(30));
        //when

        await stanley.withdraw(TC_AMOUNT_10_USD_18DEC);
        //then
        const aaveBalanceAfter = await aaveNewStartegyInstance.balanceOf();
        const userIvTokenAfter = await ivToken.balanceOf(adminAddress);
        const balanceOfIporeVault = await DAI.balanceOf(stanley.address);

        expect(aaveBalanceAfter).to.be.equal(BigNumber.from("0"));
        expect(userIvTokenAfter).to.be.equal(one.mul(20));
        expect(balanceOfIporeVault).to.be.equal(BigNumber.from("0"));
    });
    it("Should withdraw from COMPOUND when deposit to both but COMPOUND has max APY but in AAVE has less balanse", async () => {
        const adminAddress = await await admin.getAddress();
        await lendingPool.setCurrentLiquidityRate(
            TC_AAVE_CURRENT_LIQUIDITY_RATE
        );
        await DAI.approve(await admin.getAddress(), one.mul(10000));
        await DAI.approve(stanley.address, one.mul(10000));
        await stanley.deposit(TC_AMOUNT_10_USD_18DEC);
        const aaveBalanceBefore = await aaveNewStartegyInstance.balanceOf();
        expect(aaveBalanceBefore).to.be.equal(TC_AMOUNT_10_USD_18DEC);

        // decrise aave APY
        await lendingPool.setCurrentLiquidityRate(oneRay.div("100"));

        await stanley.deposit(one.mul(20));
        const compoundBalanceBefore = await compoundStartegyInstance.balanceOf();
        const userIvTokenBefore = await ivToken.balanceOf(adminAddress);
        expect(compoundBalanceBefore).to.be.equal(one.mul(20));
        expect(userIvTokenBefore).to.be.equal(one.mul(30));
        //when

        await stanley.withdraw(one.mul(15));
        //then
        const compoundBalanceAfter = await compoundStartegyInstance.balanceOf();
        const userIvTokenAfter = await ivToken.balanceOf(adminAddress);
        const balanceOfIporeVault = await DAI.balanceOf(stanley.address);

        expect(compoundBalanceAfter).to.be.equal(one.mul(5));
        expect(userIvTokenAfter).to.be.equal(one.mul(15));
        expect(balanceOfIporeVault).to.be.equal(BigNumber.from("0"));
    });

    it("Should withdrow from COMPOUND when deposit to both but AAVE has max APY", async () => {
        await DAI.approve(await admin.getAddress(), one.mul(10000));
        await DAI.approve(stanley.address, one.mul(10000));

        const adminAddress = await await admin.getAddress();
        await stanley.deposit(one.mul(20));
        const compoundBalanceBefore = await compoundStartegyInstance.balanceOf();
        expect(compoundBalanceBefore).to.be.equal(one.mul(20));

        await lendingPool.setCurrentLiquidityRate(
            TC_AAVE_CURRENT_LIQUIDITY_RATE
        );
        await stanley.deposit(TC_AMOUNT_10_USD_18DEC);
        const aaveBalanceBefore = await aaveNewStartegyInstance.balanceOf();
        const userIvTokenBefore = await ivToken.balanceOf(adminAddress);
        expect(aaveBalanceBefore).to.be.equal(TC_AMOUNT_10_USD_18DEC);
        expect(userIvTokenBefore).to.be.equal(one.mul(30));

        //when

        await stanley.withdraw(TC_AMOUNT_10_USD_18DEC);
        //then
        const compoundBalanceAfter = await compoundStartegyInstance.balanceOf();
        const userIvTokenAfter = await ivToken.balanceOf(adminAddress);
        const balanceOfIporeVault = await DAI.balanceOf(stanley.address);

        expect(compoundBalanceAfter).to.be.equal(TC_AMOUNT_10_USD_18DEC);
        expect(userIvTokenAfter).to.be.equal(one.mul(20));
        expect(balanceOfIporeVault).to.be.equal(BigNumber.from("0"));
    });
    it("Should withdrow from AAVE when deposit to both but AAVE has max APY but in COMPOUND has less balanse", async () => {
        const adminAddress = await await admin.getAddress();
        await lendingPool.setCurrentLiquidityRate(
            TC_AAVE_CURRENT_LIQUIDITY_RATE
        );
        await DAI.approve(await admin.getAddress(), one.mul(10000));
        await DAI.approve(stanley.address, one.mul(10000));
        await stanley.deposit(one.mul(40));
        const aaveBalanceBefore = await aaveNewStartegyInstance.balanceOf();
        expect(aaveBalanceBefore).to.be.equal(one.mul(40));

        await lendingPool.setCurrentLiquidityRate(oneRay.div("100"));

        await stanley.deposit(one.mul(20));
        const compoundBalanceBefore = await compoundStartegyInstance.balanceOf();
        const userIvTokenBefore = await ivToken.balanceOf(adminAddress);
        expect(compoundBalanceBefore).to.be.equal(one.mul(20));
        expect(userIvTokenBefore).to.be.equal(one.mul(60));

        await lendingPool.setCurrentLiquidityRate(
            TC_AAVE_CURRENT_LIQUIDITY_RATE
        );
        //when

        await stanley.withdraw(one.mul(25));
        //then
        const aaveBalanceAfter = await aaveNewStartegyInstance.balanceOf();
        const userIvTokenAfter = await ivToken.balanceOf(adminAddress);
        const balanceOfIporeVault = await DAI.balanceOf(stanley.address);

        expect(aaveBalanceAfter).to.be.equal(one.mul(15));
        expect(userIvTokenAfter).to.be.equal(one.mul(35));
        expect(balanceOfIporeVault).to.be.equal(BigNumber.from("0"));
    });

    it("Should not withdraw when has less tokens", async () => {
        //given
        const adminAddress = await await admin.getAddress();
        await lendingPool.setCurrentLiquidityRate(
            TC_AAVE_CURRENT_LIQUIDITY_RATE
        );
        await DAI.approve(await admin.getAddress(), one.mul(10000));
        await DAI.approve(stanley.address, one.mul(10000));
        await stanley.deposit(TC_AMOUNT_10_USD_18DEC);
        const aaveBalanceBefore = await aaveNewStartegyInstance.balanceOf();
        const userIvTokenBefore = await ivToken.balanceOf(adminAddress);
        expect(aaveBalanceBefore).to.be.equal(TC_AMOUNT_10_USD_18DEC);
        expect(userIvTokenBefore).to.be.equal(TC_AMOUNT_10_USD_18DEC);
        //when

        await expect(stanley.withdraw(one.mul(20))).to.be.revertedWith("IPOR_103");
    });
});<|MERGE_RESOLUTION|>--- conflicted
+++ resolved
@@ -156,20 +156,10 @@
             await admin.getAddress(),
             MockWhitePaperInstance.address
         )) as MockCDAI;
-<<<<<<< HEAD
         DAI.mint(cDAI.address, one.mul(10000));
         const MockComptroller = await hre.ethers.getContractFactory("MockComptroller");
         comptroller = (await MockComptroller.deploy(COMP.address, cDAI.address)) as MockComptroller;
-=======
-        DAI.mint(cDAI.address, TC_AMOUNT_10000_USD_18DEC);
-        const MockComptroller = await hre.ethers.getContractFactory(
-            "MockComptroller"
-        );
-        comptroller = (await MockComptroller.deploy(
-            COMP.address,
-            cDAI.address
-        )) as MockComptroller;
->>>>>>> 154c6282
+
         await COMP.transfer(comptroller.address, one.mul(1000));
         const compoundNewStartegy = await hre.ethers.getContractFactory("CompoundStrategy");
         compoundStartegyInstance = (await upgrades.deployProxy(compoundNewStartegy, [
@@ -207,9 +197,7 @@
         await DAI.approve(await admin.getAddress(), TC_AMOUNT_10000_USD_18DEC);
         await DAI.approve(stanley.address, TC_AMOUNT_10000_USD_18DEC);
 
-        await lendingPool.setCurrentLiquidityRate(
-            TC_AAVE_CURRENT_LIQUIDITY_RATE
-        );
+        await lendingPool.setCurrentLiquidityRate(TC_AAVE_CURRENT_LIQUIDITY_RATE);
 
         await stanley.deposit(TC_AMOUNT_10_USD_18DEC);
 
@@ -235,9 +223,7 @@
     it("Should withdraw from AAVE when only AAVE has funds and AAVE hasn't max APY", async () => {
         //given
         const adminAddress = await await admin.getAddress();
-        await lendingPool.setCurrentLiquidityRate(
-            TC_AAVE_CURRENT_LIQUIDITY_RATE
-        );
+        await lendingPool.setCurrentLiquidityRate(TC_AAVE_CURRENT_LIQUIDITY_RATE);
         await DAI.approve(await admin.getAddress(), one.mul(10000));
         await DAI.approve(stanley.address, one.mul(10000));
         await stanley.deposit(TC_AMOUNT_10_USD_18DEC);
@@ -262,9 +248,7 @@
     it("Should withdraw part of funds from AAVE when only AAVE has funds and AAVE has max APY", async () => {
         //given
         const adminAddress = await await admin.getAddress();
-        await lendingPool.setCurrentLiquidityRate(
-            TC_AAVE_CURRENT_LIQUIDITY_RATE
-        );
+        await lendingPool.setCurrentLiquidityRate(TC_AAVE_CURRENT_LIQUIDITY_RATE);
         await DAI.approve(await admin.getAddress(), one.mul(10000));
         await DAI.approve(stanley.address, one.mul(10000));
         await stanley.deposit(TC_AMOUNT_10_USD_18DEC);
@@ -287,9 +271,7 @@
     it("Should withdraw from AAVE when only AAVE has funds and AAVE hasn't max APY", async () => {
         //given
         const adminAddress = await await admin.getAddress();
-        await lendingPool.setCurrentLiquidityRate(
-            TC_AAVE_CURRENT_LIQUIDITY_RATE
-        );
+        await lendingPool.setCurrentLiquidityRate(TC_AAVE_CURRENT_LIQUIDITY_RATE);
         await DAI.approve(await admin.getAddress(), one.mul(10000));
         await DAI.approve(stanley.address, one.mul(10000));
         await stanley.deposit(TC_AMOUNT_10_USD_18DEC);
@@ -316,14 +298,8 @@
         const adminAddress = await await admin.getAddress();
         await DAI.approve(await admin.getAddress(), one.mul(10000));
         await DAI.approve(stanley.address, one.mul(10000));
-<<<<<<< HEAD
-        await stanley.deposit(one.mul(10));
-        const compoundBalanceBefore = await compoundStartegyInstance.balanceOf();
-=======
-        await stanley.deposit(TC_AMOUNT_10_USD_18DEC);
-        const compoundBalanceBefore =
-            await compoundStartegyInstance.balanceOf();
->>>>>>> 154c6282
+        await stanley.deposit(TC_AMOUNT_10_USD_18DEC);
+        const compoundBalanceBefore = await compoundStartegyInstance.balanceOf();
         const userIvTokenBefore = await ivToken.balanceOf(adminAddress);
         expect(compoundBalanceBefore).to.be.equal(TC_AMOUNT_10_USD_18DEC);
         expect(userIvTokenBefore).to.be.equal(TC_AMOUNT_10_USD_18DEC);
@@ -345,20 +321,12 @@
         const adminAddress = await await admin.getAddress();
         await DAI.approve(await admin.getAddress(), one.mul(10000));
         await DAI.approve(stanley.address, one.mul(10000));
-<<<<<<< HEAD
-        await stanley.deposit(one.mul(10));
-        const compoundBalanceBefore = await compoundStartegyInstance.balanceOf();
-=======
-        await stanley.deposit(TC_AMOUNT_10_USD_18DEC);
-        const compoundBalanceBefore =
-            await compoundStartegyInstance.balanceOf();
->>>>>>> 154c6282
+        await stanley.deposit(TC_AMOUNT_10_USD_18DEC);
+        const compoundBalanceBefore = await compoundStartegyInstance.balanceOf();
         const userIvTokenBefore = await ivToken.balanceOf(adminAddress);
         expect(compoundBalanceBefore).to.be.equal(TC_AMOUNT_10_USD_18DEC);
         expect(userIvTokenBefore).to.be.equal(TC_AMOUNT_10_USD_18DEC);
-        await lendingPool.setCurrentLiquidityRate(
-            TC_AAVE_CURRENT_LIQUIDITY_RATE
-        );
+        await lendingPool.setCurrentLiquidityRate(TC_AAVE_CURRENT_LIQUIDITY_RATE);
         //when
 
         await stanley.withdraw(TC_AMOUNT_10_USD_18DEC);
@@ -377,14 +345,8 @@
         const adminAddress = await await admin.getAddress();
         await DAI.approve(await admin.getAddress(), one.mul(10000));
         await DAI.approve(stanley.address, one.mul(10000));
-<<<<<<< HEAD
-        await stanley.deposit(one.mul(10));
-        const compoundBalanceBefore = await compoundStartegyInstance.balanceOf();
-=======
-        await stanley.deposit(TC_AMOUNT_10_USD_18DEC);
-        const compoundBalanceBefore =
-            await compoundStartegyInstance.balanceOf();
->>>>>>> 154c6282
+        await stanley.deposit(TC_AMOUNT_10_USD_18DEC);
+        const compoundBalanceBefore = await compoundStartegyInstance.balanceOf();
         const userIvTokenBefore = await ivToken.balanceOf(adminAddress);
         expect(compoundBalanceBefore).to.be.equal(TC_AMOUNT_10_USD_18DEC);
         expect(userIvTokenBefore).to.be.equal(TC_AMOUNT_10_USD_18DEC);
@@ -405,20 +367,12 @@
         const adminAddress = await await admin.getAddress();
         await DAI.approve(await admin.getAddress(), one.mul(10000));
         await DAI.approve(stanley.address, one.mul(10000));
-<<<<<<< HEAD
-        await stanley.deposit(one.mul(10));
-        const compoundBalanceBefore = await compoundStartegyInstance.balanceOf();
-=======
-        await stanley.deposit(TC_AMOUNT_10_USD_18DEC);
-        const compoundBalanceBefore =
-            await compoundStartegyInstance.balanceOf();
->>>>>>> 154c6282
+        await stanley.deposit(TC_AMOUNT_10_USD_18DEC);
+        const compoundBalanceBefore = await compoundStartegyInstance.balanceOf();
         const userIvTokenBefore = await ivToken.balanceOf(adminAddress);
         expect(compoundBalanceBefore).to.be.equal(TC_AMOUNT_10_USD_18DEC);
         expect(userIvTokenBefore).to.be.equal(TC_AMOUNT_10_USD_18DEC);
-        await lendingPool.setCurrentLiquidityRate(
-            TC_AAVE_CURRENT_LIQUIDITY_RATE
-        );
+        await lendingPool.setCurrentLiquidityRate(TC_AAVE_CURRENT_LIQUIDITY_RATE);
         //when
 
         await stanley.withdraw(one.mul(7));
@@ -434,9 +388,7 @@
 
     it("Should withdrow from AAVE when deposit to both but COMPOUND has max APY", async () => {
         const adminAddress = await await admin.getAddress();
-        await lendingPool.setCurrentLiquidityRate(
-            TC_AAVE_CURRENT_LIQUIDITY_RATE
-        );
+        await lendingPool.setCurrentLiquidityRate(TC_AAVE_CURRENT_LIQUIDITY_RATE);
         await DAI.approve(await admin.getAddress(), one.mul(10000));
         await DAI.approve(stanley.address, one.mul(10000));
         await stanley.deposit(TC_AMOUNT_10_USD_18DEC);
@@ -464,9 +416,7 @@
     });
     it("Should withdraw from COMPOUND when deposit to both but COMPOUND has max APY but in AAVE has less balanse", async () => {
         const adminAddress = await await admin.getAddress();
-        await lendingPool.setCurrentLiquidityRate(
-            TC_AAVE_CURRENT_LIQUIDITY_RATE
-        );
+        await lendingPool.setCurrentLiquidityRate(TC_AAVE_CURRENT_LIQUIDITY_RATE);
         await DAI.approve(await admin.getAddress(), one.mul(10000));
         await DAI.approve(stanley.address, one.mul(10000));
         await stanley.deposit(TC_AMOUNT_10_USD_18DEC);
@@ -503,9 +453,7 @@
         const compoundBalanceBefore = await compoundStartegyInstance.balanceOf();
         expect(compoundBalanceBefore).to.be.equal(one.mul(20));
 
-        await lendingPool.setCurrentLiquidityRate(
-            TC_AAVE_CURRENT_LIQUIDITY_RATE
-        );
+        await lendingPool.setCurrentLiquidityRate(TC_AAVE_CURRENT_LIQUIDITY_RATE);
         await stanley.deposit(TC_AMOUNT_10_USD_18DEC);
         const aaveBalanceBefore = await aaveNewStartegyInstance.balanceOf();
         const userIvTokenBefore = await ivToken.balanceOf(adminAddress);
@@ -526,9 +474,7 @@
     });
     it("Should withdrow from AAVE when deposit to both but AAVE has max APY but in COMPOUND has less balanse", async () => {
         const adminAddress = await await admin.getAddress();
-        await lendingPool.setCurrentLiquidityRate(
-            TC_AAVE_CURRENT_LIQUIDITY_RATE
-        );
+        await lendingPool.setCurrentLiquidityRate(TC_AAVE_CURRENT_LIQUIDITY_RATE);
         await DAI.approve(await admin.getAddress(), one.mul(10000));
         await DAI.approve(stanley.address, one.mul(10000));
         await stanley.deposit(one.mul(40));
@@ -543,9 +489,7 @@
         expect(compoundBalanceBefore).to.be.equal(one.mul(20));
         expect(userIvTokenBefore).to.be.equal(one.mul(60));
 
-        await lendingPool.setCurrentLiquidityRate(
-            TC_AAVE_CURRENT_LIQUIDITY_RATE
-        );
+        await lendingPool.setCurrentLiquidityRate(TC_AAVE_CURRENT_LIQUIDITY_RATE);
         //when
 
         await stanley.withdraw(one.mul(25));
@@ -562,9 +506,7 @@
     it("Should not withdraw when has less tokens", async () => {
         //given
         const adminAddress = await await admin.getAddress();
-        await lendingPool.setCurrentLiquidityRate(
-            TC_AAVE_CURRENT_LIQUIDITY_RATE
-        );
+        await lendingPool.setCurrentLiquidityRate(TC_AAVE_CURRENT_LIQUIDITY_RATE);
         await DAI.approve(await admin.getAddress(), one.mul(10000));
         await DAI.approve(stanley.address, one.mul(10000));
         await stanley.deposit(TC_AMOUNT_10_USD_18DEC);
