--- conflicted
+++ resolved
@@ -20,29 +20,12 @@
     beforeEach(async () => {
         [admin] = await hre.ethers.getSigners();
         const tokenFactory = await hre.ethers.getContractFactory("TestERC20");
-<<<<<<< HEAD
+
         DAI = (await tokenFactory.deploy(BigNumber.from(2).pow(255))) as TestERC20;
         USDt = (await tokenFactory.deploy(BigNumber.from(2).pow(255))) as TestERC20;
-        const StanleyFactory = await hre.ethers.getContractFactory("Stanley");
+
         const tokenFactoryIvToken = await hre.ethers.getContractFactory("IvToken");
         const ivToken = await tokenFactoryIvToken.deploy("IvToken", "IVT", DAI.address);
-=======
-        DAI = (await tokenFactory.deploy(
-            BigNumber.from(2).pow(255)
-        )) as TestERC20;
-        USDt = (await tokenFactory.deploy(
-            BigNumber.from(2).pow(255)
-        )) as TestERC20;
-        
-        const tokenFactoryIvToken = await hre.ethers.getContractFactory(
-            "IvToken"
-        );
-        const ivToken = await tokenFactoryIvToken.deploy(
-            "IvToken",
-            "IVT",
-            DAI.address
-        );
->>>>>>> c9150fcf
 
         const AaveStrategy = await hre.ethers.getContractFactory("MockStrategy");
         aaveStrategy = (await AaveStrategy.deploy()) as MockStrategy;
