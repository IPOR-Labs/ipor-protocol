const { expect } = require("chai");
import { BigNumber, Signer } from "ethers";
const daiAbi = require("../../../abis/daiAbi.json");
const comptrollerAbi = require("../../../abis/comptroller.json");
import hre, { upgrades } from "hardhat";
const aaveIncentiveContractAbi = require("../../../abis/aaveIncentiveContract.json");

const zero = BigNumber.from("0");
const one = BigNumber.from("1000000000000000000");
const maxValue = BigNumber.from(
    "115792089237316195423570985008687907853269984665640564039457584007913129639935"
);

import {
    CompoundStrategy,
    StanleyDai,
    IvToken,
    ERC20,
    IAaveIncentivesController,
    MockStrategy,
} from "../../../types";

// // Mainnet Fork and test case for mainnet with hardhat network by impersonate account from mainnet
// work for blockNumber: 14222087,
describe("Deposit -> deployed Contract on Mainnet fork", function () {
    let accounts: Signer[];
    let accountToImpersonate: string;
    let daiAddress: string;
    let daiContract: ERC20;
    let aaveStrategyContract_Instance: MockStrategy;
    let signer: Signer;
    let cDaiAddress: string;
    let COMP: string;
    let compContract: ERC20;
    let cTokenContract: ERC20;
    let ComptrollerAddress: string;
    let compTrollerContract: any;
    let compoundStrategyContract_Instance: CompoundStrategy;
    let ivToken: IvToken;
    let stanley: StanleyDai;

    if (process.env.FORK_ENABLED != "true") {
        return;
    }

    before(async () => {
        accounts = await hre.ethers.getSigners();

        //  ********************************************************************************************
        //  **************                     GENERAL                                    **************
        //  ********************************************************************************************

        accountToImpersonate = "0x6b175474e89094c44da98b954eedeac495271d0f"; // Dai rich address
        daiAddress = "0x6b175474e89094c44da98b954eedeac495271d0f"; // DAI

        await hre.network.provider.send("hardhat_setBalance", [
            accountToImpersonate,
            "0x100000000000000000000",
        ]);

        await hre.network.provider.request({
            method: "hardhat_impersonateAccount",
            params: [accountToImpersonate],
        });

        signer = await hre.ethers.provider.getSigner(accountToImpersonate);
        daiContract = new hre.ethers.Contract(daiAddress, daiAbi, signer) as ERC20;
        const impersonateBalanceBefore = await daiContract.balanceOf(accountToImpersonate);
        await daiContract.transfer(await accounts[0].getAddress(), impersonateBalanceBefore);
        signer = await hre.ethers.provider.getSigner(await accounts[0].getAddress());
        daiContract = new hre.ethers.Contract(daiAddress, daiAbi, signer) as ERC20;

        //  ********************************************************************************************
        //  **************                         AAVE                                   **************
        //  *******************************************************************************************

        // we mock aave bacoude we want compand APR > aave APR
        const AaveStrategy = await hre.ethers.getContractFactory("MockStrategy");
        aaveStrategyContract_Instance = (await AaveStrategy.deploy()) as MockStrategy;

        await aaveStrategyContract_Instance.setShareToken(daiAddress);
        await aaveStrategyContract_Instance.setAsset(daiAddress);

        //  ********************************************************************************************
        //  **************                       COMPOUND                                 **************
        //  ********************************************************************************************

        cDaiAddress = "0x5d3a536E4D6DbD6114cc1Ead35777bAB948E3643";
        COMP = "0xc00e94Cb662C3520282E6f5717214004A7f26888";
        ComptrollerAddress = "0x3d9819210A31b4961b30EF54bE2aeD79B9c9Cd3B";

        signer = await hre.ethers.provider.getSigner(accountToImpersonate);
        compContract = new hre.ethers.Contract(COMP, daiAbi, signer) as ERC20;
        cTokenContract = new hre.ethers.Contract(cDaiAddress, daiAbi, signer) as ERC20;
        signer = await hre.ethers.provider.getSigner(await accounts[0].getAddress());

        const compoundStrategyContract = await hre.ethers.getContractFactory(
            "CompoundStrategy",
            signer
        );

        compoundStrategyContract_Instance = (await upgrades.deployProxy(compoundStrategyContract, [
            daiAddress,
            cDaiAddress,
            ComptrollerAddress,
            COMP,
        ])) as CompoundStrategy;

        compTrollerContract = new hre.ethers.Contract(ComptrollerAddress, comptrollerAbi, signer);

        //  ********************************************************************************************
        //  **************                        IvToken                                 **************
        //  ********************************************************************************************

        const tokenFactoryIvToken = await hre.ethers.getContractFactory("IvToken", signer);
        ivToken = (await tokenFactoryIvToken.deploy("IvToken", "IVT", daiAddress)) as IvToken;

        //  ********************************************************************************************
        //  **************                       Stanley                                **************
        //  ********************************************************************************************
        const StanleyFactory = await hre.ethers.getContractFactory("StanleyDai", signer);

        stanley = (await await upgrades.deployProxy(StanleyFactory, [
            daiAddress,
            ivToken.address,
            aaveStrategyContract_Instance.address,
            compoundStrategyContract_Instance.address,
        ])) as StanleyDai;

        await stanley.setMilton(await signer.getAddress());
        await compoundStrategyContract_Instance.setStanley(stanley.address);
        await compoundStrategyContract_Instance.setTreasury(await signer.getAddress());

        await daiContract.approve(await signer.getAddress(), maxValue);
        await daiContract.approve(stanley.address, maxValue);
        await ivToken.setStanley(stanley.address);
    });

    it("Shoiuld compand APR > aave APR ", async () => {
        // when
        const aaveApy = await aaveStrategyContract_Instance.getApr();
        const compoundApy = await compoundStrategyContract_Instance.getApr();
        // then
        expect(compoundApy.gt(aaveApy)).to.be.true;
    });

    it("Should accept deposit and transfer tokens into COMPOUND", async () => {
        //given
        const depositAmound = one.mul(10);
        const userAddress = await signer.getAddress();
        const userIvTokenBefore = await ivToken.balanceOf(userAddress);
        const compoundStrategyBalanceBefore = await compoundStrategyContract_Instance.balanceOf();
        const userDaiBalanceBefore = await daiContract.balanceOf(userAddress);
        const strategyCTokenContractBefore = await cTokenContract.balanceOf(
            compoundStrategyContract_Instance.address
        );

        expect(userIvTokenBefore, "userIvTokenBefore = 0").to.be.equal(zero);
        expect(compoundStrategyBalanceBefore, "compoundStrategyBalanceBefore = 0").to.be.equal(
            zero
        );

        //When
        await stanley.connect(signer).deposit(depositAmound);

        //Then
        const userIvTokenAfter = await ivToken.balanceOf(userAddress);
        const compoundStrategyBalanceAfter = await compoundStrategyContract_Instance.balanceOf();
        const userDaiBalanceAfter = await daiContract.balanceOf(userAddress);
        const strategyCTokenContractAfter = await cTokenContract.balanceOf(
            compoundStrategyContract_Instance.address
        );

        expect(userIvTokenAfter, "userIvTokenAfter = depositAmound").to.be.equal(depositAmound);
        expect(
            compoundStrategyBalanceAfter.gt(compoundStrategyBalanceBefore),
            "compoundStrategyBalanceAfter > compoundStrategyBalanceBefore"
        ).to.be.true;
        expect(
            userDaiBalanceAfter.lt(userDaiBalanceBefore),
            "userDaiBalanceAfter < userDaiBalanceAfter>"
        ).to.be.true;
        expect(
            strategyCTokenContractAfter.gt(strategyCTokenContractBefore),
            "strategyATokenContractAfter > strategyCTokenContractBefore"
        ).to.be.true;
    });

    it("Should accept deposit twice and transfer tokens into COMPOUND", async () => {
        //given
        const depositAmound = one.mul(10);
        const userAddress = await signer.getAddress();
        const userIvTokenBefore = await ivToken.balanceOf(userAddress);
        const compoundStrategyBalanceBefore = await compoundStrategyContract_Instance.balanceOf();
        const userDaiBalanceBefore = await daiContract.balanceOf(userAddress);
        const strategyCTokenContractBefore = await cTokenContract.balanceOf(
            compoundStrategyContract_Instance.address
        );

        //When
        await stanley.connect(signer).deposit(depositAmound);
        await stanley.connect(signer).deposit(depositAmound);

        //Then
        const userIvTokenAfter = await ivToken.balanceOf(userAddress);
        const compoundStrategyBalanceAfter = await compoundStrategyContract_Instance.balanceOf();
        const userDaiBalanceAfter = await daiContract.balanceOf(userAddress);
        const strategyCTokenContractAfter = await cTokenContract.balanceOf(
            compoundStrategyContract_Instance.address
        );

        expect(userIvTokenAfter.gt(userIvTokenBefore), "userIvTokenAfter > userIvTokenBefore").to.be
            .true;
        expect(
            compoundStrategyBalanceAfter.gt(compoundStrategyBalanceBefore),
            "aaveStrategyBalanceAfter > compoundStrategyBalanceBefore"
        ).to.be.true;
        expect(
            userDaiBalanceAfter.lt(userDaiBalanceBefore),
            "userDaiBalanceAfter < userDaiBalanceBefore>"
        ).to.be.true;
        expect(
            strategyCTokenContractAfter.gte(strategyCTokenContractBefore),
            "strategyATokenContractAfter > strategyCTokenContractBefore"
        ).to.be.true;
    });

    it("Should withdraw 10000000000000000000 from COMPOUND", async () => {
        //given
        const withdrawAmmond = one.mul(10);
        const userAddress = await signer.getAddress();
        const userIvTokenBefore = await ivToken.balanceOf(userAddress);
        const compoundStrategyBalanceBefore = await compoundStrategyContract_Instance.balanceOf();
        const userDaiBalanceBefore = await daiContract.balanceOf(userAddress);
        const strategyCTokenContractBefore = await cTokenContract.balanceOf(
            compoundStrategyContract_Instance.address
        );

        //when
        await stanley.withdraw(withdrawAmmond);

        //then
        const userIvTokenAfter = await ivToken.balanceOf(userAddress);
        const compoundStrategyBalanceAfter = await compoundStrategyContract_Instance.balanceOf();
        const userDaiBalanceAfter = await daiContract.balanceOf(userAddress);
        const strategyCTokenContractAfter = await cTokenContract.balanceOf(
            compoundStrategyContract_Instance.address
        );

        expect(userIvTokenAfter.lt(userIvTokenBefore), "userIvTokenAfter < userIvTokenAfter").to.be
            .true;
        expect(
            compoundStrategyBalanceAfter.lt(compoundStrategyBalanceBefore),
            "compoundStrategyBalanceAfter < compoundStrategyBalanceBefore"
        ).to.be.true;
        expect(
            userDaiBalanceAfter.gt(userDaiBalanceBefore),
            "userDaiBalanceAfter > userDaiBalanceBefore "
        ).to.be.true;
        expect(
            strategyCTokenContractAfter.lt(strategyCTokenContractBefore),
            "strategyCTokenContractAfter < strategyCTokenContractBefore"
        ).to.be.true;
    });

    it("Should withdraw all user assset from COMPOUND", async () => {
        //given
        const userAddress = await signer.getAddress();
        const userIvTokenBefore = await ivToken.balanceOf(userAddress);
        const compoundStrategyBalanceBefore = await compoundStrategyContract_Instance.balanceOf();
        const userDaiBalanceBefore = await daiContract.balanceOf(userAddress);

        //when
        await stanley.withdraw(compoundStrategyBalanceBefore);

        //then
        const userIvTokenAfter = await ivToken.balanceOf(userAddress);
        const compoundStrategyBalanceAfter = await compoundStrategyContract_Instance.balanceOf();
        const userDaiBalanceAfter = await daiContract.balanceOf(userAddress);
        const strategyCTokenContractAfterWithdraw = await cTokenContract.balanceOf(
            aaveStrategyContract_Instance.address
        );

        expect(userIvTokenAfter.lt(userIvTokenBefore), "userIvTokenAfter < userIvTokenBefore").to.be
            .true;
        expect(
<<<<<<< HEAD
            compoundStrategyBalanceAfter,
            "compoundStrategyBalanceAfter = 218700613"
        ).to.be.equal(BigNumber.from("218700613"));
        expect(userDaiBalanceAfter, "userDaiBalanceAfter = 334678735341909387910165").to.be.equal(
            BigNumber.from("334678735341909387910165")
        );
=======
            compoundStrategyBalanceAfter.lt(compoundStrategyBalanceBefore),
            "compoundStrategyBalanceAfter <= compoundStrategyBalanceBefore"
        ).to.be.true;
        expect(
            userDaiBalanceAfter.gt(userDaiBalanceBefore),
            "userDaiBalanceAfter < userDaiBalanceBefore"
        ).to.be.true;
>>>>>>> 626b2f59
        expect(
            strategyCTokenContractAfterWithdraw,
            "strategyCTokenContractAfterWithdraw = 0"
        ).to.be.equal(zero);
    });

    it("Should Clame from COMPOUND", async () => {
        //given
        const treasurAddres = await accounts[0].getAddress();
        const timestamp = Math.floor(Date.now() / 1000) + 864000 * 2;

        await hre.network.provider.send("evm_setNextBlockTimestamp", [timestamp]);
        await hre.network.provider.send("evm_mine");

        const compoundBalanceBefore = await compContract.balanceOf(treasurAddres);

        expect(compoundBalanceBefore, "Cliamed Compound Balance Before = 0").to.be.equal(zero);

        // when
        await compoundStrategyContract_Instance.doClaim();

        // then
        const userOneBalanceAfter = await compContract.balanceOf(treasurAddres);

        expect(
            userOneBalanceAfter.gt(compoundBalanceBefore),
            "userOneBalanceAfter >= compoundBalanceBefore"
        ).to.be.true;
    });
});<|MERGE_RESOLUTION|>--- conflicted
+++ resolved
@@ -284,14 +284,6 @@
         expect(userIvTokenAfter.lt(userIvTokenBefore), "userIvTokenAfter < userIvTokenBefore").to.be
             .true;
         expect(
-<<<<<<< HEAD
-            compoundStrategyBalanceAfter,
-            "compoundStrategyBalanceAfter = 218700613"
-        ).to.be.equal(BigNumber.from("218700613"));
-        expect(userDaiBalanceAfter, "userDaiBalanceAfter = 334678735341909387910165").to.be.equal(
-            BigNumber.from("334678735341909387910165")
-        );
-=======
             compoundStrategyBalanceAfter.lt(compoundStrategyBalanceBefore),
             "compoundStrategyBalanceAfter <= compoundStrategyBalanceBefore"
         ).to.be.true;
@@ -299,7 +291,6 @@
             userDaiBalanceAfter.gt(userDaiBalanceBefore),
             "userDaiBalanceAfter < userDaiBalanceBefore"
         ).to.be.true;
->>>>>>> 626b2f59
         expect(
             strategyCTokenContractAfterWithdraw,
             "strategyCTokenContractAfterWithdraw = 0"
