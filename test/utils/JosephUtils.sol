// SPDX-License-Identifier: UNLICENSED
pragma solidity 0.8.16;

import "forge-std/Test.sol";
import "@openzeppelin/contracts/proxy/ERC1967/ERC1967Proxy.sol";
import "@openzeppelin/contracts-upgradeable/proxy/utils/UUPSUpgradeable.sol";
import "../../contracts/interfaces/IJosephInternal.sol";
import "../utils/TestConstants.sol";
import "../../contracts/itf/ItfJosephUsdt.sol";
import "../../contracts/itf/ItfJosephUsdc.sol";
import "../../contracts/itf/ItfJosephDai.sol";
import "../../contracts/mocks/joseph/MockCase0JosephUsdt.sol";
import "../../contracts/mocks/joseph/MockCase1JosephUsdt.sol";
import "../../contracts/mocks/joseph/MockCase0JosephUsdc.sol";
import "../../contracts/mocks/joseph/MockCase1JosephUsdc.sol";
import "../../contracts/mocks/joseph/MockCase0JosephDai.sol";
import "../../contracts/mocks/joseph/MockCase1JosephDai.sol";

contract JosephUtils is Test {
    struct ItfJosephs {
        ItfJosephUsdt itfJosephUsdt;
        ItfJosephUsdc itfJosephUsdc;
        ItfJosephDai itfJosephDai;
    }

    struct MockCase0Josephs {
        MockCase0JosephUsdt mockCase0JosephUsdt;
        MockCase0JosephUsdc mockCase0JosephUsdc;
        MockCase0JosephDai mockCase0JosephDai;
    }

<<<<<<< HEAD
    struct ExpectedJosephBalances {
        uint256 expectedMiltonBalance;
        uint256 expectedIpTokenBalance;
        uint256 expectedTokenBalance;
        uint256 expectedLiquidityPoolBalance;
=======
    struct ExchangeRateAndPayoff {
        uint256 initialExchangeRate;
        uint256 exchangeRateAfter28Days;
        uint256 exchangeRateAfter56DaysBeforeClose;
        int256 payoff1After28Days;
        int256 payoff2After28Days;
        int256 payoff1After56Days;
        int256 payoff2After56Days;
>>>>>>> 1ad7e289
    }

    function prepareJoseph(IJosephInternal joseph) public {
        joseph.setMaxLiquidityPoolBalance(1000000000);
        joseph.setMaxLpAccountContribution(1000000000);
    }

    function getItfJosephUsdt(
        address tokenUsdt,
        address ipTokenUsdt,
        address miltonUsdt,
        address miltonStorageUsdt,
        address stanleyUsdt
    ) public returns (ItfJosephUsdt) {
        ItfJosephUsdt josephUsdtImplementation = new ItfJosephUsdt();
        ERC1967Proxy josephProxy =
        new ERC1967Proxy(address(josephUsdtImplementation), abi.encodeWithSignature("initialize(bool,address,address,address,address,address)", false, tokenUsdt, ipTokenUsdt, miltonUsdt, miltonStorageUsdt, stanleyUsdt));
        return ItfJosephUsdt(address(josephProxy));
    }

    function getItfJosephUsdc(
        address tokenUsdc,
        address ipTokenUsdc,
        address miltonUsdc,
        address miltonStorageUsdc,
        address stanleyUsdc
    ) public returns (ItfJosephUsdc) {
        ItfJosephUsdc josephUsdcImplementation = new ItfJosephUsdc();
        ERC1967Proxy josephProxy =
        new ERC1967Proxy(address(josephUsdcImplementation), abi.encodeWithSignature("initialize(bool,address,address,address,address,address)", false, tokenUsdc, ipTokenUsdc, miltonUsdc, miltonStorageUsdc, stanleyUsdc));
        return ItfJosephUsdc(address(josephProxy));
    }

    function getItfJosephDai(
        address tokenDai,
        address ipTokenDai,
        address miltonDai,
        address miltonStorageDai,
        address stanleyDai
    ) public returns (ItfJosephDai) {
        ItfJosephDai josephDaiImplementation = new ItfJosephDai();
        ERC1967Proxy josephProxy =
        new ERC1967Proxy(address(josephDaiImplementation), abi.encodeWithSignature("initialize(bool,address,address,address,address,address)", false, tokenDai, ipTokenDai, miltonDai, miltonStorageDai, stanleyDai));
        return ItfJosephDai(address(josephProxy));
    }

    function getItfJosephs(
        address[] memory tokenAddresses,
        address[] memory ipTokenAddresses,
        address[] memory miltonAddresses,
        address[] memory miltonStorageAddresses,
        address[] memory stanleyAddresses
    ) public returns (ItfJosephs memory) {
        ItfJosephs memory itfJosephs;
        itfJosephs.itfJosephUsdt = getItfJosephUsdt(
            tokenAddresses[0], ipTokenAddresses[0], miltonAddresses[0], miltonStorageAddresses[0], stanleyAddresses[0]
        );
        itfJosephs.itfJosephUsdc = getItfJosephUsdc(
            tokenAddresses[1], ipTokenAddresses[1], miltonAddresses[1], miltonStorageAddresses[1], stanleyAddresses[1]
        );
        itfJosephs.itfJosephDai = getItfJosephDai(
            tokenAddresses[2], ipTokenAddresses[2], miltonAddresses[2], miltonStorageAddresses[2], stanleyAddresses[2]
        );
        return itfJosephs;
    }

    function getMockCase0JosephUsdt(
        address tokenUsdt,
        address ipTokenUsdt,
        address miltonUsdt,
        address miltonStorageUsdt,
        address stanleyUsdt
    ) public returns (MockCase0JosephUsdt) {
        MockCase0JosephUsdt josephUsdtImplementation = new MockCase0JosephUsdt();
        ERC1967Proxy josephProxy =
        new ERC1967Proxy(address(josephUsdtImplementation), abi.encodeWithSignature("initialize(bool,address,address,address,address,address)", false, tokenUsdt, ipTokenUsdt, miltonUsdt, miltonStorageUsdt, stanleyUsdt));
        return MockCase0JosephUsdt(address(josephProxy));
    }

    function getMockCase0JosephUsdc(
        address tokenUsdc,
        address ipTokenUsdc,
        address miltonUsdc,
        address miltonStorageUsdc,
        address stanleyUsdc
    ) public returns (MockCase0JosephUsdc) {
        MockCase0JosephUsdc josephUsdcImplementation = new MockCase0JosephUsdc();
        ERC1967Proxy josephProxy =
        new ERC1967Proxy(address(josephUsdcImplementation), abi.encodeWithSignature("initialize(bool,address,address,address,address,address)", false, tokenUsdc, ipTokenUsdc, miltonUsdc, miltonStorageUsdc, stanleyUsdc));
        return MockCase0JosephUsdc(address(josephProxy));
    }

    function getMockCase0JosephDai(
        address tokenDai,
        address ipTokenDai,
        address miltonDai,
        address miltonStorageDai,
        address stanleyDai
    ) public returns (MockCase0JosephDai) {
        MockCase0JosephDai josephDaiImplementation = new MockCase0JosephDai();
        ERC1967Proxy josephProxy =
        new ERC1967Proxy(address(josephDaiImplementation), abi.encodeWithSignature("initialize(bool,address,address,address,address,address)", false, tokenDai, ipTokenDai, miltonDai, miltonStorageDai, stanleyDai));
        return MockCase0JosephDai(address(josephProxy));
    }

    function getMockCase0Josephs(
        address[] memory tokenAddresses,
        address[] memory ipTokenAddresses,
        address[] memory miltonAddresses,
        address[] memory miltonStorageAddresses,
        address[] memory stanleyAddresses
    ) public returns (MockCase0Josephs memory) {
        MockCase0Josephs memory mockCase0Josephs;
        mockCase0Josephs.mockCase0JosephUsdt = getMockCase0JosephUsdt(
            tokenAddresses[0], ipTokenAddresses[0], miltonAddresses[0], miltonStorageAddresses[0], stanleyAddresses[0]
        );
        mockCase0Josephs.mockCase0JosephUsdc = getMockCase0JosephUsdc(
            tokenAddresses[1], ipTokenAddresses[1], miltonAddresses[1], miltonStorageAddresses[1], stanleyAddresses[1]
        );
        mockCase0Josephs.mockCase0JosephDai = getMockCase0JosephDai(
            tokenAddresses[2], ipTokenAddresses[2], miltonAddresses[2], miltonStorageAddresses[2], stanleyAddresses[2]
        );
        return mockCase0Josephs;
    }

    function getMockCase1JosephUsdt(
        address tokenUsdt,
        address ipTokenUsdt,
        address miltonUsdt,
        address miltonStorageUsdt,
        address stanleyUsdt
    ) public returns (MockCase1JosephUsdt) {
        MockCase1JosephUsdt josephUsdtImplementation = new MockCase1JosephUsdt();
        ERC1967Proxy josephProxy =
        new ERC1967Proxy(address(josephUsdtImplementation), abi.encodeWithSignature("initialize(bool,address,address,address,address,address)", false, tokenUsdt, ipTokenUsdt, miltonUsdt, miltonStorageUsdt, stanleyUsdt));
        return MockCase1JosephUsdt(address(josephProxy));
    }

    function getMockCase1JosephUsdc(
        address tokenUsdc,
        address ipTokenUsdc,
        address miltonUsdc,
        address miltonStorageUsdc,
        address stanleyUsdc
    ) public returns (MockCase1JosephUsdc) {
        MockCase1JosephUsdc josephUsdcImplementation = new MockCase1JosephUsdc();
        ERC1967Proxy josephProxy =
        new ERC1967Proxy(address(josephUsdcImplementation), abi.encodeWithSignature("initialize(bool,address,address,address,address,address)", false, tokenUsdc, ipTokenUsdc, miltonUsdc, miltonStorageUsdc, stanleyUsdc));
        return MockCase1JosephUsdc(address(josephProxy));
    }

    function getMockCase1JosephDai(
        address tokenDai,
        address ipTokenDai,
        address miltonDai,
        address miltonStorageDai,
        address stanleyDai
    ) public returns (MockCase1JosephDai) {
        MockCase1JosephDai josephDaiImplementation = new MockCase1JosephDai();
        ERC1967Proxy josephProxy =
        new ERC1967Proxy(address(josephDaiImplementation), abi.encodeWithSignature("initialize(bool,address,address,address,address,address)", false, tokenDai, ipTokenDai, miltonDai, miltonStorageDai, stanleyDai));
        return MockCase1JosephDai(address(josephProxy));
    }

}<|MERGE_RESOLUTION|>--- conflicted
+++ resolved
@@ -29,13 +29,6 @@
         MockCase0JosephDai mockCase0JosephDai;
     }
 
-<<<<<<< HEAD
-    struct ExpectedJosephBalances {
-        uint256 expectedMiltonBalance;
-        uint256 expectedIpTokenBalance;
-        uint256 expectedTokenBalance;
-        uint256 expectedLiquidityPoolBalance;
-=======
     struct ExchangeRateAndPayoff {
         uint256 initialExchangeRate;
         uint256 exchangeRateAfter28Days;
@@ -44,7 +37,13 @@
         int256 payoff2After28Days;
         int256 payoff1After56Days;
         int256 payoff2After56Days;
->>>>>>> 1ad7e289
+    }
+
+    struct ExpectedJosephBalances {
+        uint256 expectedMiltonBalance;
+        uint256 expectedIpTokenBalance;
+        uint256 expectedTokenBalance;
+        uint256 expectedLiquidityPoolBalance;
     }
 
     function prepareJoseph(IJosephInternal joseph) public {
