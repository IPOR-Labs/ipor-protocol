// SPDX-License-Identifier: UNLICENSED
pragma solidity 0.8.20;
import "@openzeppelin/contracts-upgradeable/token/ERC20/extensions/IERC20MetadataUpgradeable.sol";
import "forge-std/Test.sol";
import "../../../contracts/tokens/IpToken.sol";
import "../../../contracts/oracles/IporOracle.sol";

import "../builder/AssetBuilder.sol";
import "../builder/IpTokenBuilder.sol";
import "../builder/IporWeightedBuilder.sol";
import "../builder/AmmStorageBuilder.sol";
import "../builder/AssetManagementBuilder.sol";
import "../builder/SpreadRouterBuilder.sol";
import "../builder/AmmTreasuryBuilder.sol";
import "../builder/IporProtocolRouterBuilder.sol";
import "../../utils/factory/IporOracleFactory.sol";
import "../../../contracts/interfaces/IAmmSwapsLens.sol";
import "../../../contracts/interfaces/IAmmPoolsLens.sol";
import "../../../contracts/interfaces/IAmmCloseSwapLens.sol";
import "../../../contracts/interfaces/IAssetManagementLens.sol";
import "../../../contracts/interfaces/IPowerTokenLens.sol";
import "../../../contracts/interfaces/ILiquidityMiningLens.sol";
import "../../../contracts/interfaces/IPowerTokenFlowsService.sol";
import "../../../contracts/interfaces/IPowerTokenStakeService.sol";
import "../../../contracts/chains/ethereum/amm-commons/AmmSwapsLens.sol";
import "../../../contracts/amm/AmmPoolsLens.sol";
import "../../../contracts/amm/AssetManagementLens.sol";
import "../../../contracts/amm/AmmOpenSwapService.sol";
import "../../../contracts/amm/AmmCloseSwapServiceUsdt.sol";
import "../../../contracts/amm/AmmCloseSwapServiceUsdc.sol";
import "../../../contracts/amm/AmmCloseSwapServiceDai.sol";
import "../../../contracts/chains/ethereum/amm-commons/AmmCloseSwapLens.sol";

import "../../../contracts/amm/AmmPoolsService.sol";
import "../../../contracts/chains/ethereum/amm-commons/AmmGovernanceService.sol";
import "../../mocks/EmptyImplementation.sol";
import "../builder/PowerTokenLensBuilder.sol";
import "../builder/LiquidityMiningLensBuilder.sol";
import "../builder/PowerTokenFlowsServiceBuilder.sol";
import "../builder/PowerTokenStakeServiceBuilder.sol";

contract IporProtocolFactory is Test {
    struct Amm {
        IporProtocolRouter router;
        SpreadRouter spreadRouter;
        IporOracle iporOracle;
        MockIporWeighted iporWeighted;
        BuilderUtils.IporProtocol usdt;
        BuilderUtils.IporProtocol usdc;
        BuilderUtils.IporProtocol dai;
        BuilderUtils.IporProtocol stEth;
        BuilderUtils.IporProtocol usdm;
    }

    struct AmmConfig {
        address ammPoolsTreasury;
        address ammPoolsTreasuryManager;
        address ammCharlieTreasury;
        address ammCharlieTreasuryManager;
        address iporOracleUpdater;
        BuilderUtils.IporOracleInitialParamsTestCase iporOracleInitialParamsTestCase;
        BuilderUtils.Spread28DaysTestCase spread28DaysTestCase;
        BuilderUtils.Spread60DaysTestCase spread60DaysTestCase;
        BuilderUtils.Spread90DaysTestCase spread90DaysTestCase;
        BuilderUtils.AmmOpenSwapServiceTestCase openSwapServiceTestCase;
        BuilderUtils.AmmCloseSwapServiceTestCase closeSwapServiceTestCase;
        BuilderUtils.AmmPoolsServiceTestCase poolsServiceTestCase;
        address usdtAssetManagementImplementation;
        address usdcAssetManagementImplementation;
        address daiAssetManagementImplementation;
    }

    struct IporProtocolConfig {
        address ammPoolsTreasury;
        address ammPoolsTreasuryManager;
        address ammCharlieTreasury;
        address ammCharlieTreasuryManager;
        address iporOracleUpdater;
        BuilderUtils.AmmOpenSwapServiceTestCase openSwapServiceTestCase;
        BuilderUtils.AmmCloseSwapServiceTestCase closeSwapServiceTestCase;
        BuilderUtils.AmmPoolsServiceTestCase poolsServiceTestCase;
        BuilderUtils.IporOracleInitialParamsTestCase iporOracleInitialParamsTestCase;
        BuilderUtils.Spread28DaysTestCase spread28DaysTestCase;
        BuilderUtils.Spread60DaysTestCase spread60DaysTestCase;
        BuilderUtils.Spread90DaysTestCase spread90DaysTestCase;
        address[] approvalsForUsers;
        address spreadImplementation;
        address assetManagementImplementation;
    }

    IporOracleFactory internal _iporOracleFactory;

    AssetBuilder internal _assetBuilder;
    IpTokenBuilder internal _ipTokenBuilder;
    IporWeightedBuilder internal _iporWeightedBuilder;
    AmmStorageBuilder internal _ammStorageBuilder;
    AmmTreasuryBuilder internal _ammTreasuryBuilder;
    SpreadRouterBuilder internal _spreadRouterBuilder;
    AssetManagementBuilder internal _assetManagementBuilder;
    AmmTreasuryBuilder internal _miltonBuilder;
    IporProtocolRouterBuilder internal _iporProtocolRouterBuilder;
    PowerTokenLensBuilder internal _powerTokenLensBuilder;
    LiquidityMiningLensBuilder internal _liquidityMiningLensBuilder;
    PowerTokenFlowsServiceBuilder internal _powerTokenFlowsServiceBuilder;
    PowerTokenStakeServiceBuilder internal _powerTokenStakeServiceBuilder;

    address internal _fakeContract = address(new EmptyImplementation());

    address internal _owner;
    uint256 public messageSignerPrivateKey;
    address public messageSignerAddress;

    constructor(address owner) {
        _iporOracleFactory = new IporOracleFactory(owner);
        _assetBuilder = new AssetBuilder(owner);
        _ipTokenBuilder = new IpTokenBuilder(owner);
        _iporWeightedBuilder = new IporWeightedBuilder(owner);
        _ammStorageBuilder = new AmmStorageBuilder(owner);
        _ammTreasuryBuilder = new AmmTreasuryBuilder(owner);
        _spreadRouterBuilder = new SpreadRouterBuilder(owner);
        _assetManagementBuilder = new AssetManagementBuilder(owner);
        _miltonBuilder = new AmmTreasuryBuilder(owner);
        _iporProtocolRouterBuilder = new IporProtocolRouterBuilder(owner);
        _powerTokenLensBuilder = new PowerTokenLensBuilder(owner);
        _liquidityMiningLensBuilder = new LiquidityMiningLensBuilder(owner);
        _powerTokenFlowsServiceBuilder = new PowerTokenFlowsServiceBuilder(owner);
        _powerTokenStakeServiceBuilder = new PowerTokenStakeServiceBuilder(owner);
        _owner = owner;
        messageSignerPrivateKey = 0x12341234;
        messageSignerAddress = vm.addr(messageSignerPrivateKey);
    }

    function getFullInstance(AmmConfig memory cfg) public returns (Amm memory amm) {
        amm.router = _iporProtocolRouterBuilder.buildEmptyProxy();

        amm.usdt.assetManagement = _assetManagementBuilder.buildEmptyProxy();
        amm.usdc.assetManagement = _assetManagementBuilder.buildEmptyProxy();
        amm.dai.assetManagement = _assetManagementBuilder.buildEmptyProxy();


        amm.usdt.ammTreasury = _ammTreasuryBuilder.buildEmptyProxy();
        amm.usdc.ammTreasury = _ammTreasuryBuilder.buildEmptyProxy();
        amm.dai.ammTreasury = _ammTreasuryBuilder.buildEmptyProxy();
        amm.stEth.ammTreasury = _ammTreasuryBuilder.buildEmptyProxy();
        amm.usdm.ammTreasury = _ammTreasuryBuilder.buildEmptyProxy();

        amm.usdt.router = amm.router;
        amm.usdc.router = amm.router;
        amm.dai.router = amm.router;
        amm.stEth.router = amm.router;
        amm.usdm.router = amm.router;

        _assetBuilder.withUSDT();
        amm.usdt.asset = _assetBuilder.build();

        _assetBuilder.withUSDC();
        amm.usdc.asset = _assetBuilder.build();

        _assetBuilder.withDAI();
        amm.dai.asset = _assetBuilder.build();

        _assetBuilder.withStEth();
        amm.stEth.asset = _assetBuilder.build();

        _assetBuilder.withUSDM();
        amm.usdm.asset = _assetBuilder.build();

        address[] memory assets = new address[](5);
        assets[0] = address(amm.dai.asset);
        assets[1] = address(amm.usdt.asset);
        assets[2] = address(amm.usdc.asset);
        assets[3] = address(amm.stEth.asset);
        assets[4] = address(amm.usdm.asset);

        amm.iporOracle = _iporOracleFactory.getEmptyInstance(assets, cfg.iporOracleInitialParamsTestCase);

        amm.usdt.iporOracle = amm.iporOracle;
        amm.usdc.iporOracle = amm.iporOracle;
        amm.dai.iporOracle = amm.iporOracle;
        amm.stEth.iporOracle = amm.iporOracle;
        amm.usdm.iporOracle = amm.iporOracle;

        amm.iporWeighted = _iporWeightedBuilder.withIporOracle(address(amm.iporOracle)).build();
        amm.usdt.iporWeighted = amm.iporWeighted;
        amm.usdc.iporWeighted = amm.iporWeighted;
        amm.dai.iporWeighted = amm.iporWeighted;
        amm.stEth.iporWeighted = amm.iporWeighted;
        amm.usdm.iporWeighted = amm.iporWeighted;

        _iporOracleFactory.upgrade(
            address(amm.iporOracle),
            cfg.iporOracleUpdater,
            IporOracleFactory.IporOracleConstructorParams({
                usdt: address(amm.usdt.asset),
                usdtInitialIbtPrice: 1e18,
                usdc: address(amm.usdc.asset),
                usdcInitialIbtPrice: 1e18,
                dai: address(amm.dai.asset),
                daiInitialIbtPrice: 1e18
            })
        );

        amm.usdt.ipToken = _ipTokenBuilder
            .withName("IP USDT")
            .withSymbol("ipUSDT")
            .withAsset(address(amm.usdt.asset))
            .build();

        amm.usdc.ipToken = _ipTokenBuilder
            .withName("IP USDC")
            .withSymbol("ipUSDC")
            .withAsset(address(amm.usdc.asset))
            .build();

        amm.dai.ipToken = _ipTokenBuilder
            .withName("IP DAI")
            .withSymbol("ipDAI")
            .withAsset(address(amm.dai.asset))
            .build();

        amm.stEth.ipToken = _ipTokenBuilder
            .withName("IP stETH")
            .withSymbol("ipstETH")
            .withAsset(address(amm.stEth.asset))
            .build();

        amm.usdm.ipToken = _ipTokenBuilder
            .withName("IP USDM")
            .withSymbol("ipUSDM")
            .withAsset(address(amm.usdm.asset))
            .build();

        _ammStorageBuilder.withIporProtocolRouter(address(amm.router));
        _ammStorageBuilder.withAmmTreasury(address(amm.usdt.ammTreasury));
        amm.usdt.ammStorage = _ammStorageBuilder.build();

        _ammStorageBuilder.withAmmTreasury(address(amm.usdc.ammTreasury));
        amm.usdc.ammStorage = _ammStorageBuilder.build();

        _ammStorageBuilder.withAmmTreasury(address(amm.dai.ammTreasury));
        amm.dai.ammStorage = _ammStorageBuilder.build();

        _ammStorageBuilder.withAmmTreasury(address(amm.stEth.ammTreasury));
        amm.stEth.ammStorage = _ammStorageBuilder.build();

        _ammStorageBuilder.withAmmTreasury(address(amm.usdm.ammTreasury));
        amm.usdm.ammStorage = _ammStorageBuilder.build();

        _spreadRouterBuilder.withIporRouter(address(amm.router));
        _spreadRouterBuilder.withUsdt(address(amm.usdt.asset));

        _spreadRouterBuilder.withUsdc(address(amm.usdc.asset));
        _spreadRouterBuilder.withDai(address(amm.dai.asset));

        _spreadRouterBuilder.withSpread28DaysTestCase(cfg.spread28DaysTestCase);
        _spreadRouterBuilder.withSpread60DaysTestCase(cfg.spread60DaysTestCase);
        _spreadRouterBuilder.withSpread90DaysTestCase(cfg.spread90DaysTestCase);

        amm.spreadRouter = _spreadRouterBuilder.build();
        amm.usdt.spreadRouter = amm.spreadRouter;
        amm.usdc.spreadRouter = amm.spreadRouter;
        amm.dai.spreadRouter = amm.spreadRouter;
        amm.stEth.spreadRouter = amm.spreadRouter;
        amm.usdm.spreadRouter = amm.spreadRouter;

        _assetManagementBuilder
            .withAssetType(BuilderUtils.AssetType.USDT)
            .withAsset(address(amm.usdt.asset))
            .withAmmTreasury(address(amm.usdt.ammTreasury))
            .withAssetManagementProxyAddress(address(amm.usdt.assetManagement))
            .upgrade();

        _assetManagementBuilder
            .withAssetType(BuilderUtils.AssetType.USDC)
            .withAsset(address(amm.usdc.asset))
            .withAmmTreasury(address(amm.usdc.ammTreasury))
            .withAssetManagementProxyAddress(address(amm.usdc.assetManagement))
            .upgrade();

        _assetManagementBuilder
            .withAssetType(BuilderUtils.AssetType.DAI)
            .withAsset(address(amm.dai.asset))
            .withAmmTreasury(address(amm.dai.ammTreasury))
            .withAssetManagementProxyAddress(address(amm.dai.assetManagement))
            .upgrade();

        _ammTreasuryBuilder
            .withAsset(address(amm.usdt.asset))
            .withAmmStorage(address(amm.usdt.ammStorage))
            .withAssetManagement(address(amm.usdt.assetManagement))
            .withIporProtocolRouter(address(amm.router))
            .withAmmTreasuryProxyAddress(address(amm.usdt.ammTreasury))
            .upgrade();

        _ammTreasuryBuilder
            .withAsset(address(amm.usdc.asset))
            .withAmmStorage(address(amm.usdc.ammStorage))
            .withAssetManagement(address(amm.usdc.assetManagement))
            .withIporProtocolRouter(address(amm.router))
            .withAmmTreasuryProxyAddress(address(amm.usdc.ammTreasury))
            .upgrade();

        _ammTreasuryBuilder
            .withAsset(address(amm.dai.asset))
            .withAmmStorage(address(amm.dai.ammStorage))
            .withAssetManagement(address(amm.dai.assetManagement))
            .withIporProtocolRouter(address(amm.router))
            .withAmmTreasuryProxyAddress(address(amm.dai.ammTreasury))
            .upgrade();

        amm.router = _getFullIporProtocolRouterInstance(amm, cfg);

        vm.startPrank(address(_owner));

        amm.usdt.ipToken.setTokenManager(address(amm.router));
        amm.usdc.ipToken.setTokenManager(address(amm.router));
        amm.dai.ipToken.setTokenManager(address(amm.router));
        amm.stEth.ipToken.setTokenManager(address(amm.router));
        amm.usdm.ipToken.setTokenManager(address(amm.router));

        amm.usdt.ammTreasury.grantMaxAllowanceForSpender(address(amm.usdt.assetManagement));
        amm.usdc.ammTreasury.grantMaxAllowanceForSpender(address(amm.usdc.assetManagement));
        amm.dai.ammTreasury.grantMaxAllowanceForSpender(address(amm.dai.assetManagement));

        amm.usdt.ammTreasury.grantMaxAllowanceForSpender(address(amm.router));
        amm.usdc.ammTreasury.grantMaxAllowanceForSpender(address(amm.router));
        amm.dai.ammTreasury.grantMaxAllowanceForSpender(address(amm.router));
        //        amm.stEth.ammTreasury.grantMaxAllowanceForSpender(address(amm.router));

        IAmmGovernanceService(address(amm.router)).setAmmPoolsParams(address(amm.usdt.asset), 1000000000, 50, 8500);

        IAmmGovernanceService(address(amm.router)).setAmmPoolsParams(address(amm.usdc.asset), 1000000000, 50, 8500);

        IAmmGovernanceService(address(amm.router)).setAmmPoolsParams(address(amm.dai.asset), 1000000000, 50, 8500);

        IAmmGovernanceService(address(amm.router)).setAmmPoolsParams(address(amm.stEth.asset), 1000000000, 50, 8500);

        IAmmGovernanceService(address(amm.router)).setAmmPoolsParams(address(amm.usdm.asset), 1000000000, 50, 8500);

        vm.stopPrank();
    }

    function getUsdtInstance(
        IporProtocolConfig memory cfg
    ) public returns (BuilderUtils.IporProtocol memory iporProtocol) {
        iporProtocol.router = _iporProtocolRouterBuilder.buildEmptyProxy();
        iporProtocol.ammTreasury = _ammTreasuryBuilder.buildEmptyProxy();
        iporProtocol.assetManagement = _assetManagementBuilder.buildEmptyProxy();

        _assetBuilder.withUSDT();
        iporProtocol.asset = _assetBuilder.build();

        address[] memory assets = new address[](1);
        assets[0] = address(iporProtocol.asset);

        iporProtocol.iporOracle = _iporOracleFactory.getEmptyInstance(assets, cfg.iporOracleInitialParamsTestCase);

        iporProtocol.iporWeighted = _iporWeightedBuilder.withIporOracle(address(iporProtocol.iporOracle)).build();

        _iporOracleFactory.upgrade(
            address(iporProtocol.iporOracle),
            cfg.iporOracleUpdater,
            IporOracleFactory.IporOracleConstructorParams({
                usdc: _fakeContract,
                usdcInitialIbtPrice: 0,
                usdt: address(iporProtocol.asset),
                usdtInitialIbtPrice: 1e18,
                dai: _fakeContract,
                daiInitialIbtPrice: 0
            })
        );

        iporProtocol.ipToken = _ipTokenBuilder
            .withName("IP USDT")
            .withSymbol("ipUSDT")
            .withAsset(address(iporProtocol.asset))
            .build();

        _ammStorageBuilder.withIporProtocolRouter(address(iporProtocol.router));
        _ammStorageBuilder.withAmmTreasury(address(iporProtocol.ammTreasury));
        iporProtocol.ammStorage = _ammStorageBuilder.build();

        _spreadRouterBuilder.withIporRouter(address(iporProtocol.router));

        _spreadRouterBuilder.withUsdt(address(iporProtocol.asset));
        _spreadRouterBuilder.withUsdc(address(_fakeContract));
        _spreadRouterBuilder.withDai(address(_fakeContract));

        _spreadRouterBuilder.withSpread28DaysTestCase(cfg.spread28DaysTestCase);
        _spreadRouterBuilder.withSpread60DaysTestCase(cfg.spread60DaysTestCase);
        _spreadRouterBuilder.withSpread90DaysTestCase(cfg.spread90DaysTestCase);

        iporProtocol.spreadRouter = _spreadRouterBuilder.build();

        _assetManagementBuilder
            .withAssetType(BuilderUtils.AssetType.USDT)
            .withAsset(address(iporProtocol.asset))
            .withAmmTreasury(address(iporProtocol.ammTreasury))
            .withAssetManagementProxyAddress(address(iporProtocol.assetManagement))
            .upgrade();

        _ammTreasuryBuilder
            .withAsset(address(iporProtocol.asset))
            .withAmmStorage(address(iporProtocol.ammStorage))
            .withAssetManagement(address(iporProtocol.assetManagement))
            .withIporProtocolRouter(address(iporProtocol.router))
            .withAmmTreasuryProxyAddress(address(iporProtocol.ammTreasury))
            .upgrade();

        iporProtocol.router = _getUsdtIporProtocolRouterInstance(iporProtocol, cfg);

        iporProtocol.ammSwapsLens = IAmmSwapsLens(address(iporProtocol.router));
        iporProtocol.ammPoolsService = IAmmPoolsService(address(iporProtocol.router));
        iporProtocol.ammPoolsLens = IAmmPoolsLens(address(iporProtocol.router));
        iporProtocol.ammOpenSwapService = IAmmOpenSwapService(address(iporProtocol.router));
        iporProtocol.ammOpenSwapLens = IAmmOpenSwapLens(address(iporProtocol.router));
        iporProtocol.ammCloseSwapLens = IAmmCloseSwapLens(address(iporProtocol.router));
        iporProtocol.ammCloseSwapServiceUsdt = IAmmCloseSwapServiceUsdt(address(iporProtocol.router));
        iporProtocol.ammCloseSwapServiceUsdc = IAmmCloseSwapServiceUsdc(address(iporProtocol.router));
        iporProtocol.ammCloseSwapServiceDai = IAmmCloseSwapServiceDai(address(iporProtocol.router));
        iporProtocol.ammGovernanceService = IAmmGovernanceService(address(iporProtocol.router));
        iporProtocol.ammGovernanceLens = IAmmGovernanceLens(address(iporProtocol.router));

        vm.startPrank(address(_owner));

        iporProtocol.ammTreasury.grantMaxAllowanceForSpender(address(iporProtocol.assetManagement));

        iporProtocol.ipToken.setTokenManager(address(iporProtocol.router));
        iporProtocol.ammTreasury.grantMaxAllowanceForSpender(address(iporProtocol.router));

        IAmmGovernanceService(address(iporProtocol.router)).setAmmPoolsParams(
            address(iporProtocol.asset),
            1000000000,
            50,
            8500
        );

        vm.stopPrank();

        //setup
        setupUsers(cfg, iporProtocol);
    }

    function getUsdcInstance(
        IporProtocolConfig memory cfg
    ) public returns (BuilderUtils.IporProtocol memory iporProtocol) {
        iporProtocol.router = _iporProtocolRouterBuilder.buildEmptyProxy();
        iporProtocol.ammTreasury = _ammTreasuryBuilder.buildEmptyProxy();
        iporProtocol.assetManagement = _assetManagementBuilder.buildEmptyProxy();

        _assetBuilder.withUSDC();
        iporProtocol.asset = _assetBuilder.build();

        address[] memory assets = new address[](1);
        assets[0] = address(iporProtocol.asset);

        iporProtocol.iporOracle = _iporOracleFactory.getEmptyInstance(assets, cfg.iporOracleInitialParamsTestCase);

        iporProtocol.iporWeighted = _iporWeightedBuilder.withIporOracle(address(iporProtocol.iporOracle)).build();

        _iporOracleFactory.upgrade(
            address(iporProtocol.iporOracle),
            cfg.iporOracleUpdater,
            IporOracleFactory.IporOracleConstructorParams({
                usdc: address(iporProtocol.asset),
                usdcInitialIbtPrice: 1e18,
                usdt: _fakeContract,
                usdtInitialIbtPrice: 0,
                dai: _fakeContract,
                daiInitialIbtPrice: 0
            })
        );

        iporProtocol.ipToken = _ipTokenBuilder
            .withName("IP USDC")
            .withSymbol("ipUSDC")
            .withAsset(address(iporProtocol.asset))
            .build();

        iporProtocol.iporWeighted = _iporWeightedBuilder.withIporOracle(address(iporProtocol.iporOracle)).build();

        _ammStorageBuilder.withIporProtocolRouter(address(iporProtocol.router));
        _ammStorageBuilder.withAmmTreasury(address(iporProtocol.ammTreasury));
        iporProtocol.ammStorage = _ammStorageBuilder.build();

        _spreadRouterBuilder.withIporRouter(address(iporProtocol.router));

        _spreadRouterBuilder.withUsdt(address(_fakeContract));
        _spreadRouterBuilder.withUsdc(address(iporProtocol.asset));
        _spreadRouterBuilder.withDai(address(_fakeContract));

        _spreadRouterBuilder.withSpread28DaysTestCase(cfg.spread28DaysTestCase);
        _spreadRouterBuilder.withSpread60DaysTestCase(cfg.spread60DaysTestCase);
        _spreadRouterBuilder.withSpread90DaysTestCase(cfg.spread90DaysTestCase);

        iporProtocol.spreadRouter = _spreadRouterBuilder.build();

        _assetManagementBuilder
            .withAssetType(BuilderUtils.AssetType.USDC)
            .withAsset(address(iporProtocol.asset))
            .withAmmTreasury(address(iporProtocol.ammTreasury))
            .withAssetManagementProxyAddress(address(iporProtocol.assetManagement))
            .upgrade();

        _ammTreasuryBuilder
            .withAsset(address(iporProtocol.asset))
            .withAmmStorage(address(iporProtocol.ammStorage))
            .withAssetManagement(address(iporProtocol.assetManagement))
            .withIporProtocolRouter(address(iporProtocol.router))
            .withAmmTreasuryProxyAddress(address(iporProtocol.ammTreasury))
            .upgrade();

        iporProtocol.router = _getUsdcIporProtocolRouterInstance(iporProtocol, cfg);

        iporProtocol.ammSwapsLens = IAmmSwapsLens(address(iporProtocol.router));
        iporProtocol.ammPoolsService = IAmmPoolsService(address(iporProtocol.router));
        iporProtocol.ammPoolsLens = IAmmPoolsLens(address(iporProtocol.router));
        iporProtocol.ammOpenSwapService = IAmmOpenSwapService(address(iporProtocol.router));
        iporProtocol.ammOpenSwapLens = IAmmOpenSwapLens(address(iporProtocol.router));
        iporProtocol.ammCloseSwapLens = IAmmCloseSwapLens(address(iporProtocol.router));
        iporProtocol.ammCloseSwapServiceUsdt = IAmmCloseSwapServiceUsdt(address(iporProtocol.router));
        iporProtocol.ammCloseSwapServiceUsdc = IAmmCloseSwapServiceUsdc(address(iporProtocol.router));
        iporProtocol.ammCloseSwapServiceDai = IAmmCloseSwapServiceDai(address(iporProtocol.router));
        iporProtocol.ammGovernanceService = IAmmGovernanceService(address(iporProtocol.router));
        iporProtocol.ammGovernanceLens = IAmmGovernanceLens(address(iporProtocol.router));

        vm.startPrank(address(_owner));

        iporProtocol.ammTreasury.grantMaxAllowanceForSpender(address(iporProtocol.assetManagement));

        iporProtocol.ipToken.setTokenManager(address(iporProtocol.router));
        iporProtocol.ammTreasury.grantMaxAllowanceForSpender(address(iporProtocol.router));

        IAmmGovernanceService(address(iporProtocol.router)).setAmmPoolsParams(
            address(iporProtocol.asset),
            1000000000,
            50,
            8500
        );

        vm.stopPrank();

        //setup
        setupUsers(cfg, iporProtocol);
    }

    function getDaiInstance(
        IporProtocolConfig memory cfg
    ) public returns (BuilderUtils.IporProtocol memory iporProtocol) {
        iporProtocol.router = _iporProtocolRouterBuilder.buildEmptyProxy();
        iporProtocol.ammTreasury = _ammTreasuryBuilder.buildEmptyProxy();
        iporProtocol.assetManagement = _assetManagementBuilder.buildEmptyProxy();

        _assetBuilder.withDAI();

        iporProtocol.asset = _assetBuilder.build();

        address[] memory assets = new address[](1);
        assets[0] = address(iporProtocol.asset);

        iporProtocol.iporOracle = _iporOracleFactory.getEmptyInstance(assets, cfg.iporOracleInitialParamsTestCase);

        iporProtocol.iporWeighted = _iporWeightedBuilder.withIporOracle(address(iporProtocol.iporOracle)).build();

        _iporOracleFactory.upgrade(
            address(iporProtocol.iporOracle),
            cfg.iporOracleUpdater,
            IporOracleFactory.IporOracleConstructorParams({
                usdc: _fakeContract,
                usdcInitialIbtPrice: 0,
                usdt: _fakeContract,
                usdtInitialIbtPrice: 0,
                dai: address(iporProtocol.asset),
                daiInitialIbtPrice: 1e18
            })
        );

        iporProtocol.ipToken = _ipTokenBuilder
            .withName("IP DAI")
            .withSymbol("ipDAI")
            .withAsset(address(iporProtocol.asset))
            .build();

        iporProtocol.iporWeighted = _iporWeightedBuilder.withIporOracle(address(iporProtocol.iporOracle)).build();

        _ammStorageBuilder.withIporProtocolRouter(address(iporProtocol.router));
        _ammStorageBuilder.withAmmTreasury(address(iporProtocol.ammTreasury));
        iporProtocol.ammStorage = _ammStorageBuilder.build();

        _spreadRouterBuilder.withIporRouter(address(iporProtocol.router));

        _spreadRouterBuilder.withUsdt(address(_fakeContract));
        _spreadRouterBuilder.withUsdc(address(_fakeContract));
        _spreadRouterBuilder.withDai(address(iporProtocol.asset));

        _spreadRouterBuilder.withSpread28DaysTestCase(cfg.spread28DaysTestCase);
        _spreadRouterBuilder.withSpread60DaysTestCase(cfg.spread60DaysTestCase);
        _spreadRouterBuilder.withSpread90DaysTestCase(cfg.spread90DaysTestCase);
        iporProtocol.spreadRouter = _spreadRouterBuilder.build();
        _assetManagementBuilder
            .withAssetType(BuilderUtils.AssetType.DAI)
            .withAsset(address(iporProtocol.asset))
            .withAmmTreasury(address(iporProtocol.ammTreasury))
            .withAssetManagementProxyAddress(address(iporProtocol.assetManagement))
            .upgrade();
        _ammTreasuryBuilder
            .withAsset(address(iporProtocol.asset))
            .withAmmStorage(address(iporProtocol.ammStorage))
            .withAssetManagement(address(iporProtocol.assetManagement))
            .withIporProtocolRouter(address(iporProtocol.router))
            .withAmmTreasuryProxyAddress(address(iporProtocol.ammTreasury))
            .upgrade();
        iporProtocol.router = _getDaiIporProtocolRouterInstance(iporProtocol, cfg);
        iporProtocol.ammSwapsLens = IAmmSwapsLens(address(iporProtocol.router));
        iporProtocol.ammPoolsService = IAmmPoolsService(address(iporProtocol.router));
        iporProtocol.ammPoolsLens = IAmmPoolsLens(address(iporProtocol.router));
        iporProtocol.ammOpenSwapService = IAmmOpenSwapService(address(iporProtocol.router));
        iporProtocol.ammOpenSwapLens = IAmmOpenSwapLens(address(iporProtocol.router));
        iporProtocol.ammCloseSwapLens = IAmmCloseSwapLens(address(iporProtocol.router));
        iporProtocol.ammCloseSwapServiceUsdt = IAmmCloseSwapServiceUsdt(address(iporProtocol.router));
        iporProtocol.ammCloseSwapServiceUsdc = IAmmCloseSwapServiceUsdc(address(iporProtocol.router));
        iporProtocol.ammCloseSwapServiceDai = IAmmCloseSwapServiceDai(address(iporProtocol.router));
        iporProtocol.ammGovernanceService = IAmmGovernanceService(address(iporProtocol.router));
        iporProtocol.ammGovernanceLens = IAmmGovernanceLens(address(iporProtocol.router));

        vm.startPrank(address(_owner));

        iporProtocol.ammTreasury.grantMaxAllowanceForSpender(address(iporProtocol.assetManagement));

        iporProtocol.ipToken.setTokenManager(address(iporProtocol.router));
        iporProtocol.ammTreasury.grantMaxAllowanceForSpender(address(iporProtocol.router));

        IAmmGovernanceService(address(iporProtocol.router)).setAmmPoolsParams(
            address(iporProtocol.asset),
            1000000000,
            50,
            8500
        );

        vm.stopPrank();

        //setup
        setupUsers(cfg, iporProtocol);
    }

    function _getFullIporProtocolRouterInstance(
        Amm memory amm,
        AmmConfig memory cfg
    ) public returns (IporProtocolRouter) {
        if (address(amm.router) == address(0)) {
            amm.router = _iporProtocolRouterBuilder.buildEmptyProxy();
        }

        IporProtocolRouter.DeployedContracts memory deployerContracts;

        deployerContracts.ammSwapsLens = address(
            new AmmSwapsLens(
                IAmmSwapsLens.SwapLensPoolConfiguration({
                    asset: address(amm.usdt.asset),
                    ammStorage: address(amm.usdt.ammStorage),
                    ammTreasury: address(amm.usdt.ammTreasury),
                    spread: address(amm.spreadRouter)
                }),
                IAmmSwapsLens.SwapLensPoolConfiguration({
                    asset: address(amm.usdc.asset),
                    ammStorage: address(amm.usdc.ammStorage),
                    ammTreasury: address(amm.usdc.ammTreasury),
                    spread: address(amm.spreadRouter)
                }),
                IAmmSwapsLens.SwapLensPoolConfiguration({
                    asset: address(amm.dai.asset),
                    ammStorage: address(amm.dai.ammStorage),
                    ammTreasury: address(amm.dai.ammTreasury),
                    spread: address(amm.spreadRouter)
                }),
                IAmmSwapsLens.SwapLensPoolConfiguration({
                    asset: address(amm.stEth.asset),
                    ammStorage: address(amm.stEth.ammStorage),
                    ammTreasury: address(amm.stEth.ammTreasury),
                    spread: address(amm.spreadRouter)
                }),
                address(amm.iporOracle),
                messageSignerAddress
            )
        );

        deployerContracts.ammPoolsLens = address(
            new AmmPoolsLens(
                IAmmPoolsLens.AmmPoolsLensPoolConfiguration({
                    asset: address(amm.usdt.asset),
                    decimals: amm.usdt.asset.decimals(),
                    ipToken: address(amm.usdt.ipToken),
                    ammStorage: address(amm.usdt.ammStorage),
                    ammTreasury: address(amm.usdt.ammTreasury),
                    assetManagement: address(amm.usdt.assetManagement)
                }),
                IAmmPoolsLens.AmmPoolsLensPoolConfiguration({
                    asset: address(amm.usdc.asset),
                    decimals: amm.usdc.asset.decimals(),
                    ipToken: address(amm.usdc.ipToken),
                    ammStorage: address(amm.usdc.ammStorage),
                    ammTreasury: address(amm.usdc.ammTreasury),
                    assetManagement: address(amm.usdc.assetManagement)
                }),
                IAmmPoolsLens.AmmPoolsLensPoolConfiguration({
                    asset: address(amm.dai.asset),
                    decimals: amm.dai.asset.decimals(),
                    ipToken: address(amm.dai.ipToken),
                    ammStorage: address(amm.dai.ammStorage),
                    ammTreasury: address(amm.dai.ammTreasury),
                    assetManagement: address(amm.dai.assetManagement)
                }),
                address(amm.iporOracle)
            )
        );

        deployerContracts.assetManagementLens = address(
            new AssetManagementLens(
                IAssetManagementLens.AssetManagementConfiguration({
                    asset: address(amm.usdt.asset),
                    decimals: amm.usdt.asset.decimals(),
                    assetManagement: address(amm.usdt.assetManagement),
                    ammTreasury: address(amm.usdt.ammTreasury)
                }),
                IAssetManagementLens.AssetManagementConfiguration({
                    asset: address(amm.usdc.asset),
                    decimals: amm.usdc.asset.decimals(),
                    assetManagement: address(amm.usdc.assetManagement),
                    ammTreasury: address(amm.usdc.ammTreasury)
                }),
                IAssetManagementLens.AssetManagementConfiguration({
                    asset: address(amm.dai.asset),
                    decimals: amm.dai.asset.decimals(),
                    assetManagement: address(amm.dai.assetManagement),
                    ammTreasury: address(amm.dai.ammTreasury)
                })
            )
        );

        deployerContracts.ammOpenSwapService = address(
            new AmmOpenSwapService({
                usdtPoolCfg: _preparePoolCfgForOpenSwapService(
                    cfg.openSwapServiceTestCase,
                    address(amm.usdt.asset),
                    address(amm.usdt.ammTreasury),
                    address(amm.usdt.ammStorage)
                ),
                usdcPoolCfg: _preparePoolCfgForOpenSwapService(
                    cfg.openSwapServiceTestCase,
                    address(amm.usdc.asset),
                    address(amm.usdc.ammTreasury),
                    address(amm.usdc.ammStorage)
                ),
                daiPoolCfg: _preparePoolCfgForOpenSwapService(
                    cfg.openSwapServiceTestCase,
                    address(amm.dai.asset),
                    address(amm.dai.ammTreasury),
                    address(amm.dai.ammStorage)
                ),
                iporOracleInput: address(amm.iporOracle),
                messageSignerInput: messageSignerAddress,
                spreadRouterInput: address(amm.spreadRouter)
            })
        );

        deployerContracts.ammCloseSwapServiceUsdt = address(
            new AmmCloseSwapServiceUsdt({
                poolCfg: _preparePoolCfgForCloseSwapService(
                    cfg.closeSwapServiceTestCase,
                    address(amm.usdt.asset),
                    address(amm.usdt.ammTreasury),
                    address(amm.usdt.ammStorage),
                    address(amm.usdt.assetManagement),
                    address(amm.usdt.spreadRouter)
                ),
                iporOracleInput: address(amm.iporOracle),
                messageSignerInput: messageSignerAddress
            })
        );

        deployerContracts.ammCloseSwapServiceUsdc = address(
            new AmmCloseSwapServiceUsdc({
                poolCfg: _preparePoolCfgForCloseSwapService(
                    cfg.closeSwapServiceTestCase,
                    address(amm.usdc.asset),
                    address(amm.usdc.ammTreasury),
                    address(amm.usdc.ammStorage),
                    address(amm.usdc.assetManagement),
                    address(amm.usdc.spreadRouter)
                ),
                iporOracleInput: address(amm.iporOracle),
                messageSignerInput: messageSignerAddress
            })
        );

        deployerContracts.ammCloseSwapServiceDai = address(
            new AmmCloseSwapServiceDai({
                poolCfg: _preparePoolCfgForCloseSwapService(
                    cfg.closeSwapServiceTestCase,
                    address(amm.dai.asset),
                    address(amm.dai.ammTreasury),
                    address(amm.dai.ammStorage),
                    address(amm.dai.assetManagement),
                    address(amm.dai.spreadRouter)
                ),
                iporOracleInput: address(amm.iporOracle),
                messageSignerInput: messageSignerAddress
            })
        );

        deployerContracts.ammCloseSwapLens = address(
            new AmmCloseSwapLens({
                usdtInput: address(amm.usdt.asset),
                usdcInput: address(amm.usdc.asset),
                daiInput: address(amm.dai.asset),
                stETHInput: _fakeContract,
                iporOracleInput: address(amm.iporOracle),
                messageSignerInput: messageSignerAddress,
                spreadRouterInput: address(amm.spreadRouter),
                closeSwapServiceUsdtInput: deployerContracts.ammCloseSwapServiceUsdt,
                closeSwapServiceUsdcInput: deployerContracts.ammCloseSwapServiceUsdc,
                closeSwapServiceDaiInput: deployerContracts.ammCloseSwapServiceDai,
                closeSwapServiceStEthInput: _fakeContract
            })
        );

        deployerContracts.ammPoolsService = address(
            new AmmPoolsService({
                usdtPoolCfg: _preparePoolCfgForPoolsService(
                    cfg.poolsServiceTestCase,
                    address(amm.usdt.asset),
                    address(amm.usdt.ipToken),
                    address(amm.usdt.ammTreasury),
                    address(amm.usdt.ammStorage),
                    address(amm.usdt.assetManagement)
                ),
                usdcPoolCfg: _preparePoolCfgForPoolsService(
                    cfg.poolsServiceTestCase,
                    address(amm.usdc.asset),
                    address(amm.usdc.ipToken),
                    address(amm.usdc.ammTreasury),
                    address(amm.usdc.ammStorage),
                    address(amm.usdc.assetManagement)
                ),
                daiPoolCfg: _preparePoolCfgForPoolsService(
                    cfg.poolsServiceTestCase,
                    address(amm.dai.asset),
                    address(amm.dai.ipToken),
                    address(amm.dai.ammTreasury),
                    address(amm.dai.ammStorage),
                    address(amm.dai.assetManagement)
                ),
                iporOracleInput: address(amm.iporOracle)
            })
        );

        deployerContracts.ammGovernanceService = address(
            new AmmGovernanceService({
                usdtPoolCfg: _preparePoolCfgForGovernanceService(
                    address(amm.usdt.asset),
                    address(amm.usdt.ammTreasury),
                    address(amm.usdt.ammStorage),
                    cfg.ammPoolsTreasury,
                    cfg.ammPoolsTreasuryManager,
                    cfg.ammCharlieTreasury,
                    cfg.ammCharlieTreasuryManager
                ),
                usdcPoolCfg: _preparePoolCfgForGovernanceService(
                    address(amm.usdc.asset),
                    address(amm.usdc.ammTreasury),
                    address(amm.usdc.ammStorage),
                    cfg.ammPoolsTreasury,
                    cfg.ammPoolsTreasuryManager,
                    cfg.ammCharlieTreasury,
                    cfg.ammCharlieTreasuryManager
                ),
                daiPoolCfg: _preparePoolCfgForGovernanceService(
                    address(amm.dai.asset),
                    address(amm.dai.ammTreasury),
                    address(amm.dai.ammStorage),
                    cfg.ammPoolsTreasury,
                    cfg.ammPoolsTreasuryManager,
                    cfg.ammCharlieTreasury,
                    cfg.ammCharlieTreasuryManager
                ),
                stEthPoolCfg: _preparePoolCfgForGovernanceService(
                    address(amm.stEth.asset),
                    address(amm.stEth.ammTreasury),
                    address(amm.stEth.ammStorage),
                    cfg.ammPoolsTreasury,
                    cfg.ammPoolsTreasuryManager,
                    cfg.ammCharlieTreasury,
                    cfg.ammCharlieTreasuryManager
                ),
<<<<<<< HEAD
                weEthPoolCfg: _preparePoolCfgForGovernanceService(
                    address(amm.stEth.asset), // mock todo: fix if needed
                    address(amm.stEth.ammTreasury),
                    address(amm.stEth.ammStorage),
=======
                usdmPoolCfg: _preparePoolCfgForGovernanceService(
                    address(amm.usdm.asset),
                    address(amm.usdm.ammTreasury),
                    address(amm.usdm.ammStorage),
>>>>>>> a5af03be
                    cfg.ammPoolsTreasury,
                    cfg.ammPoolsTreasuryManager,
                    cfg.ammCharlieTreasury,
                    cfg.ammCharlieTreasuryManager
                )
            })
        );

        deployerContracts.powerTokenLens = address(_powerTokenLensBuilder.build());
        deployerContracts.liquidityMiningLens = address(_liquidityMiningLensBuilder.build());
        deployerContracts.flowService = address(_powerTokenFlowsServiceBuilder.build());
        deployerContracts.stakeService = address(_powerTokenStakeServiceBuilder.build());
        //      todo fix addresses
        deployerContracts.ammPoolsLensStEth = _fakeContract;
        deployerContracts.ammPoolsServiceStEth = _fakeContract;
        deployerContracts.ammPoolsLensUsdm = _fakeContract;
        deployerContracts.ammPoolsServiceUsdm = _fakeContract;
        deployerContracts.ammPoolsLensWeEth = _fakeContract;
        deployerContracts.ammPoolsServiceWeEth = _fakeContract;
        deployerContracts.ammOpenSwapServiceStEth = _fakeContract;
        deployerContracts.ammCloseSwapServiceStEth = _fakeContract;

        vm.startPrank(address(_owner));
        IporProtocolRouter(amm.router).upgradeTo(address(new IporProtocolRouter(deployerContracts)));
        vm.stopPrank();

        amm.usdt.ammSwapsLens = IAmmSwapsLens(address(amm.router));
        amm.usdt.ammPoolsService = IAmmPoolsService(address(amm.router));
        amm.usdt.ammPoolsLens = IAmmPoolsLens(address(amm.router));
        amm.usdt.ammOpenSwapService = IAmmOpenSwapService(address(amm.router));
        amm.usdt.ammOpenSwapLens = IAmmOpenSwapLens(address(amm.router));
        amm.usdt.ammCloseSwapLens = IAmmCloseSwapLens(address(amm.router));
        amm.usdt.ammCloseSwapServiceUsdt = IAmmCloseSwapServiceUsdt(address(amm.router));
        amm.usdt.ammCloseSwapServiceUsdc = IAmmCloseSwapServiceUsdc(address(amm.router));
        amm.usdt.ammCloseSwapServiceDai = IAmmCloseSwapServiceDai(address(amm.router));
        amm.usdt.ammGovernanceService = IAmmGovernanceService(address(amm.router));
        amm.usdt.ammGovernanceLens = IAmmGovernanceLens(address(amm.router));
        amm.usdt.powerTokenLens = IPowerTokenLens(address(amm.router));
        amm.usdt.liquidityMiningLens = ILiquidityMiningLens(address(amm.router));
        amm.usdt.flowService = IPowerTokenFlowsService(address(amm.router));
        amm.usdt.stakeService = IPowerTokenStakeService(address(amm.router));

        amm.usdc.ammSwapsLens = IAmmSwapsLens(address(amm.router));
        amm.usdc.ammPoolsService = IAmmPoolsService(address(amm.router));
        amm.usdc.ammPoolsLens = IAmmPoolsLens(address(amm.router));
        amm.usdc.ammOpenSwapService = IAmmOpenSwapService(address(amm.router));
        amm.usdc.ammOpenSwapLens = IAmmOpenSwapLens(address(amm.router));
        amm.usdc.ammCloseSwapLens = IAmmCloseSwapLens(address(amm.router));
        amm.usdc.ammCloseSwapServiceUsdc = IAmmCloseSwapServiceUsdc(address(amm.router));
        amm.usdc.ammGovernanceService = IAmmGovernanceService(address(amm.router));
        amm.usdc.ammGovernanceLens = IAmmGovernanceLens(address(amm.router));
        amm.usdc.powerTokenLens = IPowerTokenLens(address(amm.router));
        amm.usdc.liquidityMiningLens = ILiquidityMiningLens(address(amm.router));
        amm.usdc.flowService = IPowerTokenFlowsService(address(amm.router));
        amm.usdc.stakeService = IPowerTokenStakeService(address(amm.router));

        amm.dai.ammSwapsLens = IAmmSwapsLens(address(amm.router));
        amm.dai.ammPoolsService = IAmmPoolsService(address(amm.router));
        amm.dai.ammPoolsLens = IAmmPoolsLens(address(amm.router));
        amm.dai.ammOpenSwapService = IAmmOpenSwapService(address(amm.router));
        amm.dai.ammOpenSwapLens = IAmmOpenSwapLens(address(amm.router));
        amm.dai.ammCloseSwapLens = IAmmCloseSwapLens(address(amm.router));
        amm.dai.ammCloseSwapServiceDai = IAmmCloseSwapServiceDai(address(amm.router));
        amm.dai.ammGovernanceService = IAmmGovernanceService(address(amm.router));
        amm.dai.ammGovernanceLens = IAmmGovernanceLens(address(amm.router));
        amm.dai.powerTokenLens = IPowerTokenLens(address(amm.router));
        amm.dai.liquidityMiningLens = ILiquidityMiningLens(address(amm.router));
        amm.dai.flowService = IPowerTokenFlowsService(address(amm.router));
        amm.dai.stakeService = IPowerTokenStakeService(address(amm.router));
        return IporProtocolRouter(amm.router);
    }

    function _getUsdtIporProtocolRouterInstance(
        BuilderUtils.IporProtocol memory iporProtocol,
        IporProtocolConfig memory cfg
    ) public returns (IporProtocolRouter) {
        if (address(iporProtocol.router) == address(0)) {
            iporProtocol.router = _iporProtocolRouterBuilder.buildEmptyProxy();
        }
        IporProtocolRouter.DeployedContracts memory deployerContracts;

        deployerContracts.ammSwapsLens = address(
            new AmmSwapsLens(
                IAmmSwapsLens.SwapLensPoolConfiguration({
                    asset: address(iporProtocol.asset),
                    ammStorage: address(iporProtocol.ammStorage),
                    ammTreasury: address(iporProtocol.ammTreasury),
                    spread: address(iporProtocol.spreadRouter)
                }),
                IAmmSwapsLens.SwapLensPoolConfiguration({
                    asset: _fakeContract,
                    ammStorage: _fakeContract,
                    ammTreasury: _fakeContract,
                    spread: _fakeContract
                }),
                IAmmSwapsLens.SwapLensPoolConfiguration({
                    asset: _fakeContract,
                    ammStorage: _fakeContract,
                    ammTreasury: _fakeContract,
                    spread: _fakeContract
                }),
                IAmmSwapsLens.SwapLensPoolConfiguration({
                    asset: _fakeContract,
                    ammStorage: _fakeContract,
                    ammTreasury: _fakeContract,
                    spread: _fakeContract
                }),
                address(iporProtocol.iporOracle),
                messageSignerAddress
            )
        );

        deployerContracts.ammPoolsLens = address(
            new AmmPoolsLens(
                IAmmPoolsLens.AmmPoolsLensPoolConfiguration({
                    asset: address(iporProtocol.asset),
                    decimals: iporProtocol.asset.decimals(),
                    ipToken: address(iporProtocol.ipToken),
                    ammStorage: address(iporProtocol.ammStorage),
                    ammTreasury: address(iporProtocol.ammTreasury),
                    assetManagement: address(iporProtocol.assetManagement)
                }),
                IAmmPoolsLens.AmmPoolsLensPoolConfiguration({
                    asset: _fakeContract,
                    decimals: 0,
                    ipToken: _fakeContract,
                    ammStorage: _fakeContract,
                    ammTreasury: _fakeContract,
                    assetManagement: _fakeContract
                }),
                IAmmPoolsLens.AmmPoolsLensPoolConfiguration({
                    asset: _fakeContract,
                    decimals: 0,
                    ipToken: _fakeContract,
                    ammStorage: _fakeContract,
                    ammTreasury: _fakeContract,
                    assetManagement: _fakeContract
                }),
                address(iporProtocol.iporOracle)
            )
        );

        deployerContracts.assetManagementLens = address(
            new AssetManagementLens(
                IAssetManagementLens.AssetManagementConfiguration({
                    asset: address(iporProtocol.asset),
                    decimals: iporProtocol.asset.decimals(),
                    assetManagement: address(iporProtocol.assetManagement),
                    ammTreasury: address(iporProtocol.ammTreasury)
                }),
                IAssetManagementLens.AssetManagementConfiguration({
                    asset: _fakeContract,
                    decimals: 0,
                    assetManagement: _fakeContract,
                    ammTreasury: _fakeContract
                }),
                IAssetManagementLens.AssetManagementConfiguration({
                    asset: _fakeContract,
                    decimals: 0,
                    assetManagement: _fakeContract,
                    ammTreasury: _fakeContract
                })
            )
        );

        deployerContracts.ammOpenSwapService = address(
            new AmmOpenSwapService({
                usdtPoolCfg: _preparePoolCfgForOpenSwapService(
                    cfg.openSwapServiceTestCase,
                    address(iporProtocol.asset),
                    address(iporProtocol.ammTreasury),
                    address(iporProtocol.ammStorage)
                ),
                usdcPoolCfg: _prepareFakePoolCfgForOpenSwapService(),
                daiPoolCfg: _prepareFakePoolCfgForOpenSwapService(),
                iporOracleInput: address(iporProtocol.iporOracle),
                messageSignerInput: messageSignerAddress,
                spreadRouterInput: address(iporProtocol.spreadRouter)
            })
        );

        deployerContracts.ammCloseSwapServiceUsdt = address(
            new AmmCloseSwapServiceUsdt({
                poolCfg: _preparePoolCfgForCloseSwapService(
                    cfg.closeSwapServiceTestCase,
                    address(iporProtocol.asset),
                    address(iporProtocol.ammTreasury),
                    address(iporProtocol.ammStorage),
                    address(iporProtocol.assetManagement),
                    address(iporProtocol.spreadRouter)
                ),
                iporOracleInput: address(iporProtocol.iporOracle),
                messageSignerInput: messageSignerAddress
            })
        );

        deployerContracts.ammCloseSwapServiceUsdc = address(_fakeContract);
        deployerContracts.ammCloseSwapServiceDai = address(_fakeContract);

        deployerContracts.ammCloseSwapLens = address(
            new AmmCloseSwapLens({
                usdtInput: address(iporProtocol.asset),
                usdcInput: _fakeContract,
                daiInput: _fakeContract,
                stETHInput: _fakeContract,
                iporOracleInput: address(iporProtocol.iporOracle),
                messageSignerInput: messageSignerAddress,
                spreadRouterInput: address(iporProtocol.spreadRouter),
                closeSwapServiceUsdtInput: deployerContracts.ammCloseSwapServiceUsdt,
                closeSwapServiceUsdcInput: deployerContracts.ammCloseSwapServiceUsdc,
                closeSwapServiceDaiInput: deployerContracts.ammCloseSwapServiceDai,
                closeSwapServiceStEthInput: _fakeContract
            })
        );

        deployerContracts.ammPoolsService = address(
            new AmmPoolsService({
                usdtPoolCfg: _preparePoolCfgForPoolsService(
                    cfg.poolsServiceTestCase,
                    address(iporProtocol.asset),
                    address(iporProtocol.ipToken),
                    address(iporProtocol.ammTreasury),
                    address(iporProtocol.ammStorage),
                    address(iporProtocol.assetManagement)
                ),
                usdcPoolCfg: _prepareFakePoolCfgForPoolsService(),
                daiPoolCfg: _prepareFakePoolCfgForPoolsService(),
                iporOracleInput: address(iporProtocol.iporOracle)
            })
        );

        deployerContracts.ammGovernanceService = address(
            new AmmGovernanceService({
                usdtPoolCfg: _preparePoolCfgForGovernanceService(
                    address(iporProtocol.asset),
                    address(iporProtocol.ammTreasury),
                    address(iporProtocol.ammStorage),
                    cfg.ammPoolsTreasury,
                    cfg.ammPoolsTreasuryManager,
                    cfg.ammCharlieTreasury,
                    cfg.ammCharlieTreasuryManager
                ),
                usdcPoolCfg: _prepareFakePoolCfgForGovernanceService(),
                daiPoolCfg: _prepareFakePoolCfgForGovernanceService(),
                stEthPoolCfg: _prepareFakePoolCfgForGovernanceService(),
<<<<<<< HEAD
                weEthPoolCfg: _prepareFakePoolCfgForGovernanceService()
=======
                usdmPoolCfg: _prepareFakePoolCfgForGovernanceService()
>>>>>>> a5af03be
            })
        );

        deployerContracts.powerTokenLens = address(_powerTokenLensBuilder.build());
        deployerContracts.liquidityMiningLens = address(_liquidityMiningLensBuilder.build());
        deployerContracts.flowService = address(_powerTokenFlowsServiceBuilder.build());
        deployerContracts.stakeService = address(_powerTokenStakeServiceBuilder.build());
        //        todo fix addresses
        deployerContracts.ammPoolsServiceStEth = _fakeContract;
        deployerContracts.ammPoolsLensStEth = _fakeContract;
        deployerContracts.ammOpenSwapServiceStEth = _fakeContract;
        deployerContracts.ammCloseSwapServiceStEth = _fakeContract;
        deployerContracts.ammPoolsServiceUsdm = _fakeContract;
        deployerContracts.ammPoolsLensUsdm = _fakeContract;
        deployerContracts.ammPoolsServiceWeEth = _fakeContract;
        deployerContracts.ammPoolsLensWeEth = _fakeContract;


        vm.startPrank(address(_owner));
        IporProtocolRouter(iporProtocol.router).upgradeTo(address(new IporProtocolRouter(deployerContracts)));
        vm.stopPrank();

        iporProtocol.ammSwapsLens = IAmmSwapsLens(address(iporProtocol.router));
        iporProtocol.ammPoolsService = IAmmPoolsService(address(iporProtocol.router));
        iporProtocol.ammPoolsLens = IAmmPoolsLens(address(iporProtocol.router));
        iporProtocol.ammOpenSwapService = IAmmOpenSwapService(address(iporProtocol.router));
        iporProtocol.ammOpenSwapLens = IAmmOpenSwapLens(address(iporProtocol.router));
        iporProtocol.ammCloseSwapLens = IAmmCloseSwapLens(address(iporProtocol.router));
        iporProtocol.ammCloseSwapServiceUsdt = IAmmCloseSwapServiceUsdt(address(iporProtocol.router));
        iporProtocol.ammGovernanceService = IAmmGovernanceService(address(iporProtocol.router));
        iporProtocol.ammGovernanceLens = IAmmGovernanceLens(address(iporProtocol.router));
        iporProtocol.powerTokenLens = IPowerTokenLens(address(iporProtocol.router));
        iporProtocol.liquidityMiningLens = ILiquidityMiningLens(address(iporProtocol.router));
        iporProtocol.flowService = IPowerTokenFlowsService(address(iporProtocol.router));
        iporProtocol.stakeService = IPowerTokenStakeService(address(iporProtocol.router));

        return IporProtocolRouter(iporProtocol.router);
    }

    function _getUsdcIporProtocolRouterInstance(
        BuilderUtils.IporProtocol memory iporProtocol,
        IporProtocolConfig memory cfg
    ) public returns (IporProtocolRouter) {
        if (address(iporProtocol.router) == address(0)) {
            iporProtocol.router = _iporProtocolRouterBuilder.buildEmptyProxy();
        }

        IporProtocolRouter.DeployedContracts memory deployerContracts;

        deployerContracts.ammSwapsLens = address(
            new AmmSwapsLens(
                IAmmSwapsLens.SwapLensPoolConfiguration({
                    asset: _fakeContract,
                    ammStorage: _fakeContract,
                    ammTreasury: _fakeContract,
                    spread: _fakeContract
                }),
                IAmmSwapsLens.SwapLensPoolConfiguration({
                    asset: address(iporProtocol.asset),
                    ammStorage: address(iporProtocol.ammStorage),
                    ammTreasury: address(iporProtocol.ammTreasury),
                    spread: address(iporProtocol.spreadRouter)
                }),
                IAmmSwapsLens.SwapLensPoolConfiguration({
                    asset: _fakeContract,
                    ammStorage: _fakeContract,
                    ammTreasury: _fakeContract,
                    spread: _fakeContract
                }),
                IAmmSwapsLens.SwapLensPoolConfiguration({
                    asset: _fakeContract,
                    ammStorage: _fakeContract,
                    ammTreasury: _fakeContract,
                    spread: _fakeContract
                }),
                address(iporProtocol.iporOracle),
                messageSignerAddress
            )
        );

        deployerContracts.ammPoolsLens = address(
            new AmmPoolsLens(
                IAmmPoolsLens.AmmPoolsLensPoolConfiguration({
                    asset: _fakeContract,
                    decimals: 0,
                    ipToken: _fakeContract,
                    ammStorage: _fakeContract,
                    ammTreasury: _fakeContract,
                    assetManagement: _fakeContract
                }),
                IAmmPoolsLens.AmmPoolsLensPoolConfiguration({
                    asset: address(iporProtocol.asset),
                    decimals: iporProtocol.asset.decimals(),
                    ipToken: address(iporProtocol.ipToken),
                    ammStorage: address(iporProtocol.ammStorage),
                    ammTreasury: address(iporProtocol.ammTreasury),
                    assetManagement: address(iporProtocol.assetManagement)
                }),
                IAmmPoolsLens.AmmPoolsLensPoolConfiguration({
                    asset: _fakeContract,
                    decimals: 0,
                    ipToken: _fakeContract,
                    ammStorage: _fakeContract,
                    ammTreasury: _fakeContract,
                    assetManagement: _fakeContract
                }),
                address(iporProtocol.iporOracle)
            )
        );

        deployerContracts.assetManagementLens = address(
            new AssetManagementLens(
                IAssetManagementLens.AssetManagementConfiguration({
                    asset: _fakeContract,
                    decimals: 0,
                    assetManagement: _fakeContract,
                    ammTreasury: _fakeContract
                }),
                IAssetManagementLens.AssetManagementConfiguration({
                    asset: address(iporProtocol.asset),
                    decimals: iporProtocol.asset.decimals(),
                    assetManagement: address(iporProtocol.assetManagement),
                    ammTreasury: address(iporProtocol.ammTreasury)
                }),
                IAssetManagementLens.AssetManagementConfiguration({
                    asset: _fakeContract,
                    decimals: 0,
                    assetManagement: _fakeContract,
                    ammTreasury: _fakeContract
                })
            )
        );

        deployerContracts.ammOpenSwapService = address(
            new AmmOpenSwapService({
                usdtPoolCfg: _prepareFakePoolCfgForOpenSwapService(),
                usdcPoolCfg: _preparePoolCfgForOpenSwapService(
                    cfg.openSwapServiceTestCase,
                    address(iporProtocol.asset),
                    address(iporProtocol.ammTreasury),
                    address(iporProtocol.ammStorage)
                ),
                daiPoolCfg: _prepareFakePoolCfgForOpenSwapService(),
                iporOracleInput: address(iporProtocol.iporOracle),
                messageSignerInput: messageSignerAddress,
                spreadRouterInput: address(iporProtocol.spreadRouter)
            })
        );

        deployerContracts.ammCloseSwapServiceUsdc = address(
            new AmmCloseSwapServiceUsdc({
                poolCfg: _preparePoolCfgForCloseSwapService(
                    cfg.closeSwapServiceTestCase,
                    address(iporProtocol.asset),
                    address(iporProtocol.ammTreasury),
                    address(iporProtocol.ammStorage),
                    address(iporProtocol.assetManagement),
                    address(iporProtocol.spreadRouter)
                ),
                iporOracleInput: address(iporProtocol.iporOracle),
                messageSignerInput: messageSignerAddress
            })
        );

        deployerContracts.ammCloseSwapServiceUsdt = address(_fakeContract);
        deployerContracts.ammCloseSwapServiceDai = address(_fakeContract);

        deployerContracts.ammCloseSwapLens = address(
            new AmmCloseSwapLens({
                usdtInput: _fakeContract,
                usdcInput: address(iporProtocol.asset),
                daiInput: _fakeContract,
                stETHInput: _fakeContract,
                iporOracleInput: address(iporProtocol.iporOracle),
                messageSignerInput: messageSignerAddress,
                spreadRouterInput: address(iporProtocol.spreadRouter),
                closeSwapServiceUsdtInput: deployerContracts.ammCloseSwapServiceUsdt,
                closeSwapServiceUsdcInput: deployerContracts.ammCloseSwapServiceUsdc,
                closeSwapServiceDaiInput: deployerContracts.ammCloseSwapServiceDai,
                closeSwapServiceStEthInput: _fakeContract
            })
        );

        deployerContracts.ammPoolsService = address(
            new AmmPoolsService({
                usdtPoolCfg: _prepareFakePoolCfgForPoolsService(),
                usdcPoolCfg: _preparePoolCfgForPoolsService(
                    cfg.poolsServiceTestCase,
                    address(iporProtocol.asset),
                    address(iporProtocol.ipToken),
                    address(iporProtocol.ammTreasury),
                    address(iporProtocol.ammStorage),
                    address(iporProtocol.assetManagement)
                ),
                daiPoolCfg: _prepareFakePoolCfgForPoolsService(),
                iporOracleInput: address(iporProtocol.iporOracle)
            })
        );

        deployerContracts.ammGovernanceService = address(
            new AmmGovernanceService({
                usdtPoolCfg: _prepareFakePoolCfgForGovernanceService(),
                usdcPoolCfg: _preparePoolCfgForGovernanceService(
                    address(iporProtocol.asset),
                    address(iporProtocol.ammTreasury),
                    address(iporProtocol.ammStorage),
                    cfg.ammPoolsTreasury,
                    cfg.ammPoolsTreasuryManager,
                    cfg.ammCharlieTreasury,
                    cfg.ammCharlieTreasuryManager
                ),
                daiPoolCfg: _prepareFakePoolCfgForGovernanceService(),
                stEthPoolCfg: _prepareFakePoolCfgForGovernanceService(),
<<<<<<< HEAD
                weEthPoolCfg: _prepareFakePoolCfgForGovernanceService()
=======
                usdmPoolCfg: _prepareFakePoolCfgForGovernanceService()
>>>>>>> a5af03be
            })
        );

        deployerContracts.powerTokenLens = address(_powerTokenLensBuilder.build());
        deployerContracts.liquidityMiningLens = address(_liquidityMiningLensBuilder.build());
        deployerContracts.flowService = address(_powerTokenFlowsServiceBuilder.build());
        deployerContracts.stakeService = address(_powerTokenStakeServiceBuilder.build());

        //        todo fix addresses
        deployerContracts.ammPoolsLensStEth = _fakeContract;
        deployerContracts.ammPoolsServiceStEth = _fakeContract;
        deployerContracts.ammPoolsLensUsdm = _fakeContract;
        deployerContracts.ammPoolsServiceUsdm = _fakeContract;
        deployerContracts.ammPoolsLensWeEth = _fakeContract;
        deployerContracts.ammPoolsServiceWeEth = _fakeContract;
        deployerContracts.ammOpenSwapServiceStEth = _fakeContract;
        deployerContracts.ammCloseSwapServiceStEth = _fakeContract;

        vm.startPrank(address(_owner));
        IporProtocolRouter(iporProtocol.router).upgradeTo(address(new IporProtocolRouter(deployerContracts)));
        vm.stopPrank();

        iporProtocol.ammSwapsLens = IAmmSwapsLens(address(iporProtocol.router));
        iporProtocol.ammPoolsService = IAmmPoolsService(address(iporProtocol.router));
        iporProtocol.ammPoolsLens = IAmmPoolsLens(address(iporProtocol.router));
        iporProtocol.ammOpenSwapService = IAmmOpenSwapService(address(iporProtocol.router));
        iporProtocol.ammOpenSwapLens = IAmmOpenSwapLens(address(iporProtocol.router));
        iporProtocol.ammCloseSwapLens = IAmmCloseSwapLens(address(iporProtocol.router));
        iporProtocol.ammCloseSwapServiceUsdc = IAmmCloseSwapServiceUsdc(address(iporProtocol.router));
        iporProtocol.ammGovernanceService = IAmmGovernanceService(address(iporProtocol.router));
        iporProtocol.ammGovernanceLens = IAmmGovernanceLens(address(iporProtocol.router));
        iporProtocol.powerTokenLens = IPowerTokenLens(address(iporProtocol.router));
        iporProtocol.liquidityMiningLens = ILiquidityMiningLens(address(iporProtocol.router));
        iporProtocol.flowService = IPowerTokenFlowsService(address(iporProtocol.router));
        iporProtocol.stakeService = IPowerTokenStakeService(address(iporProtocol.router));

        return IporProtocolRouter(iporProtocol.router);
    }

    function _getDaiIporProtocolRouterInstance(
        BuilderUtils.IporProtocol memory iporProtocol,
        IporProtocolConfig memory cfg
    ) public returns (IporProtocolRouter) {
        if (address(iporProtocol.router) == address(0)) {
            iporProtocol.router = _iporProtocolRouterBuilder.buildEmptyProxy();
        }

        IporProtocolRouter.DeployedContracts memory deployerContracts;

        //todo Fix
        deployerContracts.ammPoolsLensStEth = address(123);
        deployerContracts.ammPoolsServiceStEth = address(123);
        deployerContracts.ammPoolsLensUsdm = address(123);
        deployerContracts.ammPoolsServiceUsdm = address(123);
        deployerContracts.ammPoolsLensWeEth = address(123);
        deployerContracts.ammPoolsServiceWeEth = address(123);

        deployerContracts.ammSwapsLens = address(
            new AmmSwapsLens(
                IAmmSwapsLens.SwapLensPoolConfiguration({
                    asset: _fakeContract,
                    ammStorage: _fakeContract,
                    ammTreasury: _fakeContract,
                    spread: _fakeContract
                }),
                IAmmSwapsLens.SwapLensPoolConfiguration({
                    asset: _fakeContract,
                    ammStorage: _fakeContract,
                    ammTreasury: _fakeContract,
                    spread: _fakeContract
                }),
                IAmmSwapsLens.SwapLensPoolConfiguration({
                    asset: address(iporProtocol.asset),
                    ammStorage: address(iporProtocol.ammStorage),
                    ammTreasury: address(iporProtocol.ammTreasury),
                    spread: address(iporProtocol.spreadRouter)
                }),
                IAmmSwapsLens.SwapLensPoolConfiguration({
                    asset: _fakeContract,
                    ammStorage: _fakeContract,
                    ammTreasury: _fakeContract,
                    spread: _fakeContract
                }),
                address(iporProtocol.iporOracle),
                messageSignerAddress
            )
        );

        deployerContracts.ammPoolsLens = address(
            new AmmPoolsLens(
                IAmmPoolsLens.AmmPoolsLensPoolConfiguration({
                    asset: _fakeContract,
                    decimals: 0,
                    ipToken: _fakeContract,
                    ammStorage: _fakeContract,
                    ammTreasury: _fakeContract,
                    assetManagement: _fakeContract
                }),
                IAmmPoolsLens.AmmPoolsLensPoolConfiguration({
                    asset: _fakeContract,
                    decimals: 0,
                    ipToken: _fakeContract,
                    ammStorage: _fakeContract,
                    ammTreasury: _fakeContract,
                    assetManagement: _fakeContract
                }),
                IAmmPoolsLens.AmmPoolsLensPoolConfiguration({
                    asset: address(iporProtocol.asset),
                    decimals: iporProtocol.asset.decimals(),
                    ipToken: address(iporProtocol.ipToken),
                    ammStorage: address(iporProtocol.ammStorage),
                    ammTreasury: address(iporProtocol.ammTreasury),
                    assetManagement: address(iporProtocol.assetManagement)
                }),
                address(iporProtocol.iporOracle)
            )
        );
        deployerContracts.assetManagementLens = address(
            new AssetManagementLens(
                IAssetManagementLens.AssetManagementConfiguration({
                    asset: _fakeContract,
                    decimals: 0,
                    assetManagement: _fakeContract,
                    ammTreasury: _fakeContract
                }),
                IAssetManagementLens.AssetManagementConfiguration({
                    asset: _fakeContract,
                    decimals: 0,
                    assetManagement: _fakeContract,
                    ammTreasury: _fakeContract
                }),
                IAssetManagementLens.AssetManagementConfiguration({
                    asset: address(iporProtocol.asset),
                    decimals: iporProtocol.asset.decimals(),
                    assetManagement: address(iporProtocol.assetManagement),
                    ammTreasury: address(iporProtocol.ammTreasury)
                })
            )
        );

        deployerContracts.ammOpenSwapService = address(
            new AmmOpenSwapService({
                usdtPoolCfg: _prepareFakePoolCfgForOpenSwapService(),
                usdcPoolCfg: _prepareFakePoolCfgForOpenSwapService(),
                daiPoolCfg: _preparePoolCfgForOpenSwapService(
                    cfg.openSwapServiceTestCase,
                    address(iporProtocol.asset),
                    address(iporProtocol.ammTreasury),
                    address(iporProtocol.ammStorage)
                ),
                iporOracleInput: address(iporProtocol.iporOracle),
                messageSignerInput: messageSignerAddress,
                spreadRouterInput: address(iporProtocol.spreadRouter)
            })
        );
        deployerContracts.ammCloseSwapServiceDai = address(
            new AmmCloseSwapServiceDai({
                poolCfg: _preparePoolCfgForCloseSwapService(
                    cfg.closeSwapServiceTestCase,
                    address(iporProtocol.asset),
                    address(iporProtocol.ammTreasury),
                    address(iporProtocol.ammStorage),
                    address(iporProtocol.assetManagement),
                    address(iporProtocol.spreadRouter)
                ),
                iporOracleInput: address(iporProtocol.iporOracle),
                messageSignerInput: messageSignerAddress
            })
        );

        deployerContracts.ammCloseSwapServiceUsdt = address(_fakeContract);
        deployerContracts.ammCloseSwapServiceUsdc = address(_fakeContract);

        deployerContracts.ammCloseSwapLens = address(
            new AmmCloseSwapLens({
                usdtInput: _fakeContract,
                usdcInput: _fakeContract,
                daiInput: address(iporProtocol.asset),
                stETHInput: _fakeContract,
                iporOracleInput: address(iporProtocol.iporOracle),
                messageSignerInput: messageSignerAddress,
                spreadRouterInput: address(iporProtocol.spreadRouter),
                closeSwapServiceUsdtInput: deployerContracts.ammCloseSwapServiceUsdt,
                closeSwapServiceUsdcInput: deployerContracts.ammCloseSwapServiceUsdc,
                closeSwapServiceDaiInput: deployerContracts.ammCloseSwapServiceDai,
                closeSwapServiceStEthInput: _fakeContract
            })
        );

        deployerContracts.ammPoolsService = address(
            new AmmPoolsService({
                usdtPoolCfg: _prepareFakePoolCfgForPoolsService(),
                usdcPoolCfg: _prepareFakePoolCfgForPoolsService(),
                daiPoolCfg: _preparePoolCfgForPoolsService(
                    cfg.poolsServiceTestCase,
                    address(iporProtocol.asset),
                    address(iporProtocol.ipToken),
                    address(iporProtocol.ammTreasury),
                    address(iporProtocol.ammStorage),
                    address(iporProtocol.assetManagement)
                ),
                iporOracleInput: address(iporProtocol.iporOracle)
            })
        );

        deployerContracts.ammGovernanceService = address(
            new AmmGovernanceService({
                usdtPoolCfg: _prepareFakePoolCfgForGovernanceService(),
                usdcPoolCfg: _prepareFakePoolCfgForGovernanceService(),
                daiPoolCfg: _preparePoolCfgForGovernanceService(
                    address(iporProtocol.asset),
                    address(iporProtocol.ammTreasury),
                    address(iporProtocol.ammStorage),
                    cfg.ammPoolsTreasury,
                    cfg.ammPoolsTreasuryManager,
                    cfg.ammCharlieTreasury,
                    cfg.ammCharlieTreasuryManager
                ),
                stEthPoolCfg: _prepareFakePoolCfgForGovernanceService(),
<<<<<<< HEAD
                weEthPoolCfg: _prepareFakePoolCfgForGovernanceService()
=======
                usdmPoolCfg: _prepareFakePoolCfgForGovernanceService()
>>>>>>> a5af03be
            })
        );
        deployerContracts.powerTokenLens = address(_powerTokenLensBuilder.build());
        deployerContracts.liquidityMiningLens = address(_liquidityMiningLensBuilder.build());
        deployerContracts.flowService = address(_powerTokenFlowsServiceBuilder.build());
        deployerContracts.stakeService = address(_powerTokenStakeServiceBuilder.build());

        deployerContracts.ammPoolsLensStEth = address(_fakeContract);
        deployerContracts.ammPoolsServiceStEth = address(_fakeContract);
        deployerContracts.ammOpenSwapServiceStEth = address(_fakeContract);
        deployerContracts.ammCloseSwapServiceStEth = address(_fakeContract);

        vm.startPrank(address(_owner));

        address ammOpenSwapServiceStEth;
        address ammCloseSwapService;
        address ammPoolsService;
        address ammGovernanceService;
        address liquidityMiningLens;
        address powerTokenLens;
        address flowService;
        address stakeService;
        address ammPoolsServiceStEth;
        address ammPoolsLensStEth;
        IporProtocolRouter(iporProtocol.router).upgradeTo(address(new IporProtocolRouter(deployerContracts)));
        vm.stopPrank();

        iporProtocol.ammSwapsLens = IAmmSwapsLens(address(iporProtocol.router));
        iporProtocol.ammPoolsService = IAmmPoolsService(address(iporProtocol.router));
        iporProtocol.ammPoolsLens = IAmmPoolsLens(address(iporProtocol.router));
        iporProtocol.ammOpenSwapService = IAmmOpenSwapService(address(iporProtocol.router));
        iporProtocol.ammOpenSwapLens = IAmmOpenSwapLens(address(iporProtocol.router));
        iporProtocol.ammCloseSwapLens = IAmmCloseSwapLens(address(iporProtocol.router));
        iporProtocol.ammCloseSwapServiceDai = IAmmCloseSwapServiceDai(address(iporProtocol.router));
        iporProtocol.ammGovernanceService = IAmmGovernanceService(address(iporProtocol.router));
        iporProtocol.ammGovernanceLens = IAmmGovernanceLens(address(iporProtocol.router));
        iporProtocol.liquidityMiningLens = ILiquidityMiningLens(address(iporProtocol.router));
        iporProtocol.powerTokenLens = IPowerTokenLens(address(iporProtocol.router));
        iporProtocol.flowService = IPowerTokenFlowsService(address(iporProtocol.router));
        iporProtocol.stakeService = IPowerTokenStakeService(address(iporProtocol.router));

        return IporProtocolRouter(iporProtocol.router);
    }

    function _prepareFakePoolCfgForGovernanceService()
        internal
        returns (IAmmGovernanceLens.AmmGovernancePoolConfiguration memory poolCfg)
    {
        poolCfg = IAmmGovernanceLens.AmmGovernancePoolConfiguration({
            asset: address(_fakeContract),
            decimals: 0,
            ammStorage: address(_fakeContract),
            ammTreasury: address(_fakeContract),
            ammPoolsTreasury: address(_fakeContract),
            ammPoolsTreasuryManager: address(_fakeContract),
            ammCharlieTreasury: address(_fakeContract),
            ammCharlieTreasuryManager: address(_fakeContract)
        });
    }

    function _prepareFakePoolCfgForPoolsService()
        internal
        returns (AmmPoolsService.AmmPoolsServicePoolConfiguration memory poolCfg)
    {
        poolCfg = IAmmPoolsService.AmmPoolsServicePoolConfiguration({
            asset: address(_fakeContract),
            decimals: 0,
            ipToken: address(_fakeContract),
            ammStorage: address(_fakeContract),
            ammTreasury: address(_fakeContract),
            assetManagement: address(_fakeContract),
            redeemFeeRate: 0,
            redeemLpMaxCollateralRatio: 0
        });
    }

    function _prepareFakePoolCfgForCloseSwapService()
        internal
        returns (IAmmCloseSwapLens.AmmCloseSwapServicePoolConfiguration memory poolCfg)
    {
        poolCfg = IAmmCloseSwapLens.AmmCloseSwapServicePoolConfiguration({
            asset: address(_fakeContract),
            decimals: 0,
            ammStorage: address(_fakeContract),
            ammTreasury: address(_fakeContract),
            assetManagement: address(_fakeContract),
            spread: address(_fakeContract),
            unwindingFeeRate: 0,
            unwindingFeeTreasuryPortionRate: 0,
            maxLengthOfLiquidatedSwapsPerLeg: 0,
            timeBeforeMaturityAllowedToCloseSwapByCommunity: 0,
            timeBeforeMaturityAllowedToCloseSwapByBuyerTenor28days: 0,
            timeBeforeMaturityAllowedToCloseSwapByBuyerTenor60days: 0,
            timeBeforeMaturityAllowedToCloseSwapByBuyerTenor90days: 0,
            minLiquidationThresholdToCloseBeforeMaturityByCommunity: 0,
            minLiquidationThresholdToCloseBeforeMaturityByBuyer: 0,
            minLeverage: 0,
            timeAfterOpenAllowedToCloseSwapWithUnwindingTenor28days: 0,
            timeAfterOpenAllowedToCloseSwapWithUnwindingTenor60days: 0,
            timeAfterOpenAllowedToCloseSwapWithUnwindingTenor90days: 0
        });
    }

    function _prepareFakePoolCfgForOpenSwapService()
        internal
        returns (IAmmOpenSwapLens.AmmOpenSwapServicePoolConfiguration memory poolCfg)
    {
        poolCfg = IAmmOpenSwapLens.AmmOpenSwapServicePoolConfiguration({
            asset: address(_fakeContract),
            decimals: 0,
            ammStorage: address(_fakeContract),
            ammTreasury: address(_fakeContract),
            iporPublicationFee: 0,
            maxSwapCollateralAmount: 0,
            liquidationDepositAmount: 0,
            minLeverage: 0,
            openingFeeRate: 0,
            openingFeeTreasuryPortionRate: 0
        });
    }

    function _preparePoolCfgForGovernanceService(
        address asset,
        address ammTreasury,
        address ammStorage,
        address ammPoolsTreasury,
        address ammPoolsTreasuryManager,
        address ammCharlieTreasury,
        address ammCharlieTreasuryManager
    ) internal returns (IAmmGovernanceLens.AmmGovernancePoolConfiguration memory poolCfg) {
        poolCfg = IAmmGovernanceLens.AmmGovernancePoolConfiguration({
            asset: asset,
            decimals: IERC20MetadataUpgradeable(asset).decimals(),
            ammStorage: ammStorage,
            ammTreasury: ammTreasury,
            ammPoolsTreasury: ammPoolsTreasury == address(0) ? _owner : ammPoolsTreasury,
            ammPoolsTreasuryManager: ammPoolsTreasuryManager == address(0) ? _owner : ammPoolsTreasuryManager,
            ammCharlieTreasury: ammCharlieTreasury == address(0) ? _owner : ammCharlieTreasury,
            ammCharlieTreasuryManager: ammCharlieTreasuryManager == address(0) ? _owner : ammCharlieTreasuryManager
        });
    }

    function _preparePoolCfgForPoolsService(
        BuilderUtils.AmmPoolsServiceTestCase poolsServiceTestCase,
        address asset,
        address ipToken,
        address ammTreasury,
        address ammStorage,
        address assetManagement
    ) internal returns (AmmPoolsService.AmmPoolsServicePoolConfiguration memory poolCfg) {
        if (poolsServiceTestCase == BuilderUtils.AmmPoolsServiceTestCase.CASE1) {
            poolCfg = IAmmPoolsService.AmmPoolsServicePoolConfiguration({
                asset: asset,
                decimals: IERC20MetadataUpgradeable(asset).decimals(),
                ipToken: ipToken,
                ammStorage: ammStorage,
                ammTreasury: ammTreasury,
                assetManagement: assetManagement,
                redeemFeeRate: 0,
                redeemLpMaxCollateralRatio: 1e18
            });
        } else {
            poolCfg = IAmmPoolsService.AmmPoolsServicePoolConfiguration({
                asset: asset,
                decimals: IERC20MetadataUpgradeable(asset).decimals(),
                ipToken: ipToken,
                ammStorage: ammStorage,
                ammTreasury: ammTreasury,
                assetManagement: assetManagement,
                redeemFeeRate: 5 * 1e15,
                redeemLpMaxCollateralRatio: 1e18
            });
        }
    }

    function _preparePoolCfgForCloseSwapService(
        BuilderUtils.AmmCloseSwapServiceTestCase closeSwapServiceTestCase,
        address asset,
        address ammTreasury,
        address ammStorage,
        address assetManagement,
        address spreadRouter
    ) internal returns (IAmmCloseSwapLens.AmmCloseSwapServicePoolConfiguration memory poolCfg) {
        if (closeSwapServiceTestCase == BuilderUtils.AmmCloseSwapServiceTestCase.DEFAULT) {
            poolCfg = IAmmCloseSwapLens.AmmCloseSwapServicePoolConfiguration({
                asset: address(asset),
                decimals: IERC20MetadataUpgradeable(asset).decimals(),
                ammStorage: ammStorage,
                ammTreasury: ammTreasury,
                assetManagement: assetManagement,
                spread: spreadRouter,
                unwindingFeeRate: 5 * 1e14,
                unwindingFeeTreasuryPortionRate: 5 * 1e14,
                maxLengthOfLiquidatedSwapsPerLeg: 10,
                timeBeforeMaturityAllowedToCloseSwapByCommunity: 1 hours,
                timeBeforeMaturityAllowedToCloseSwapByBuyerTenor28days: 1 days,
                timeBeforeMaturityAllowedToCloseSwapByBuyerTenor60days: 1 days,
                timeBeforeMaturityAllowedToCloseSwapByBuyerTenor90days: 1 days,
                minLiquidationThresholdToCloseBeforeMaturityByCommunity: 995 * 1e15,
                minLiquidationThresholdToCloseBeforeMaturityByBuyer: 99 * 1e16,
                minLeverage: 10 * 1e18,
                timeAfterOpenAllowedToCloseSwapWithUnwindingTenor28days: 1 days,
                timeAfterOpenAllowedToCloseSwapWithUnwindingTenor60days: 1 days,
                timeAfterOpenAllowedToCloseSwapWithUnwindingTenor90days: 1 days
            });
        } else if (closeSwapServiceTestCase == BuilderUtils.AmmCloseSwapServiceTestCase.CASE1) {
            poolCfg = IAmmCloseSwapLens.AmmCloseSwapServicePoolConfiguration({
                asset: address(asset),
                decimals: IERC20MetadataUpgradeable(asset).decimals(),
                ammStorage: ammStorage,
                ammTreasury: ammTreasury,
                assetManagement: assetManagement,
                spread: spreadRouter,
                unwindingFeeRate: 99 * 1e16,
                unwindingFeeTreasuryPortionRate: 5 * 1e14,
                maxLengthOfLiquidatedSwapsPerLeg: 10,
                timeBeforeMaturityAllowedToCloseSwapByCommunity: 1 hours,
                timeBeforeMaturityAllowedToCloseSwapByBuyerTenor28days: 1 days,
                timeBeforeMaturityAllowedToCloseSwapByBuyerTenor60days: 1 days,
                timeBeforeMaturityAllowedToCloseSwapByBuyerTenor90days: 1 days,
                minLiquidationThresholdToCloseBeforeMaturityByCommunity: 995 * 1e15,
                minLiquidationThresholdToCloseBeforeMaturityByBuyer: 99 * 1e16,
                minLeverage: 10 * 1e18,
                timeAfterOpenAllowedToCloseSwapWithUnwindingTenor28days: 1 days,
                timeAfterOpenAllowedToCloseSwapWithUnwindingTenor60days: 1 days,
                timeAfterOpenAllowedToCloseSwapWithUnwindingTenor90days: 1 days
            });
        } else if (closeSwapServiceTestCase == BuilderUtils.AmmCloseSwapServiceTestCase.CASE2) {
            poolCfg = IAmmCloseSwapLens.AmmCloseSwapServicePoolConfiguration({
                asset: address(asset),
                decimals: IERC20MetadataUpgradeable(asset).decimals(),
                ammStorage: ammStorage,
                ammTreasury: ammTreasury,
                assetManagement: assetManagement,
                spread: spreadRouter,
                unwindingFeeRate: 15 * 1e16,
                unwindingFeeTreasuryPortionRate: 5 * 1e14,
                maxLengthOfLiquidatedSwapsPerLeg: 10,
                timeBeforeMaturityAllowedToCloseSwapByCommunity: 1 hours,
                timeBeforeMaturityAllowedToCloseSwapByBuyerTenor28days: 1 days,
                timeBeforeMaturityAllowedToCloseSwapByBuyerTenor60days: 1 days,
                timeBeforeMaturityAllowedToCloseSwapByBuyerTenor90days: 1 days,
                minLiquidationThresholdToCloseBeforeMaturityByCommunity: 995 * 1e15,
                minLiquidationThresholdToCloseBeforeMaturityByBuyer: 99 * 1e16,
                minLeverage: 10 * 1e18,
                timeAfterOpenAllowedToCloseSwapWithUnwindingTenor28days: 1 days,
                timeAfterOpenAllowedToCloseSwapWithUnwindingTenor60days: 1 days,
                timeAfterOpenAllowedToCloseSwapWithUnwindingTenor90days: 1 days
            });
        }
    }

    function _preparePoolCfgForOpenSwapService(
        BuilderUtils.AmmOpenSwapServiceTestCase openSwapServiceTestCase,
        address asset,
        address ammTreasury,
        address ammStorage
    ) internal returns (IAmmOpenSwapLens.AmmOpenSwapServicePoolConfiguration memory poolCfg) {
        if (openSwapServiceTestCase == BuilderUtils.AmmOpenSwapServiceTestCase.DEFAULT) {
            poolCfg = IAmmOpenSwapLens.AmmOpenSwapServicePoolConfiguration({
                asset: asset,
                decimals: IERC20MetadataUpgradeable(asset).decimals(),
                ammStorage: ammStorage,
                ammTreasury: ammTreasury,
                iporPublicationFee: 10 * 1e18,
                maxSwapCollateralAmount: 100_000 * 1e18,
                liquidationDepositAmount: 25,
                minLeverage: 10 * 1e18,
                openingFeeRate: 1e16,
                openingFeeTreasuryPortionRate: 0
            });
        } else if (openSwapServiceTestCase == BuilderUtils.AmmOpenSwapServiceTestCase.CASE1) {
            poolCfg = IAmmOpenSwapLens.AmmOpenSwapServicePoolConfiguration({
                asset: asset,
                decimals: IERC20MetadataUpgradeable(asset).decimals(),
                ammStorage: ammStorage,
                ammTreasury: ammTreasury,
                iporPublicationFee: 10 * 1e18,
                maxSwapCollateralAmount: 100_000 * 1e18,
                liquidationDepositAmount: 20,
                minLeverage: 10 * 1e18,
                openingFeeRate: 3e14,
                openingFeeTreasuryPortionRate: 0
            });
        } else if (openSwapServiceTestCase == BuilderUtils.AmmOpenSwapServiceTestCase.CASE2) {
            poolCfg = IAmmOpenSwapLens.AmmOpenSwapServicePoolConfiguration({
                asset: asset,
                decimals: IERC20MetadataUpgradeable(asset).decimals(),
                ammStorage: ammStorage,
                ammTreasury: ammTreasury,
                iporPublicationFee: 10 * 1e18,
                maxSwapCollateralAmount: 100_000 * 1e18,
                liquidationDepositAmount: 20,
                minLeverage: 10 * 1e18,
                openingFeeRate: 3e14,
                openingFeeTreasuryPortionRate: 5e16
            });
        } else if (openSwapServiceTestCase == BuilderUtils.AmmOpenSwapServiceTestCase.CASE3) {
            poolCfg = IAmmOpenSwapLens.AmmOpenSwapServicePoolConfiguration({
                asset: asset,
                decimals: IERC20MetadataUpgradeable(asset).decimals(),
                ammStorage: ammStorage,
                ammTreasury: ammTreasury,
                iporPublicationFee: 10 * 1e18,
                maxSwapCollateralAmount: 100_000 * 1e18,
                liquidationDepositAmount: 25,
                minLeverage: 10 * 1e18,
                openingFeeRate: 5e14,
                openingFeeTreasuryPortionRate: 5e17
            });
        }
    }

    function setupUsers(
        IporProtocolFactory.IporProtocolConfig memory cfg,
        BuilderUtils.IporProtocol memory iporProtocol
    ) public {
        if (iporProtocol.asset.decimals() == 18) {
            for (uint256 i; i < cfg.approvalsForUsers.length; ++i) {
                vm.startPrank(cfg.approvalsForUsers[i]);
                iporProtocol.asset.approve(address(iporProtocol.router), TestConstants.TOTAL_SUPPLY_18_DECIMALS);
                vm.stopPrank();
                deal(address(iporProtocol.asset), cfg.approvalsForUsers[i], TestConstants.USER_SUPPLY_10MLN_18DEC);
            }
        } else if (iporProtocol.asset.decimals() == 6) {
            for (uint256 i; i < cfg.approvalsForUsers.length; ++i) {
                vm.startPrank(cfg.approvalsForUsers[i]);
                iporProtocol.asset.approve(address(iporProtocol.router), TestConstants.TOTAL_SUPPLY_6_DECIMALS);
                vm.stopPrank();
                deal(address(iporProtocol.asset), cfg.approvalsForUsers[i], TestConstants.USER_SUPPLY_10MLN_6DEC);
            }
        } else {
            revert("Unsupported decimals");
        }
    }
}<|MERGE_RESOLUTION|>--- conflicted
+++ resolved
@@ -892,17 +892,19 @@
                     cfg.ammCharlieTreasury,
                     cfg.ammCharlieTreasuryManager
                 ),
-<<<<<<< HEAD
+                usdmPoolCfg: _preparePoolCfgForGovernanceService(
+                    address(amm.usdm.asset),
+                    address(amm.usdm.ammTreasury),
+                    address(amm.usdm.ammStorage),
+                    cfg.ammPoolsTreasury,
+                    cfg.ammPoolsTreasuryManager,
+                    cfg.ammCharlieTreasury,
+                    cfg.ammCharlieTreasuryManager
+                ),
                 weEthPoolCfg: _preparePoolCfgForGovernanceService(
                     address(amm.stEth.asset), // mock todo: fix if needed
                     address(amm.stEth.ammTreasury),
                     address(amm.stEth.ammStorage),
-=======
-                usdmPoolCfg: _preparePoolCfgForGovernanceService(
-                    address(amm.usdm.asset),
-                    address(amm.usdm.ammTreasury),
-                    address(amm.usdm.ammStorage),
->>>>>>> a5af03be
                     cfg.ammPoolsTreasury,
                     cfg.ammPoolsTreasuryManager,
                     cfg.ammCharlieTreasury,
@@ -1148,11 +1150,8 @@
                 usdcPoolCfg: _prepareFakePoolCfgForGovernanceService(),
                 daiPoolCfg: _prepareFakePoolCfgForGovernanceService(),
                 stEthPoolCfg: _prepareFakePoolCfgForGovernanceService(),
-<<<<<<< HEAD
+                usdmPoolCfg: _prepareFakePoolCfgForGovernanceService(),
                 weEthPoolCfg: _prepareFakePoolCfgForGovernanceService()
-=======
-                usdmPoolCfg: _prepareFakePoolCfgForGovernanceService()
->>>>>>> a5af03be
             })
         );
 
@@ -1366,11 +1365,8 @@
                 ),
                 daiPoolCfg: _prepareFakePoolCfgForGovernanceService(),
                 stEthPoolCfg: _prepareFakePoolCfgForGovernanceService(),
-<<<<<<< HEAD
+                usdmPoolCfg: _prepareFakePoolCfgForGovernanceService(),
                 weEthPoolCfg: _prepareFakePoolCfgForGovernanceService()
-=======
-                usdmPoolCfg: _prepareFakePoolCfgForGovernanceService()
->>>>>>> a5af03be
             })
         );
 
@@ -1590,11 +1586,8 @@
                     cfg.ammCharlieTreasuryManager
                 ),
                 stEthPoolCfg: _prepareFakePoolCfgForGovernanceService(),
-<<<<<<< HEAD
-                weEthPoolCfg: _prepareFakePoolCfgForGovernanceService()
-=======
+                weEthPoolCfg: _prepareFakePoolCfgForGovernanceService(),
                 usdmPoolCfg: _prepareFakePoolCfgForGovernanceService()
->>>>>>> a5af03be
             })
         );
         deployerContracts.powerTokenLens = address(_powerTokenLensBuilder.build());
