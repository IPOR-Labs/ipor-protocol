// SPDX-License-Identifier: UNLICENSED
pragma solidity 0.8.20;
import "@openzeppelin/contracts-upgradeable/token/ERC20/extensions/IERC20MetadataUpgradeable.sol";
import "forge-std/Test.sol";
import "forge-std/console2.sol";
import "@ipor-protocol/contracts/mocks/tokens/MockTestnetToken.sol";
import "@ipor-protocol/contracts/tokens/IpToken.sol";
import "@ipor-protocol/contracts/tokens/IvToken.sol";
import "@ipor-protocol/contracts/itf/ItfIporOracle.sol";

import "../builder/AssetBuilder.sol";
import "../builder/IpTokenBuilder.sol";
import "../builder/IvTokenBuilder.sol";
import "../builder/IporWeightedBuilder.sol";
import "../builder/AmmStorageBuilder.sol";
import "../builder/AssetManagementBuilder.sol";
import "../builder/SpreadRouterBuilder.sol";
import "../builder/AmmTreasuryBuilder.sol";
import "../builder/IporProtocolRouterBuilder.sol";
import "./IporOracleFactory.sol";
import "./IporRiskManagementOracleFactory.sol";
import "@ipor-protocol/contracts/interfaces/IAmmSwapsLens.sol";
import "@ipor-protocol/contracts/interfaces/IAmmPoolsLens.sol";
import "@ipor-protocol/contracts/interfaces/IAssetManagementLens.sol";
import "@ipor-protocol/contracts/interfaces/IPowerTokenLens.sol";
import "@ipor-protocol/contracts/interfaces/ILiquidityMiningLens.sol";
import "@ipor-protocol/contracts/interfaces/IPowerTokenFlowsService.sol";
import "@ipor-protocol/contracts/interfaces/IPowerTokenStakeService.sol";
import "@ipor-protocol/contracts/amm/AmmSwapsLens.sol";
import "@ipor-protocol/contracts/amm/AmmPoolsLens.sol";
import "@ipor-protocol/contracts/amm/AssetManagementLens.sol";
import "@ipor-protocol/contracts/amm/AmmOpenSwapService.sol";
import "@ipor-protocol/contracts/amm/AmmCloseSwapService.sol";
import "@ipor-protocol/contracts/amm/AmmPoolsService.sol";
import "@ipor-protocol/contracts/amm/AmmGovernanceService.sol";
import "../../mocks/EmptyImplementation.sol";
import "../builder/PowerTokenLensBuilder.sol";
import "../builder/LiquidityMiningLensBuilder.sol";
import "../builder/PowerTokenFlowsServiceBuilder.sol";
import "../builder/PowerTokenStakeServiceBuilder.sol";

contract IporProtocolFactory is Test {
    struct Amm {
        IporProtocolRouter router;
        SpreadRouter spreadRouter;
        ItfIporOracle iporOracle;
        MockIporWeighted iporWeighted;
        IporRiskManagementOracle iporRiskManagementOracle;
        BuilderUtils.IporProtocol usdt;
        BuilderUtils.IporProtocol usdc;
        BuilderUtils.IporProtocol dai;
    }

    struct AmmConfig {
        address ammPoolsTreasury;
        address ammPoolsTreasuryManager;
        address ammCharlieTreasury;
        address ammCharlieTreasuryManager;
        address iporOracleUpdater;
        address iporRiskManagementOracleUpdater;
        BuilderUtils.IporOracleInitialParamsTestCase iporOracleInitialParamsTestCase;
        BuilderUtils.IporRiskManagementOracleInitialParamsTestCase iporRiskManagementOracleInitialParamsTestCase;
        BuilderUtils.Spread28DaysTestCase spread28DaysTestCase;
        BuilderUtils.Spread60DaysTestCase spread60DaysTestCase;
        BuilderUtils.Spread90DaysTestCase spread90DaysTestCase;
        BuilderUtils.AmmOpenSwapServiceTestCase openSwapServiceTestCase;
        BuilderUtils.AmmCloseSwapServiceTestCase closeSwapServiceTestCase;
        BuilderUtils.AmmPoolsServiceTestCase poolsServiceTestCase;
        address usdtAssetManagementImplementation;
        address usdcAssetManagementImplementation;
        address daiAssetManagementImplementation;
    }

    struct IporProtocolConfig {
        address ammPoolsTreasury;
        address ammPoolsTreasuryManager;
        address ammCharlieTreasury;
        address ammCharlieTreasuryManager;
        address iporOracleUpdater;
        address iporRiskManagementOracleUpdater;
        BuilderUtils.AmmOpenSwapServiceTestCase openSwapServiceTestCase;
        BuilderUtils.AmmCloseSwapServiceTestCase closeSwapServiceTestCase;
        BuilderUtils.AmmPoolsServiceTestCase poolsServiceTestCase;
        BuilderUtils.IporOracleInitialParamsTestCase iporOracleInitialParamsTestCase;
        BuilderUtils.IporRiskManagementOracleInitialParamsTestCase iporRiskManagementOracleInitialParamsTestCase;
        BuilderUtils.Spread28DaysTestCase spread28DaysTestCase;
        BuilderUtils.Spread60DaysTestCase spread60DaysTestCase;
        BuilderUtils.Spread90DaysTestCase spread90DaysTestCase;
        address[] approvalsForUsers;
        address spreadImplementation;
        address assetManagementImplementation;
    }

    IporOracleFactory internal _iporOracleFactory;
    IporRiskManagementOracleFactory internal _iporRiskManagementOracleFactory;

    AssetBuilder internal _assetBuilder;
    IpTokenBuilder internal _ipTokenBuilder;
    IvTokenBuilder internal _ivTokenBuilder;
    IporWeightedBuilder internal _iporWeightedBuilder;
    AmmStorageBuilder internal _ammStorageBuilder;
    AmmTreasuryBuilder internal _ammTreasuryBuilder;
    SpreadRouterBuilder internal _spreadRouterBuilder;
    AssetManagementBuilder internal _assetManagementBuilder;
    AmmTreasuryBuilder internal _miltonBuilder;
    IporProtocolRouterBuilder internal _iporProtocolRouterBuilder;
    PowerTokenLensBuilder internal _powerTokenLensBuilder;
    LiquidityMiningLensBuilder internal _liquidityMiningLensBuilder;
    PowerTokenFlowsServiceBuilder internal _powerTokenFlowsServiceBuilder;
    PowerTokenStakeServiceBuilder internal _powerTokenStakeServiceBuilder;

    address internal _fakeContract = address(new EmptyImplementation());

    address internal _owner;

    constructor(address owner) {
        _iporOracleFactory = new IporOracleFactory(owner);
        _iporRiskManagementOracleFactory = new IporRiskManagementOracleFactory(owner);
        _assetBuilder = new AssetBuilder(owner);
        _ipTokenBuilder = new IpTokenBuilder(owner);
        _ivTokenBuilder = new IvTokenBuilder(owner);
        _iporWeightedBuilder = new IporWeightedBuilder(owner);
        _ammStorageBuilder = new AmmStorageBuilder(owner);
        _ammTreasuryBuilder = new AmmTreasuryBuilder(owner);
        _spreadRouterBuilder = new SpreadRouterBuilder(owner);
        _assetManagementBuilder = new AssetManagementBuilder(owner);
        _miltonBuilder = new AmmTreasuryBuilder(owner);
        _iporProtocolRouterBuilder = new IporProtocolRouterBuilder(owner);
        _powerTokenLensBuilder = new PowerTokenLensBuilder(owner);
        _liquidityMiningLensBuilder = new LiquidityMiningLensBuilder(owner);
        _powerTokenFlowsServiceBuilder = new PowerTokenFlowsServiceBuilder(owner);
        _powerTokenStakeServiceBuilder = new PowerTokenStakeServiceBuilder(owner);
        _owner = owner;
    }

    function getFullInstance(AmmConfig memory cfg) public returns (Amm memory amm) {
        amm.router = _iporProtocolRouterBuilder.buildEmptyProxy();

        amm.usdt.ammTreasury = _ammTreasuryBuilder.buildEmptyProxy();
        amm.usdc.ammTreasury = _ammTreasuryBuilder.buildEmptyProxy();
        amm.dai.ammTreasury = _ammTreasuryBuilder.buildEmptyProxy();

        amm.usdt.router = amm.router;
        amm.usdc.router = amm.router;
        amm.dai.router = amm.router;

        _assetBuilder.withUSDT();
        amm.usdt.asset = _assetBuilder.build();

        _assetBuilder.withUSDC();
        amm.usdc.asset = _assetBuilder.build();

        _assetBuilder.withDAI();
        amm.dai.asset = _assetBuilder.build();

        address[] memory assets = new address[](3);
        assets[0] = address(amm.dai.asset);
        assets[1] = address(amm.usdt.asset);
        assets[2] = address(amm.usdc.asset);

        amm.iporOracle = _iporOracleFactory.getEmptyInstance(assets, cfg.iporOracleInitialParamsTestCase);

        amm.usdt.iporOracle = amm.iporOracle;
        amm.usdc.iporOracle = amm.iporOracle;
        amm.dai.iporOracle = amm.iporOracle;

        amm.iporWeighted = _iporWeightedBuilder.withIporOracle(address(amm.iporOracle)).build();
        amm.usdt.iporWeighted = amm.iporWeighted;
        amm.usdc.iporWeighted = amm.iporWeighted;
        amm.dai.iporWeighted = amm.iporWeighted;

        _iporOracleFactory.upgrade(
            address(amm.iporOracle),
            cfg.iporOracleUpdater,
            IporOracleFactory.IporOracleConstructorParams({
                usdt: address(amm.usdt.asset),
                usdtInitialIbtPrice: 1e18,
                usdc: address(amm.usdc.asset),
                usdcInitialIbtPrice: 1e18,
                dai: address(amm.dai.asset),
                daiInitialIbtPrice: 1e18
            })
        );

        amm.iporRiskManagementOracle = _iporRiskManagementOracleFactory.getInstance(
            assets,
            cfg.iporRiskManagementOracleUpdater,
            cfg.iporRiskManagementOracleInitialParamsTestCase
        );

        amm.usdt.ipToken = _ipTokenBuilder
            .withName("IP USDT")
            .withSymbol("ipUSDT")
            .withAsset(address(amm.usdt.asset))
            .build();
        amm.usdt.ivToken = _ivTokenBuilder
            .withName("IV USDT")
            .withSymbol("ivUSDT")
            .withAsset(address(amm.usdt.asset))
            .build();

        amm.usdc.ipToken = _ipTokenBuilder
            .withName("IP USDC")
            .withSymbol("ipUSDC")
            .withAsset(address(amm.usdc.asset))
            .build();
        amm.usdc.ivToken = _ivTokenBuilder
            .withName("IV USDC")
            .withSymbol("ivUSDC")
            .withAsset(address(amm.usdc.asset))
            .build();

        amm.dai.ipToken = _ipTokenBuilder
            .withName("IP DAI")
            .withSymbol("ipDAI")
            .withAsset(address(amm.dai.asset))
            .build();
        amm.dai.ivToken = _ivTokenBuilder
            .withName("IV DAI")
            .withSymbol("ivDAI")
            .withAsset(address(amm.dai.asset))
            .build();

        _ammStorageBuilder.withIporProtocolRouter(address(amm.router));
        _ammStorageBuilder.withAmmTreasury(address(amm.usdt.ammTreasury));
        amm.usdt.ammStorage = _ammStorageBuilder.build();

        _ammStorageBuilder.withAmmTreasury(address(amm.usdc.ammTreasury));
        amm.usdc.ammStorage = _ammStorageBuilder.build();

        _ammStorageBuilder.withAmmTreasury(address(amm.dai.ammTreasury));
        amm.dai.ammStorage = _ammStorageBuilder.build();

        _spreadRouterBuilder.withIporRouter(address(amm.router));
        _spreadRouterBuilder.withUsdt(address(amm.usdt.asset));

        _spreadRouterBuilder.withUsdc(address(amm.usdc.asset));
        _spreadRouterBuilder.withDai(address(amm.dai.asset));

        _spreadRouterBuilder.withSpread28DaysTestCase(cfg.spread28DaysTestCase);
        _spreadRouterBuilder.withSpread60DaysTestCase(cfg.spread60DaysTestCase);
        _spreadRouterBuilder.withSpread90DaysTestCase(cfg.spread90DaysTestCase);

        amm.spreadRouter = _spreadRouterBuilder.build();
        amm.usdt.spreadRouter = amm.spreadRouter;
        amm.usdc.spreadRouter = amm.spreadRouter;
        amm.dai.spreadRouter = amm.spreadRouter;

        amm.usdt.assetManagement = _assetManagementBuilder
            .withAssetType(BuilderUtils.AssetType.USDT)
            .withAsset(address(amm.usdt.asset))
            .withIvToken(address(amm.usdt.ivToken))
            .withAssetManagementImplementation(cfg.usdtAssetManagementImplementation)
            .build();

        amm.usdc.assetManagement = _assetManagementBuilder
            .withAssetType(BuilderUtils.AssetType.USDC)
            .withAsset(address(amm.usdc.asset))
            .withIvToken(address(amm.usdc.ivToken))
            .withAssetManagementImplementation(cfg.usdcAssetManagementImplementation)
            .build();

        amm.dai.assetManagement = _assetManagementBuilder
            .withAssetType(BuilderUtils.AssetType.DAI)
            .withAsset(address(amm.dai.asset))
            .withIvToken(address(amm.dai.ivToken))
            .withAssetManagementImplementation(cfg.daiAssetManagementImplementation)
            .build();

        _ammTreasuryBuilder
            .withAsset(address(amm.usdt.asset))
            .withAmmStorage(address(amm.usdt.ammStorage))
            .withAssetManagement(address(amm.usdt.assetManagement))
            .withIporProtocolRouter(address(amm.router))
            .withAmmTreasuryProxyAddress(address(amm.usdt.ammTreasury))
            .upgrade();

        _ammTreasuryBuilder
            .withAsset(address(amm.usdc.asset))
            .withAmmStorage(address(amm.usdc.ammStorage))
            .withAssetManagement(address(amm.usdc.assetManagement))
            .withIporProtocolRouter(address(amm.router))
            .withAmmTreasuryProxyAddress(address(amm.usdc.ammTreasury))
            .upgrade();

        _ammTreasuryBuilder
            .withAsset(address(amm.dai.asset))
            .withAmmStorage(address(amm.dai.ammStorage))
            .withAssetManagement(address(amm.dai.assetManagement))
            .withIporProtocolRouter(address(amm.router))
            .withAmmTreasuryProxyAddress(address(amm.dai.ammTreasury))
            .upgrade();

        amm.router = _getFullIporProtocolRouterInstance(amm, cfg);

        vm.startPrank(address(_owner));

        amm.usdt.ivToken.setAssetManagement(address(amm.usdt.assetManagement));
        amm.usdc.ivToken.setAssetManagement(address(amm.usdc.assetManagement));
        amm.dai.ivToken.setAssetManagement(address(amm.dai.assetManagement));

        amm.usdt.ipToken.setJoseph(address(amm.router));
        amm.usdc.ipToken.setJoseph(address(amm.router));
        amm.dai.ipToken.setJoseph(address(amm.router));

        amm.usdt.assetManagement.setAmmTreasury((address(amm.usdt.ammTreasury)));
        amm.usdc.assetManagement.setAmmTreasury((address(amm.usdc.ammTreasury)));
        amm.dai.assetManagement.setAmmTreasury((address(amm.dai.ammTreasury)));

        amm.usdt.ammTreasury.setupMaxAllowanceForAsset(address(amm.usdt.assetManagement));
        amm.usdc.ammTreasury.setupMaxAllowanceForAsset(address(amm.usdc.assetManagement));
        amm.dai.ammTreasury.setupMaxAllowanceForAsset(address(amm.dai.assetManagement));

        amm.usdt.ammTreasury.setupMaxAllowanceForAsset(address(amm.router));
        amm.usdc.ammTreasury.setupMaxAllowanceForAsset(address(amm.router));
        amm.dai.ammTreasury.setupMaxAllowanceForAsset(address(amm.router));

        IAmmGovernanceService(address(amm.router)).setAmmPoolsParams(
            address(amm.usdt.asset),
            1000000000,
            1000000000,
            50,
            8500
        );

        IAmmGovernanceService(address(amm.router)).setAmmPoolsParams(
            address(amm.usdc.asset),
            1000000000,
            1000000000,
            50,
            8500
        );

        IAmmGovernanceService(address(amm.router)).setAmmPoolsParams(
            address(amm.dai.asset),
            1000000000,
            1000000000,
            50,
            8500
        );

        vm.stopPrank();
    }

    function getUsdtInstance(
        IporProtocolConfig memory cfg
    ) public returns (BuilderUtils.IporProtocol memory iporProtocol) {
        iporProtocol.router = _iporProtocolRouterBuilder.buildEmptyProxy();
        iporProtocol.ammTreasury = _ammTreasuryBuilder.buildEmptyProxy();

        _assetBuilder.withUSDT();
        iporProtocol.asset = _assetBuilder.build();

        address[] memory assets = new address[](1);
        assets[0] = address(iporProtocol.asset);

        iporProtocol.iporOracle = _iporOracleFactory.getEmptyInstance(assets, cfg.iporOracleInitialParamsTestCase);

        iporProtocol.iporWeighted = _iporWeightedBuilder.withIporOracle(address(iporProtocol.iporOracle)).build();

        _iporOracleFactory.upgrade(
            address(iporProtocol.iporOracle),
            cfg.iporOracleUpdater,
            IporOracleFactory.IporOracleConstructorParams({
                usdc: _fakeContract,
                usdcInitialIbtPrice: 0,
                usdt: address(iporProtocol.asset),
                usdtInitialIbtPrice: 1e18,
                dai: _fakeContract,
                daiInitialIbtPrice: 0
            })
        );

        iporProtocol.iporRiskManagementOracle = _iporRiskManagementOracleFactory.getInstance(
            assets,
            cfg.iporRiskManagementOracleUpdater,
            cfg.iporRiskManagementOracleInitialParamsTestCase
        );

        iporProtocol.ipToken = _ipTokenBuilder
            .withName("IP USDT")
            .withSymbol("ipUSDT")
            .withAsset(address(iporProtocol.asset))
            .build();

        iporProtocol.ivToken = _ivTokenBuilder
            .withName("IV USDT")
            .withSymbol("ivUSDT")
            .withAsset(address(iporProtocol.asset))
            .build();

        _ammStorageBuilder.withIporProtocolRouter(address(iporProtocol.router));
        _ammStorageBuilder.withAmmTreasury(address(iporProtocol.ammTreasury));
        iporProtocol.ammStorage = _ammStorageBuilder.build();

        _spreadRouterBuilder.withIporRouter(address(iporProtocol.router));

        _spreadRouterBuilder.withUsdt(address(iporProtocol.asset));
        _spreadRouterBuilder.withUsdc(address(_fakeContract));
        _spreadRouterBuilder.withDai(address(_fakeContract));

        _spreadRouterBuilder.withSpread28DaysTestCase(cfg.spread28DaysTestCase);
        _spreadRouterBuilder.withSpread60DaysTestCase(cfg.spread60DaysTestCase);
        _spreadRouterBuilder.withSpread90DaysTestCase(cfg.spread90DaysTestCase);

        iporProtocol.spreadRouter = _spreadRouterBuilder.build();

        iporProtocol.assetManagement = _assetManagementBuilder
            .withAssetType(BuilderUtils.AssetType.USDT)
            .withAsset(address(iporProtocol.asset))
            .withIvToken(address(iporProtocol.ivToken))
            .withAssetManagementImplementation(cfg.assetManagementImplementation)
            .build();

        _ammTreasuryBuilder
            .withAsset(address(iporProtocol.asset))
            .withAmmStorage(address(iporProtocol.ammStorage))
            .withAssetManagement(address(iporProtocol.assetManagement))
            .withIporProtocolRouter(address(iporProtocol.router))
            .withAmmTreasuryProxyAddress(address(iporProtocol.ammTreasury))
            .upgrade();

        iporProtocol.router = _getUsdtIporProtocolRouterInstance(iporProtocol, cfg);

        iporProtocol.ammSwapsLens = IAmmSwapsLens(address(iporProtocol.router));
        iporProtocol.ammPoolsService = IAmmPoolsService(address(iporProtocol.router));
        iporProtocol.ammPoolsLens = IAmmPoolsLens(address(iporProtocol.router));
        iporProtocol.ammOpenSwapService = IAmmOpenSwapService(address(iporProtocol.router));
        iporProtocol.ammCloseSwapService = IAmmCloseSwapService(address(iporProtocol.router));
        iporProtocol.ammGovernanceService = IAmmGovernanceService(address(iporProtocol.router));
        iporProtocol.ammGovernanceLens = IAmmGovernanceLens(address(iporProtocol.router));

        vm.startPrank(address(_owner));

        iporProtocol.ivToken.setAssetManagement(address(iporProtocol.assetManagement));

        iporProtocol.assetManagement.setAmmTreasury((address(iporProtocol.ammTreasury)));
        iporProtocol.ammTreasury.setupMaxAllowanceForAsset(address(iporProtocol.assetManagement));

        iporProtocol.ipToken.setJoseph(address(iporProtocol.router));
        iporProtocol.ammTreasury.setupMaxAllowanceForAsset(address(iporProtocol.router));

        IAmmGovernanceService(address(iporProtocol.router)).setAmmPoolsParams(
            address(iporProtocol.asset),
            1000000000,
            1000000000,
            50,
            8500
        );

        vm.stopPrank();

        //setup
        setupUsers(cfg, iporProtocol);
    }

    function getUsdcInstance(
        IporProtocolConfig memory cfg
    ) public returns (BuilderUtils.IporProtocol memory iporProtocol) {
        iporProtocol.router = _iporProtocolRouterBuilder.buildEmptyProxy();
        iporProtocol.ammTreasury = _ammTreasuryBuilder.buildEmptyProxy();

        _assetBuilder.withUSDC();
        iporProtocol.asset = _assetBuilder.build();

        address[] memory assets = new address[](1);
        assets[0] = address(iporProtocol.asset);

        iporProtocol.iporOracle = _iporOracleFactory.getEmptyInstance(assets, cfg.iporOracleInitialParamsTestCase);

        iporProtocol.iporWeighted = _iporWeightedBuilder.withIporOracle(address(iporProtocol.iporOracle)).build();

        _iporOracleFactory.upgrade(
            address(iporProtocol.iporOracle),
            cfg.iporOracleUpdater,
            IporOracleFactory.IporOracleConstructorParams({
                usdc: address(iporProtocol.asset),
                usdcInitialIbtPrice: 1e18,
                usdt: _fakeContract,
                usdtInitialIbtPrice: 0,
                dai: _fakeContract,
                daiInitialIbtPrice: 0
            })
        );

        iporProtocol.iporRiskManagementOracle = _iporRiskManagementOracleFactory.getInstance(
            assets,
            cfg.iporRiskManagementOracleUpdater,
            cfg.iporRiskManagementOracleInitialParamsTestCase
        );

        iporProtocol.ipToken = _ipTokenBuilder
            .withName("IP USDC")
            .withSymbol("ipUSDC")
            .withAsset(address(iporProtocol.asset))
            .build();

        iporProtocol.ivToken = _ivTokenBuilder
            .withName("IV USDC")
            .withSymbol("ivUSDC")
            .withAsset(address(iporProtocol.asset))
            .build();

        iporProtocol.iporWeighted = _iporWeightedBuilder.withIporOracle(address(iporProtocol.iporOracle)).build();

        _ammStorageBuilder.withIporProtocolRouter(address(iporProtocol.router));
        _ammStorageBuilder.withAmmTreasury(address(iporProtocol.ammTreasury));
        iporProtocol.ammStorage = _ammStorageBuilder.build();

        _spreadRouterBuilder.withIporRouter(address(iporProtocol.router));

        _spreadRouterBuilder.withUsdt(address(_fakeContract));
        _spreadRouterBuilder.withUsdc(address(iporProtocol.asset));
        _spreadRouterBuilder.withDai(address(_fakeContract));

        _spreadRouterBuilder.withSpread28DaysTestCase(cfg.spread28DaysTestCase);
        _spreadRouterBuilder.withSpread60DaysTestCase(cfg.spread60DaysTestCase);
        _spreadRouterBuilder.withSpread90DaysTestCase(cfg.spread90DaysTestCase);

        iporProtocol.spreadRouter = _spreadRouterBuilder.build();

        iporProtocol.assetManagement = _assetManagementBuilder
            .withAssetType(BuilderUtils.AssetType.USDC)
            .withAsset(address(iporProtocol.asset))
            .withIvToken(address(iporProtocol.ivToken))
            .withAssetManagementImplementation(cfg.assetManagementImplementation)
            .build();

        _ammTreasuryBuilder
            .withAsset(address(iporProtocol.asset))
            .withAmmStorage(address(iporProtocol.ammStorage))
            .withAssetManagement(address(iporProtocol.assetManagement))
            .withIporProtocolRouter(address(iporProtocol.router))
            .withAmmTreasuryProxyAddress(address(iporProtocol.ammTreasury))
            .upgrade();

        iporProtocol.router = _getUsdcIporProtocolRouterInstance(iporProtocol, cfg);

        iporProtocol.ammSwapsLens = IAmmSwapsLens(address(iporProtocol.router));
        iporProtocol.ammPoolsService = IAmmPoolsService(address(iporProtocol.router));
        iporProtocol.ammPoolsLens = IAmmPoolsLens(address(iporProtocol.router));
        iporProtocol.ammOpenSwapService = IAmmOpenSwapService(address(iporProtocol.router));
        iporProtocol.ammCloseSwapService = IAmmCloseSwapService(address(iporProtocol.router));
        iporProtocol.ammGovernanceService = IAmmGovernanceService(address(iporProtocol.router));
        iporProtocol.ammGovernanceLens = IAmmGovernanceLens(address(iporProtocol.router));

        vm.startPrank(address(_owner));

        iporProtocol.ivToken.setAssetManagement(address(iporProtocol.assetManagement));

        iporProtocol.assetManagement.setAmmTreasury((address(iporProtocol.ammTreasury)));
        iporProtocol.ammTreasury.setupMaxAllowanceForAsset(address(iporProtocol.assetManagement));

        iporProtocol.ipToken.setJoseph(address(iporProtocol.router));
        iporProtocol.ammTreasury.setupMaxAllowanceForAsset(address(iporProtocol.router));

        IAmmGovernanceService(address(iporProtocol.router)).setAmmPoolsParams(
            address(iporProtocol.asset),
            1000000000,
            1000000000,
            50,
            8500
        );

        vm.stopPrank();

        //setup
        setupUsers(cfg, iporProtocol);
    }

    function getDaiInstance(
        IporProtocolConfig memory cfg
    ) public returns (BuilderUtils.IporProtocol memory iporProtocol) {
        iporProtocol.router = _iporProtocolRouterBuilder.buildEmptyProxy();
        iporProtocol.ammTreasury = _ammTreasuryBuilder.buildEmptyProxy();

        _assetBuilder.withDAI();

        iporProtocol.asset = _assetBuilder.build();

        address[] memory assets = new address[](1);
        assets[0] = address(iporProtocol.asset);

        iporProtocol.iporOracle = _iporOracleFactory.getEmptyInstance(assets, cfg.iporOracleInitialParamsTestCase);

        iporProtocol.iporWeighted = _iporWeightedBuilder.withIporOracle(address(iporProtocol.iporOracle)).build();

        _iporOracleFactory.upgrade(
            address(iporProtocol.iporOracle),
            cfg.iporOracleUpdater,
            IporOracleFactory.IporOracleConstructorParams({
                usdc: _fakeContract,
                usdcInitialIbtPrice: 0,
                usdt: _fakeContract,
                usdtInitialIbtPrice: 0,
                dai: address(iporProtocol.asset),
                daiInitialIbtPrice: 1e18
            })
        );

        iporProtocol.iporRiskManagementOracle = _iporRiskManagementOracleFactory.getInstance(
            assets,
            cfg.iporRiskManagementOracleUpdater,
            cfg.iporRiskManagementOracleInitialParamsTestCase
        );

        iporProtocol.ipToken = _ipTokenBuilder
            .withName("IP DAI")
            .withSymbol("ipDAI")
            .withAsset(address(iporProtocol.asset))
            .build();

        iporProtocol.ivToken = _ivTokenBuilder
            .withName("IV DAI")
            .withSymbol("ivDAI")
            .withAsset(address(iporProtocol.asset))
            .build();

        iporProtocol.iporWeighted = _iporWeightedBuilder.withIporOracle(address(iporProtocol.iporOracle)).build();

        _ammStorageBuilder.withIporProtocolRouter(address(iporProtocol.router));
        _ammStorageBuilder.withAmmTreasury(address(iporProtocol.ammTreasury));
        iporProtocol.ammStorage = _ammStorageBuilder.build();

        _spreadRouterBuilder.withIporRouter(address(iporProtocol.router));
        _spreadRouterBuilder.withUsdt(address(_fakeContract));
        _spreadRouterBuilder.withUsdc(address(_fakeContract));
        _spreadRouterBuilder.withDai(address(iporProtocol.asset));
        _spreadRouterBuilder.withSpread28DaysTestCase(cfg.spread28DaysTestCase);
        _spreadRouterBuilder.withSpread60DaysTestCase(cfg.spread60DaysTestCase);
        _spreadRouterBuilder.withSpread90DaysTestCase(cfg.spread90DaysTestCase);

        iporProtocol.spreadRouter = _spreadRouterBuilder.build();

        iporProtocol.assetManagement = _assetManagementBuilder
            .withAssetType(BuilderUtils.AssetType.DAI)
            .withAsset(address(iporProtocol.asset))
            .withIvToken(address(iporProtocol.ivToken))
            .withAssetManagementImplementation(cfg.assetManagementImplementation)
            .build();

        _ammTreasuryBuilder
            .withAsset(address(iporProtocol.asset))
            .withAmmStorage(address(iporProtocol.ammStorage))
            .withAssetManagement(address(iporProtocol.assetManagement))
            .withIporProtocolRouter(address(iporProtocol.router))
            .withAmmTreasuryProxyAddress(address(iporProtocol.ammTreasury))
            .upgrade();

        iporProtocol.router = _getDaiIporProtocolRouterInstance(iporProtocol, cfg);

        iporProtocol.ammSwapsLens = IAmmSwapsLens(address(iporProtocol.router));
        iporProtocol.ammPoolsService = IAmmPoolsService(address(iporProtocol.router));
        iporProtocol.ammPoolsLens = IAmmPoolsLens(address(iporProtocol.router));
        iporProtocol.ammOpenSwapService = IAmmOpenSwapService(address(iporProtocol.router));
        iporProtocol.ammCloseSwapService = IAmmCloseSwapService(address(iporProtocol.router));
        iporProtocol.ammGovernanceService = IAmmGovernanceService(address(iporProtocol.router));
        iporProtocol.ammGovernanceLens = IAmmGovernanceLens(address(iporProtocol.router));

        vm.startPrank(address(_owner));

        iporProtocol.ivToken.setAssetManagement(address(iporProtocol.assetManagement));

        iporProtocol.assetManagement.setAmmTreasury((address(iporProtocol.ammTreasury)));
        iporProtocol.ammTreasury.setupMaxAllowanceForAsset(address(iporProtocol.assetManagement));

        iporProtocol.ipToken.setJoseph(address(iporProtocol.router));
        iporProtocol.ammTreasury.setupMaxAllowanceForAsset(address(iporProtocol.router));

        IAmmGovernanceService(address(iporProtocol.router)).setAmmPoolsParams(
            address(iporProtocol.asset),
            1000000000,
            1000000000,
            50,
            8500
        );

        vm.stopPrank();

        //setup
        setupUsers(cfg, iporProtocol);
    }

    function _getFullIporProtocolRouterInstance(
        Amm memory amm,
        AmmConfig memory cfg
    ) public returns (IporProtocolRouter) {
        if (address(amm.router) == address(0)) {
            amm.router = _iporProtocolRouterBuilder.buildEmptyProxy();
        }

        IporProtocolRouter.DeployedContracts memory deployerContracts;

        deployerContracts.ammSwapsLens = address(
            new AmmSwapsLens(
                IAmmSwapsLens.SwapLensPoolConfiguration({
                    asset: address(amm.usdt.asset),
                    ammStorage: address(amm.usdt.ammStorage),
                    ammTreasury: address(amm.usdt.ammTreasury),
<<<<<<< HEAD
                    minLeverage: 10 * 1e18
=======
                    minLeverage:  10 * 1e18
>>>>>>> 82756acf
                }),
                IAmmSwapsLens.SwapLensPoolConfiguration({
                    asset: address(amm.usdc.asset),
                    ammStorage: address(amm.usdc.ammStorage),
                    ammTreasury: address(amm.usdc.ammTreasury),
<<<<<<< HEAD
                    minLeverage: 10 * 1e18
=======
                    minLeverage:  10 * 1e18
>>>>>>> 82756acf
                }),
                IAmmSwapsLens.SwapLensPoolConfiguration({
                    asset: address(amm.dai.asset),
                    ammStorage: address(amm.dai.ammStorage),
                    ammTreasury: address(amm.dai.ammTreasury),
<<<<<<< HEAD
                    minLeverage: 10 * 1e18
                }),
                address(amm.iporOracle),
                address(amm.iporRiskManagementOracle)
=======
                    minLeverage:  10 * 1e18
                }),
                address(amm.iporOracle),
                address(amm.iporRiskManagementOracle),
                address(amm.router),
                address(amm.spreadRouter)
>>>>>>> 82756acf
            )
        );

        deployerContracts.ammPoolsLens = address(
            new AmmPoolsLens(
                IAmmPoolsLens.AmmPoolsLensPoolConfiguration({
                    asset: address(amm.usdt.asset),
                    decimals: amm.usdt.asset.decimals(),
                    ipToken: address(amm.usdt.ipToken),
                    ammStorage: address(amm.usdt.ammStorage),
                    ammTreasury: address(amm.usdt.ammTreasury),
                    assetManagement: address(amm.usdt.assetManagement)
                }),
                IAmmPoolsLens.AmmPoolsLensPoolConfiguration({
                    asset: address(amm.usdc.asset),
                    decimals: amm.usdc.asset.decimals(),
                    ipToken: address(amm.usdc.ipToken),
                    ammStorage: address(amm.usdc.ammStorage),
                    ammTreasury: address(amm.usdc.ammTreasury),
                    assetManagement: address(amm.usdc.assetManagement)
                }),
                IAmmPoolsLens.AmmPoolsLensPoolConfiguration({
                    asset: address(amm.dai.asset),
                    decimals: amm.dai.asset.decimals(),
                    ipToken: address(amm.dai.ipToken),
                    ammStorage: address(amm.dai.ammStorage),
                    ammTreasury: address(amm.dai.ammTreasury),
                    assetManagement: address(amm.dai.assetManagement)
                }),
                address(amm.iporOracle)
            )
        );

        deployerContracts.assetManagementLens = address(
            new AssetManagementLens(
                IAssetManagementLens.AssetManagementConfiguration({
                    asset: address(amm.usdt.asset),
                    decimals: amm.usdt.asset.decimals(),
                    assetManagement: address(amm.usdt.assetManagement),
                    ammTreasury: address(amm.usdt.ammTreasury)
                }),
                IAssetManagementLens.AssetManagementConfiguration({
                    asset: address(amm.usdc.asset),
                    decimals: amm.usdc.asset.decimals(),
                    assetManagement: address(amm.usdc.assetManagement),
                    ammTreasury: address(amm.usdc.ammTreasury)
                }),
                IAssetManagementLens.AssetManagementConfiguration({
                    asset: address(amm.dai.asset),
                    decimals: amm.dai.asset.decimals(),
                    assetManagement: address(amm.dai.assetManagement),
                    ammTreasury: address(amm.dai.ammTreasury)
                })
            )
        );

        deployerContracts.ammOpenSwapService = address(
            new AmmOpenSwapService({
                usdtPoolCfg: _preparePoolCfgForOpenSwapService(
                    cfg.openSwapServiceTestCase,
                    address(amm.usdt.asset),
                    address(amm.usdt.ammTreasury),
                    address(amm.usdt.ammStorage)
                ),
                usdcPoolCfg: _preparePoolCfgForOpenSwapService(
                    cfg.openSwapServiceTestCase,
                    address(amm.usdc.asset),
                    address(amm.usdc.ammTreasury),
                    address(amm.usdc.ammStorage)
                ),
                daiPoolCfg: _preparePoolCfgForOpenSwapService(
                    cfg.openSwapServiceTestCase,
                    address(amm.dai.asset),
                    address(amm.dai.ammTreasury),
                    address(amm.dai.ammStorage)
                ),
                iporOracle: address(amm.iporOracle),
                iporRiskManagementOracle: address(amm.iporRiskManagementOracle),
                spreadRouter: address(amm.spreadRouter)
            })
        );

        deployerContracts.ammCloseSwapService = address(
            new AmmCloseSwapService({
                usdtPoolCfg: _preparePoolCfgForCloseSwapService(
                    cfg.closeSwapServiceTestCase,
                    address(amm.usdt.asset),
                    address(amm.usdt.ammTreasury),
                    address(amm.usdt.ammStorage),
                    address(amm.usdt.assetManagement)
                ),
                usdcPoolCfg: _preparePoolCfgForCloseSwapService(
                    cfg.closeSwapServiceTestCase,
                    address(amm.usdc.asset),
                    address(amm.usdc.ammTreasury),
                    address(amm.usdc.ammStorage),
                    address(amm.usdc.assetManagement)
                ),
                daiPoolCfg: _preparePoolCfgForCloseSwapService(
                    cfg.closeSwapServiceTestCase,
                    address(amm.dai.asset),
                    address(amm.dai.ammTreasury),
                    address(amm.dai.ammStorage),
                    address(amm.dai.assetManagement)
                ),
                iporOracle: address(amm.iporOracle),
                iporRiskManagementOracle: address(amm.iporRiskManagementOracle),
                spreadRouter: address(amm.spreadRouter)
            })
        );

        deployerContracts.ammPoolsService = address(
            new AmmPoolsService({
                usdtPoolCfg: _preparePoolCfgForPoolsService(
                    cfg.poolsServiceTestCase,
                    address(amm.usdt.asset),
                    address(amm.usdt.ipToken),
                    address(amm.usdt.ammTreasury),
                    address(amm.usdt.ammStorage),
                    address(amm.usdt.assetManagement)
                ),
                usdcPoolCfg: _preparePoolCfgForPoolsService(
                    cfg.poolsServiceTestCase,
                    address(amm.usdc.asset),
                    address(amm.usdc.ipToken),
                    address(amm.usdc.ammTreasury),
                    address(amm.usdc.ammStorage),
                    address(amm.usdc.assetManagement)
                ),
                daiPoolCfg: _preparePoolCfgForPoolsService(
                    cfg.poolsServiceTestCase,
                    address(amm.dai.asset),
                    address(amm.dai.ipToken),
                    address(amm.dai.ammTreasury),
                    address(amm.dai.ammStorage),
                    address(amm.dai.assetManagement)
                ),
                iporOracle: address(amm.iporOracle)
            })
        );

        deployerContracts.ammGovernanceService = address(
            new AmmGovernanceService({
                usdtPoolCfg: _preparePoolCfgForGovernanceService(
                    address(amm.usdt.asset),
                    address(amm.usdt.ammTreasury),
                    address(amm.usdt.ammStorage),
                    cfg.ammPoolsTreasury,
                    cfg.ammPoolsTreasuryManager,
                    cfg.ammCharlieTreasury,
                    cfg.ammCharlieTreasuryManager
                ),
                usdcPoolCfg: _preparePoolCfgForGovernanceService(
                    address(amm.usdc.asset),
                    address(amm.usdc.ammTreasury),
                    address(amm.usdc.ammStorage),
                    cfg.ammPoolsTreasury,
                    cfg.ammPoolsTreasuryManager,
                    cfg.ammCharlieTreasury,
                    cfg.ammCharlieTreasuryManager
                ),
                daiPoolCfg: _preparePoolCfgForGovernanceService(
                    address(amm.dai.asset),
                    address(amm.dai.ammTreasury),
                    address(amm.dai.ammStorage),
                    cfg.ammPoolsTreasury,
                    cfg.ammPoolsTreasuryManager,
                    cfg.ammCharlieTreasury,
                    cfg.ammCharlieTreasuryManager
                )
            })
        );

        deployerContracts.powerTokenLens = address(_powerTokenLensBuilder.build());
        deployerContracts.liquidityMiningLens = address(_liquidityMiningLensBuilder.build());
        deployerContracts.flowService = address(_powerTokenFlowsServiceBuilder.build());
        deployerContracts.stakeService = address(_powerTokenStakeServiceBuilder.build());

        vm.startPrank(address(_owner));
        IporProtocolRouter(amm.router).upgradeTo(address(new IporProtocolRouter(deployerContracts)));
        vm.stopPrank();

        amm.usdt.ammSwapsLens = IAmmSwapsLens(address(amm.router));
        amm.usdt.ammPoolsService = IAmmPoolsService(address(amm.router));
        amm.usdt.ammPoolsLens = IAmmPoolsLens(address(amm.router));
        amm.usdt.ammOpenSwapService = IAmmOpenSwapService(address(amm.router));
        amm.usdt.ammCloseSwapService = IAmmCloseSwapService(address(amm.router));
        amm.usdt.ammGovernanceService = IAmmGovernanceService(address(amm.router));
        amm.usdt.ammGovernanceLens = IAmmGovernanceLens(address(amm.router));
        amm.usdt.powerTokenLens = IPowerTokenLens(address(amm.router));
        amm.usdt.liquidityMiningLens = ILiquidityMiningLens(address(amm.router));
        amm.usdt.flowService = IPowerTokenFlowsService(address(amm.router));
        amm.usdt.stakeService = IPowerTokenStakeService(address(amm.router));

        amm.usdc.ammSwapsLens = IAmmSwapsLens(address(amm.router));
        amm.usdc.ammPoolsService = IAmmPoolsService(address(amm.router));
        amm.usdc.ammPoolsLens = IAmmPoolsLens(address(amm.router));
        amm.usdc.ammOpenSwapService = IAmmOpenSwapService(address(amm.router));
        amm.usdc.ammCloseSwapService = IAmmCloseSwapService(address(amm.router));
        amm.usdc.ammGovernanceService = IAmmGovernanceService(address(amm.router));
        amm.usdc.ammGovernanceLens = IAmmGovernanceLens(address(amm.router));
        amm.usdc.powerTokenLens = IPowerTokenLens(address(amm.router));
        amm.usdc.liquidityMiningLens = ILiquidityMiningLens(address(amm.router));
        amm.usdc.flowService = IPowerTokenFlowsService(address(amm.router));
        amm.usdc.stakeService = IPowerTokenStakeService(address(amm.router));

        amm.dai.ammSwapsLens = IAmmSwapsLens(address(amm.router));
        amm.dai.ammPoolsService = IAmmPoolsService(address(amm.router));
        amm.dai.ammPoolsLens = IAmmPoolsLens(address(amm.router));
        amm.dai.ammOpenSwapService = IAmmOpenSwapService(address(amm.router));
        amm.dai.ammCloseSwapService = IAmmCloseSwapService(address(amm.router));
        amm.dai.ammGovernanceService = IAmmGovernanceService(address(amm.router));
        amm.dai.ammGovernanceLens = IAmmGovernanceLens(address(amm.router));
        amm.dai.powerTokenLens = IPowerTokenLens(address(amm.router));
        amm.dai.liquidityMiningLens = ILiquidityMiningLens(address(amm.router));
        amm.dai.flowService = IPowerTokenFlowsService(address(amm.router));
        amm.dai.stakeService = IPowerTokenStakeService(address(amm.router));

        return IporProtocolRouter(amm.router);
    }

    function _getUsdtIporProtocolRouterInstance(
        BuilderUtils.IporProtocol memory iporProtocol,
        IporProtocolConfig memory cfg
    ) public returns (IporProtocolRouter) {
        if (address(iporProtocol.router) == address(0)) {
            iporProtocol.router = _iporProtocolRouterBuilder.buildEmptyProxy();
        }

        IporProtocolRouter.DeployedContracts memory deployerContracts;

        deployerContracts.ammSwapsLens = address(
            new AmmSwapsLens(
                IAmmSwapsLens.SwapLensPoolConfiguration({
                    asset: address(iporProtocol.asset),
                    ammStorage: address(iporProtocol.ammStorage),
                    ammTreasury: address(iporProtocol.ammTreasury),
<<<<<<< HEAD
                    minLeverage: 10 * 1e18
=======
                    minLeverage:  10 * 1e18
>>>>>>> 82756acf
                }),
                IAmmSwapsLens.SwapLensPoolConfiguration({
                    asset: _fakeContract,
                    ammStorage: _fakeContract,
                    ammTreasury: _fakeContract,
<<<<<<< HEAD
                    minLeverage: 0
=======
                    minLeverage:  10 * 1e18
>>>>>>> 82756acf
                }),
                IAmmSwapsLens.SwapLensPoolConfiguration({
                    asset: _fakeContract,
                    ammStorage: _fakeContract,
                    ammTreasury: _fakeContract,
<<<<<<< HEAD
                    minLeverage: 0
                }),
                address(iporProtocol.iporOracle),
                address(iporProtocol.iporRiskManagementOracle)
=======
                    minLeverage:  10 * 1e18
                }),
                address(iporProtocol.iporOracle),
                address(iporProtocol.iporRiskManagementOracle),
                address(iporProtocol.router),
                address(iporProtocol.spreadRouter)
>>>>>>> 82756acf
            )
        );

        deployerContracts.ammPoolsLens = address(
            new AmmPoolsLens(
                IAmmPoolsLens.AmmPoolsLensPoolConfiguration({
                    asset: address(iporProtocol.asset),
                    decimals: iporProtocol.asset.decimals(),
                    ipToken: address(iporProtocol.ipToken),
                    ammStorage: address(iporProtocol.ammStorage),
                    ammTreasury: address(iporProtocol.ammTreasury),
                    assetManagement: address(iporProtocol.assetManagement)
                }),
                IAmmPoolsLens.AmmPoolsLensPoolConfiguration({
                    asset: _fakeContract,
                    decimals: 0,
                    ipToken: _fakeContract,
                    ammStorage: _fakeContract,
                    ammTreasury: _fakeContract,
                    assetManagement: _fakeContract
                }),
                IAmmPoolsLens.AmmPoolsLensPoolConfiguration({
                    asset: _fakeContract,
                    decimals: 0,
                    ipToken: _fakeContract,
                    ammStorage: _fakeContract,
                    ammTreasury: _fakeContract,
                    assetManagement: _fakeContract
                }),
                address(iporProtocol.iporOracle)
            )
        );

        deployerContracts.assetManagementLens = address(
            new AssetManagementLens(
                IAssetManagementLens.AssetManagementConfiguration({
                    asset: address(iporProtocol.asset),
                    decimals: iporProtocol.asset.decimals(),
                    assetManagement: address(iporProtocol.assetManagement),
                    ammTreasury: address(iporProtocol.ammTreasury)
                }),
                IAssetManagementLens.AssetManagementConfiguration({
                    asset: _fakeContract,
                    decimals: 0,
                    assetManagement: _fakeContract,
                    ammTreasury: _fakeContract
                }),
                IAssetManagementLens.AssetManagementConfiguration({
                    asset: _fakeContract,
                    decimals: 0,
                    assetManagement: _fakeContract,
                    ammTreasury: _fakeContract
                })
            )
        );

        deployerContracts.ammOpenSwapService = address(
            new AmmOpenSwapService({
                usdtPoolCfg: _preparePoolCfgForOpenSwapService(
                    cfg.openSwapServiceTestCase,
                    address(iporProtocol.asset),
                    address(iporProtocol.ammTreasury),
                    address(iporProtocol.ammStorage)
                ),
                usdcPoolCfg: _prepareFakePoolCfgForOpenSwapService(),
                daiPoolCfg: _prepareFakePoolCfgForOpenSwapService(),
                iporOracle: address(iporProtocol.iporOracle),
                iporRiskManagementOracle: address(iporProtocol.iporRiskManagementOracle),
                spreadRouter: address(iporProtocol.spreadRouter)
            })
        );

        deployerContracts.ammCloseSwapService = address(
            new AmmCloseSwapService({
                usdtPoolCfg: _preparePoolCfgForCloseSwapService(
                    cfg.closeSwapServiceTestCase,
                    address(iporProtocol.asset),
                    address(iporProtocol.ammTreasury),
                    address(iporProtocol.ammStorage),
                    address(iporProtocol.assetManagement)
                ),
                usdcPoolCfg: _prepareFakePoolCfgForCloseSwapService(),
                daiPoolCfg: _prepareFakePoolCfgForCloseSwapService(),
                iporOracle: address(iporProtocol.iporOracle),
                iporRiskManagementOracle: address(iporProtocol.iporRiskManagementOracle),
                spreadRouter: address(iporProtocol.spreadRouter)
            })
        );

        deployerContracts.ammPoolsService = address(
            new AmmPoolsService({
                usdtPoolCfg: _preparePoolCfgForPoolsService(
                    cfg.poolsServiceTestCase,
                    address(iporProtocol.asset),
                    address(iporProtocol.ipToken),
                    address(iporProtocol.ammTreasury),
                    address(iporProtocol.ammStorage),
                    address(iporProtocol.assetManagement)
                ),
                usdcPoolCfg: _prepareFakePoolCfgForPoolsService(),
                daiPoolCfg: _prepareFakePoolCfgForPoolsService(),
                iporOracle: address(iporProtocol.iporOracle)
            })
        );

        deployerContracts.ammGovernanceService = address(
            new AmmGovernanceService({
                usdtPoolCfg: _preparePoolCfgForGovernanceService(
                    address(iporProtocol.asset),
                    address(iporProtocol.ammTreasury),
                    address(iporProtocol.ammStorage),
                    cfg.ammPoolsTreasury,
                    cfg.ammPoolsTreasuryManager,
                    cfg.ammCharlieTreasury,
                    cfg.ammCharlieTreasuryManager
                ),
                usdcPoolCfg: _prepareFakePoolCfgForGovernanceService(),
                daiPoolCfg: _prepareFakePoolCfgForGovernanceService()
            })
        );

        deployerContracts.powerTokenLens = address(_powerTokenLensBuilder.build());
        deployerContracts.liquidityMiningLens = address(_liquidityMiningLensBuilder.build());
        deployerContracts.flowService = address(_powerTokenFlowsServiceBuilder.build());
        deployerContracts.stakeService = address(_powerTokenStakeServiceBuilder.build());

        vm.startPrank(address(_owner));
        IporProtocolRouter(iporProtocol.router).upgradeTo(address(new IporProtocolRouter(deployerContracts)));
        vm.stopPrank();

        iporProtocol.ammSwapsLens = IAmmSwapsLens(address(iporProtocol.router));
        iporProtocol.ammPoolsService = IAmmPoolsService(address(iporProtocol.router));
        iporProtocol.ammPoolsLens = IAmmPoolsLens(address(iporProtocol.router));
        iporProtocol.ammOpenSwapService = IAmmOpenSwapService(address(iporProtocol.router));
        iporProtocol.ammCloseSwapService = IAmmCloseSwapService(address(iporProtocol.router));
        iporProtocol.ammGovernanceService = IAmmGovernanceService(address(iporProtocol.router));
        iporProtocol.ammGovernanceLens = IAmmGovernanceLens(address(iporProtocol.router));
        iporProtocol.powerTokenLens = IPowerTokenLens(address(iporProtocol.router));
        iporProtocol.liquidityMiningLens = ILiquidityMiningLens(address(iporProtocol.router));
        iporProtocol.flowService = IPowerTokenFlowsService(address(iporProtocol.router));
        iporProtocol.stakeService = IPowerTokenStakeService(address(iporProtocol.router));

        return IporProtocolRouter(iporProtocol.router);
    }

    function _getUsdcIporProtocolRouterInstance(
        BuilderUtils.IporProtocol memory iporProtocol,
        IporProtocolConfig memory cfg
    ) public returns (IporProtocolRouter) {
        if (address(iporProtocol.router) == address(0)) {
            iporProtocol.router = _iporProtocolRouterBuilder.buildEmptyProxy();
        }

        IporProtocolRouter.DeployedContracts memory deployerContracts;

        deployerContracts.ammSwapsLens = address(
            new AmmSwapsLens(
                IAmmSwapsLens.SwapLensPoolConfiguration({
                    asset: _fakeContract,
                    ammStorage: _fakeContract,
                    ammTreasury: _fakeContract,
<<<<<<< HEAD
                    minLeverage: 0
=======
                    minLeverage:  10 * 1e18
>>>>>>> 82756acf
                }),
                IAmmSwapsLens.SwapLensPoolConfiguration({
                    asset: address(iporProtocol.asset),
                    ammStorage: address(iporProtocol.ammStorage),
                    ammTreasury: address(iporProtocol.ammTreasury),
<<<<<<< HEAD
                    minLeverage: 10 * 1e18
=======
                    minLeverage:  10 * 1e18
>>>>>>> 82756acf
                }),
                IAmmSwapsLens.SwapLensPoolConfiguration({
                    asset: _fakeContract,
                    ammStorage: _fakeContract,
                    ammTreasury: _fakeContract,
<<<<<<< HEAD
                    minLeverage: 0
                }),
                address(iporProtocol.iporOracle),
                address(iporProtocol.iporRiskManagementOracle)
=======
                    minLeverage:  10 * 1e18
                }),
                address(iporProtocol.iporOracle),
                address(iporProtocol.iporRiskManagementOracle),
                address(iporProtocol.router),
                address(iporProtocol.spreadRouter)
>>>>>>> 82756acf
            )
        );

        deployerContracts.ammPoolsLens = address(
            new AmmPoolsLens(
                IAmmPoolsLens.AmmPoolsLensPoolConfiguration({
                    asset: _fakeContract,
                    decimals: 0,
                    ipToken: _fakeContract,
                    ammStorage: _fakeContract,
                    ammTreasury: _fakeContract,
                    assetManagement: _fakeContract
                }),
                IAmmPoolsLens.AmmPoolsLensPoolConfiguration({
                    asset: address(iporProtocol.asset),
                    decimals: iporProtocol.asset.decimals(),
                    ipToken: address(iporProtocol.ipToken),
                    ammStorage: address(iporProtocol.ammStorage),
                    ammTreasury: address(iporProtocol.ammTreasury),
                    assetManagement: address(iporProtocol.assetManagement)
                }),
                IAmmPoolsLens.AmmPoolsLensPoolConfiguration({
                    asset: _fakeContract,
                    decimals: 0,
                    ipToken: _fakeContract,
                    ammStorage: _fakeContract,
                    ammTreasury: _fakeContract,
                    assetManagement: _fakeContract
                }),
                address(iporProtocol.iporOracle)
            )
        );

        deployerContracts.assetManagementLens = address(
            new AssetManagementLens(
                IAssetManagementLens.AssetManagementConfiguration({
                    asset: _fakeContract,
                    decimals: 0,
                    assetManagement: _fakeContract,
                    ammTreasury: _fakeContract
                }),
                IAssetManagementLens.AssetManagementConfiguration({
                    asset: address(iporProtocol.asset),
                    decimals: iporProtocol.asset.decimals(),
                    assetManagement: address(iporProtocol.assetManagement),
                    ammTreasury: address(iporProtocol.ammTreasury)
                }),
                IAssetManagementLens.AssetManagementConfiguration({
                    asset: _fakeContract,
                    decimals: 0,
                    assetManagement: _fakeContract,
                    ammTreasury: _fakeContract
                })
            )
        );

        deployerContracts.ammOpenSwapService = address(
            new AmmOpenSwapService({
                usdtPoolCfg: _prepareFakePoolCfgForOpenSwapService(),
                usdcPoolCfg: _preparePoolCfgForOpenSwapService(
                    cfg.openSwapServiceTestCase,
                    address(iporProtocol.asset),
                    address(iporProtocol.ammTreasury),
                    address(iporProtocol.ammStorage)
                ),
                daiPoolCfg: _prepareFakePoolCfgForOpenSwapService(),
                iporOracle: address(iporProtocol.iporOracle),
                iporRiskManagementOracle: address(iporProtocol.iporRiskManagementOracle),
                spreadRouter: address(iporProtocol.spreadRouter)
            })
        );

        deployerContracts.ammCloseSwapService = address(
            new AmmCloseSwapService({
                usdtPoolCfg: _prepareFakePoolCfgForCloseSwapService(),
                usdcPoolCfg: _preparePoolCfgForCloseSwapService(
                    cfg.closeSwapServiceTestCase,
                    address(iporProtocol.asset),
                    address(iporProtocol.ammTreasury),
                    address(iporProtocol.ammStorage),
                    address(iporProtocol.assetManagement)
                ),
                daiPoolCfg: _prepareFakePoolCfgForCloseSwapService(),
                iporOracle: address(iporProtocol.iporOracle),
                iporRiskManagementOracle: address(iporProtocol.iporRiskManagementOracle),
                spreadRouter: address(iporProtocol.spreadRouter)
            })
        );

        deployerContracts.ammPoolsService = address(
            new AmmPoolsService({
                usdtPoolCfg: _prepareFakePoolCfgForPoolsService(),
                usdcPoolCfg: _preparePoolCfgForPoolsService(
                    cfg.poolsServiceTestCase,
                    address(iporProtocol.asset),
                    address(iporProtocol.ipToken),
                    address(iporProtocol.ammTreasury),
                    address(iporProtocol.ammStorage),
                    address(iporProtocol.assetManagement)
                ),
                daiPoolCfg: _prepareFakePoolCfgForPoolsService(),
                iporOracle: address(iporProtocol.iporOracle)
            })
        );

        deployerContracts.ammGovernanceService = address(
            new AmmGovernanceService({
                usdtPoolCfg: _prepareFakePoolCfgForGovernanceService(),
                usdcPoolCfg: _preparePoolCfgForGovernanceService(
                    address(iporProtocol.asset),
                    address(iporProtocol.ammTreasury),
                    address(iporProtocol.ammStorage),
                    cfg.ammPoolsTreasury,
                    cfg.ammPoolsTreasuryManager,
                    cfg.ammCharlieTreasury,
                    cfg.ammCharlieTreasuryManager
                ),
                daiPoolCfg: _prepareFakePoolCfgForGovernanceService()
            })
        );

        deployerContracts.powerTokenLens = address(_powerTokenLensBuilder.build());
        deployerContracts.liquidityMiningLens = address(_liquidityMiningLensBuilder.build());
        deployerContracts.flowService = address(_powerTokenFlowsServiceBuilder.build());
        deployerContracts.stakeService = address(_powerTokenStakeServiceBuilder.build());

        vm.startPrank(address(_owner));
        IporProtocolRouter(iporProtocol.router).upgradeTo(address(new IporProtocolRouter(deployerContracts)));
        vm.stopPrank();

        iporProtocol.ammSwapsLens = IAmmSwapsLens(address(iporProtocol.router));
        iporProtocol.ammPoolsService = IAmmPoolsService(address(iporProtocol.router));
        iporProtocol.ammPoolsLens = IAmmPoolsLens(address(iporProtocol.router));
        iporProtocol.ammOpenSwapService = IAmmOpenSwapService(address(iporProtocol.router));
        iporProtocol.ammCloseSwapService = IAmmCloseSwapService(address(iporProtocol.router));
        iporProtocol.ammGovernanceService = IAmmGovernanceService(address(iporProtocol.router));
        iporProtocol.ammGovernanceLens = IAmmGovernanceLens(address(iporProtocol.router));
        iporProtocol.powerTokenLens = IPowerTokenLens(address(iporProtocol.router));
        iporProtocol.liquidityMiningLens = ILiquidityMiningLens(address(iporProtocol.router));
        iporProtocol.flowService = IPowerTokenFlowsService(address(iporProtocol.router));
        iporProtocol.stakeService = IPowerTokenStakeService(address(iporProtocol.router));

        return IporProtocolRouter(iporProtocol.router);
    }

    function _getDaiIporProtocolRouterInstance(
        BuilderUtils.IporProtocol memory iporProtocol,
        IporProtocolConfig memory cfg
    ) public returns (IporProtocolRouter) {
        if (address(iporProtocol.router) == address(0)) {
            iporProtocol.router = _iporProtocolRouterBuilder.buildEmptyProxy();
        }

        IporProtocolRouter.DeployedContracts memory deployerContracts;

        deployerContracts.ammSwapsLens = address(
            new AmmSwapsLens(
                IAmmSwapsLens.SwapLensPoolConfiguration({
                    asset: _fakeContract,
                    ammStorage: _fakeContract,
                    ammTreasury: _fakeContract,
<<<<<<< HEAD
                    minLeverage: 0
=======
                    minLeverage:  10 * 1e18
>>>>>>> 82756acf
                }),
                IAmmSwapsLens.SwapLensPoolConfiguration({
                    asset: _fakeContract,
                    ammStorage: _fakeContract,
                    ammTreasury: _fakeContract,
<<<<<<< HEAD
                    minLeverage: 0
=======
                    minLeverage:  10 * 1e18
>>>>>>> 82756acf
                }),
                IAmmSwapsLens.SwapLensPoolConfiguration({
                    asset: address(iporProtocol.asset),
                    ammStorage: address(iporProtocol.ammStorage),
                    ammTreasury: address(iporProtocol.ammTreasury),
<<<<<<< HEAD
                    minLeverage: 10 * 1e18
                }),
                address(iporProtocol.iporOracle),
                address(iporProtocol.iporRiskManagementOracle)
=======
                    minLeverage:  10 * 1e18
                }),
                address(iporProtocol.iporOracle),
                address(iporProtocol.iporRiskManagementOracle),
                address(iporProtocol.router),
                address(iporProtocol.spreadRouter)
>>>>>>> 82756acf
            )
        );

        deployerContracts.ammPoolsLens = address(
            new AmmPoolsLens(
                IAmmPoolsLens.AmmPoolsLensPoolConfiguration({
                    asset: _fakeContract,
                    decimals: 0,
                    ipToken: _fakeContract,
                    ammStorage: _fakeContract,
                    ammTreasury: _fakeContract,
                    assetManagement: _fakeContract
                }),
                IAmmPoolsLens.AmmPoolsLensPoolConfiguration({
                    asset: _fakeContract,
                    decimals: 0,
                    ipToken: _fakeContract,
                    ammStorage: _fakeContract,
                    ammTreasury: _fakeContract,
                    assetManagement: _fakeContract
                }),
                IAmmPoolsLens.AmmPoolsLensPoolConfiguration({
                    asset: address(iporProtocol.asset),
                    decimals: iporProtocol.asset.decimals(),
                    ipToken: address(iporProtocol.ipToken),
                    ammStorage: address(iporProtocol.ammStorage),
                    ammTreasury: address(iporProtocol.ammTreasury),
                    assetManagement: address(iporProtocol.assetManagement)
                }),
                address(iporProtocol.iporOracle)
            )
        );

        deployerContracts.assetManagementLens = address(
            new AssetManagementLens(
                IAssetManagementLens.AssetManagementConfiguration({
                    asset: _fakeContract,
                    decimals: 0,
                    assetManagement: _fakeContract,
                    ammTreasury: _fakeContract
                }),
                IAssetManagementLens.AssetManagementConfiguration({
                    asset: _fakeContract,
                    decimals: 0,
                    assetManagement: _fakeContract,
                    ammTreasury: _fakeContract
                }),
                IAssetManagementLens.AssetManagementConfiguration({
                    asset: address(iporProtocol.asset),
                    decimals: iporProtocol.asset.decimals(),
                    assetManagement: address(iporProtocol.assetManagement),
                    ammTreasury: address(iporProtocol.ammTreasury)
                })
            )
        );

        deployerContracts.ammOpenSwapService = address(
            new AmmOpenSwapService({
                usdtPoolCfg: _prepareFakePoolCfgForOpenSwapService(),
                usdcPoolCfg: _prepareFakePoolCfgForOpenSwapService(),
                daiPoolCfg: _preparePoolCfgForOpenSwapService(
                    cfg.openSwapServiceTestCase,
                    address(iporProtocol.asset),
                    address(iporProtocol.ammTreasury),
                    address(iporProtocol.ammStorage)
                ),
                iporOracle: address(iporProtocol.iporOracle),
                iporRiskManagementOracle: address(iporProtocol.iporRiskManagementOracle),
                spreadRouter: address(iporProtocol.spreadRouter)
            })
        );

        deployerContracts.ammCloseSwapService = address(
            new AmmCloseSwapService({
                usdtPoolCfg: _prepareFakePoolCfgForCloseSwapService(),
                usdcPoolCfg: _prepareFakePoolCfgForCloseSwapService(),
                daiPoolCfg: _preparePoolCfgForCloseSwapService(
                    cfg.closeSwapServiceTestCase,
                    address(iporProtocol.asset),
                    address(iporProtocol.ammTreasury),
                    address(iporProtocol.ammStorage),
                    address(iporProtocol.assetManagement)
                ),
                iporOracle: address(iporProtocol.iporOracle),
                iporRiskManagementOracle: address(iporProtocol.iporRiskManagementOracle),
                spreadRouter: address(iporProtocol.spreadRouter)
            })
        );

        deployerContracts.ammPoolsService = address(
            new AmmPoolsService({
                usdtPoolCfg: _prepareFakePoolCfgForPoolsService(),
                usdcPoolCfg: _prepareFakePoolCfgForPoolsService(),
                daiPoolCfg: _preparePoolCfgForPoolsService(
                    cfg.poolsServiceTestCase,
                    address(iporProtocol.asset),
                    address(iporProtocol.ipToken),
                    address(iporProtocol.ammTreasury),
                    address(iporProtocol.ammStorage),
                    address(iporProtocol.assetManagement)
                ),
                iporOracle: address(iporProtocol.iporOracle)
            })
        );

        deployerContracts.ammGovernanceService = address(
            new AmmGovernanceService({
                usdtPoolCfg: _prepareFakePoolCfgForGovernanceService(),
                usdcPoolCfg: _prepareFakePoolCfgForGovernanceService(),
                daiPoolCfg: _preparePoolCfgForGovernanceService(
                    address(iporProtocol.asset),
                    address(iporProtocol.ammTreasury),
                    address(iporProtocol.ammStorage),
                    cfg.ammPoolsTreasury,
                    cfg.ammPoolsTreasuryManager,
                    cfg.ammCharlieTreasury,
                    cfg.ammCharlieTreasuryManager
                )
            })
        );

        deployerContracts.powerTokenLens = address(_powerTokenLensBuilder.build());
        deployerContracts.liquidityMiningLens = address(_liquidityMiningLensBuilder.build());
        deployerContracts.flowService = address(_powerTokenFlowsServiceBuilder.build());
        deployerContracts.stakeService = address(_powerTokenStakeServiceBuilder.build());

        vm.startPrank(address(_owner));
        IporProtocolRouter(iporProtocol.router).upgradeTo(address(new IporProtocolRouter(deployerContracts)));
        vm.stopPrank();

        iporProtocol.ammSwapsLens = IAmmSwapsLens(address(iporProtocol.router));
        iporProtocol.ammPoolsService = IAmmPoolsService(address(iporProtocol.router));
        iporProtocol.ammPoolsLens = IAmmPoolsLens(address(iporProtocol.router));
        iporProtocol.ammOpenSwapService = IAmmOpenSwapService(address(iporProtocol.router));
        iporProtocol.ammCloseSwapService = IAmmCloseSwapService(address(iporProtocol.router));
        iporProtocol.ammGovernanceService = IAmmGovernanceService(address(iporProtocol.router));
        iporProtocol.ammGovernanceLens = IAmmGovernanceLens(address(iporProtocol.router));
        iporProtocol.liquidityMiningLens = ILiquidityMiningLens(address(iporProtocol.router));
        iporProtocol.powerTokenLens = IPowerTokenLens(address(iporProtocol.router));
        iporProtocol.flowService = IPowerTokenFlowsService(address(iporProtocol.router));
        iporProtocol.stakeService = IPowerTokenStakeService(address(iporProtocol.router));

        return IporProtocolRouter(iporProtocol.router);
    }

    function _prepareFakePoolCfgForGovernanceService()
        internal
        returns (IAmmGovernanceLens.AmmGovernancePoolConfiguration memory poolCfg)
    {
        poolCfg = IAmmGovernanceLens.AmmGovernancePoolConfiguration({
            asset: address(_fakeContract),
            decimals: 0,
            ammStorage: address(_fakeContract),
            ammTreasury: address(_fakeContract),
            ammPoolsTreasury: address(_fakeContract),
            ammPoolsTreasuryManager: address(_fakeContract),
            ammCharlieTreasury: address(_fakeContract),
            ammCharlieTreasuryManager: address(_fakeContract)
        });
    }

    function _prepareFakePoolCfgForPoolsService()
        internal
        returns (AmmPoolsService.AmmPoolsServicePoolConfiguration memory poolCfg)
    {
        poolCfg = IAmmPoolsService.AmmPoolsServicePoolConfiguration({
            asset: address(_fakeContract),
            decimals: 0,
            ipToken: address(_fakeContract),
            ammStorage: address(_fakeContract),
            ammTreasury: address(_fakeContract),
            assetManagement: address(_fakeContract),
            redeemFeeRate: 0,
            redeemLpMaxCollateralRatio: 0
        });
    }

    function _prepareFakePoolCfgForCloseSwapService()
        internal
        returns (IAmmCloseSwapService.AmmCloseSwapServicePoolConfiguration memory poolCfg)
    {
        poolCfg = IAmmCloseSwapService.AmmCloseSwapServicePoolConfiguration({
            asset: address(_fakeContract),
            decimals: 0,
            ammStorage: address(_fakeContract),
            ammTreasury: address(_fakeContract),
            assetManagement: address(_fakeContract),
            openingFeeRateForSwapUnwind: 0,
            openingFeeTreasuryPortionRateForSwapUnwind: 0,
            maxLengthOfLiquidatedSwapsPerLeg: 0,
            timeBeforeMaturityAllowedToCloseSwapByCommunity: 0,
            timeBeforeMaturityAllowedToCloseSwapByBuyer: 0,
            minLiquidationThresholdToCloseBeforeMaturityByCommunity: 0,
            minLiquidationThresholdToCloseBeforeMaturityByBuyer: 0,
            minLeverage: 0
        });
    }

    function _prepareFakePoolCfgForOpenSwapService()
        internal
        returns (IAmmOpenSwapLens.AmmOpenSwapServicePoolConfiguration memory poolCfg)
    {
        poolCfg = IAmmOpenSwapLens.AmmOpenSwapServicePoolConfiguration({
            asset: address(_fakeContract),
            decimals: 0,
            ammStorage: address(_fakeContract),
            ammTreasury: address(_fakeContract),
            iporPublicationFee: 0,
            maxSwapCollateralAmount: 0,
            liquidationDepositAmount: 0,
            minLeverage: 0,
            openingFeeRate: 0,
            openingFeeTreasuryPortionRate: 0
        });
    }

    function _preparePoolCfgForGovernanceService(
        address asset,
        address ammTreasury,
        address ammStorage,
        address ammPoolsTreasury,
        address ammPoolsTreasuryManager,
        address ammCharlieTreasury,
        address ammCharlieTreasuryManager
    ) internal returns (IAmmGovernanceLens.AmmGovernancePoolConfiguration memory poolCfg) {
        poolCfg = IAmmGovernanceLens.AmmGovernancePoolConfiguration({
            asset: asset,
            decimals: IERC20MetadataUpgradeable(asset).decimals(),
            ammStorage: ammStorage,
            ammTreasury: ammTreasury,
            ammPoolsTreasury: ammPoolsTreasury == address(0) ? _owner : ammPoolsTreasury,
            ammPoolsTreasuryManager: ammPoolsTreasuryManager == address(0) ? _owner : ammPoolsTreasuryManager,
            ammCharlieTreasury: ammCharlieTreasury == address(0) ? _owner : ammCharlieTreasury,
            ammCharlieTreasuryManager: ammCharlieTreasuryManager == address(0) ? _owner : ammCharlieTreasuryManager
        });
    }

    function _preparePoolCfgForPoolsService(
        BuilderUtils.AmmPoolsServiceTestCase poolsServiceTestCase,
        address asset,
        address ipToken,
        address ammTreasury,
        address ammStorage,
        address assetManagement
    ) internal returns (AmmPoolsService.AmmPoolsServicePoolConfiguration memory poolCfg) {
        if (poolsServiceTestCase == BuilderUtils.AmmPoolsServiceTestCase.CASE1) {
            poolCfg = IAmmPoolsService.AmmPoolsServicePoolConfiguration({
                asset: asset,
                decimals: IERC20MetadataUpgradeable(asset).decimals(),
                ipToken: ipToken,
                ammStorage: ammStorage,
                ammTreasury: ammTreasury,
                assetManagement: assetManagement,
                redeemFeeRate: 0,
                redeemLpMaxCollateralRatio: 1e18
            });
        } else {
            poolCfg = IAmmPoolsService.AmmPoolsServicePoolConfiguration({
                asset: asset,
                decimals: IERC20MetadataUpgradeable(asset).decimals(),
                ipToken: ipToken,
                ammStorage: ammStorage,
                ammTreasury: ammTreasury,
                assetManagement: assetManagement,
                redeemFeeRate: 5 * 1e15,
                redeemLpMaxCollateralRatio: 1e18
            });
        }
    }

    function _preparePoolCfgForCloseSwapService(
        BuilderUtils.AmmCloseSwapServiceTestCase closeSwapServiceTestCase,
        address asset,
        address ammTreasury,
        address ammStorage,
        address assetManagement
    ) internal returns (IAmmCloseSwapService.AmmCloseSwapServicePoolConfiguration memory poolCfg) {
        if (closeSwapServiceTestCase == BuilderUtils.AmmCloseSwapServiceTestCase.DEFAULT) {
            poolCfg = IAmmCloseSwapService.AmmCloseSwapServicePoolConfiguration({
                asset: address(asset),
                decimals: IERC20MetadataUpgradeable(asset).decimals(),
                ammStorage: ammStorage,
                ammTreasury: ammTreasury,
                assetManagement: assetManagement,
                openingFeeRateForSwapUnwind: 5 * 1e14,
                openingFeeTreasuryPortionRateForSwapUnwind: 5 * 1e14,
                maxLengthOfLiquidatedSwapsPerLeg: 10,
                timeBeforeMaturityAllowedToCloseSwapByCommunity: 1 hours,
                timeBeforeMaturityAllowedToCloseSwapByBuyer: 1 days,
                minLiquidationThresholdToCloseBeforeMaturityByCommunity: 995 * 1e15,
                minLiquidationThresholdToCloseBeforeMaturityByBuyer: 99 * 1e16,
                minLeverage: 10 * 1e18
            });
        } else if (closeSwapServiceTestCase == BuilderUtils.AmmCloseSwapServiceTestCase.CASE1) {
            poolCfg = IAmmCloseSwapService.AmmCloseSwapServicePoolConfiguration({
                asset: address(asset),
                decimals: IERC20MetadataUpgradeable(asset).decimals(),
                ammStorage: ammStorage,
                ammTreasury: ammTreasury,
                assetManagement: assetManagement,
                openingFeeRateForSwapUnwind: 5 * 1e14,
                openingFeeTreasuryPortionRateForSwapUnwind: 5 * 1e14,
                maxLengthOfLiquidatedSwapsPerLeg: 10,
                timeBeforeMaturityAllowedToCloseSwapByCommunity: 1 hours,
                timeBeforeMaturityAllowedToCloseSwapByBuyer: 1 days,
                minLiquidationThresholdToCloseBeforeMaturityByCommunity: 995 * 1e15,
                minLiquidationThresholdToCloseBeforeMaturityByBuyer: 99 * 1e16,
                minLeverage: 10 * 1e18
            });
        }
    }

    function _preparePoolCfgForOpenSwapService(
        BuilderUtils.AmmOpenSwapServiceTestCase openSwapServiceTestCase,
        address asset,
        address ammTreasury,
        address ammStorage
    ) internal returns (IAmmOpenSwapLens.AmmOpenSwapServicePoolConfiguration memory poolCfg) {
        if (openSwapServiceTestCase == BuilderUtils.AmmOpenSwapServiceTestCase.DEFAULT) {
            poolCfg = IAmmOpenSwapLens.AmmOpenSwapServicePoolConfiguration({
                asset: asset,
                decimals: IERC20MetadataUpgradeable(asset).decimals(),
                ammStorage: ammStorage,
                ammTreasury: ammTreasury,
                iporPublicationFee: 10 * 1e18,
                maxSwapCollateralAmount: 100_000 * 1e18,
                liquidationDepositAmount: 25,
                minLeverage: 10 * 1e18,
                openingFeeRate: 1e16,
                openingFeeTreasuryPortionRate: 0
            });
        } else if (openSwapServiceTestCase == BuilderUtils.AmmOpenSwapServiceTestCase.CASE1) {
            poolCfg = IAmmOpenSwapLens.AmmOpenSwapServicePoolConfiguration({
                asset: asset,
                decimals: IERC20MetadataUpgradeable(asset).decimals(),
                ammStorage: ammStorage,
                ammTreasury: ammTreasury,
                iporPublicationFee: 10 * 1e18,
                maxSwapCollateralAmount: 100_000 * 1e18,
                liquidationDepositAmount: 20,
                minLeverage: 10 * 1e18,
                openingFeeRate: 3e14,
                openingFeeTreasuryPortionRate: 0
            });
        } else if (openSwapServiceTestCase == BuilderUtils.AmmOpenSwapServiceTestCase.CASE2) {
            poolCfg = IAmmOpenSwapLens.AmmOpenSwapServicePoolConfiguration({
                asset: asset,
                decimals: IERC20MetadataUpgradeable(asset).decimals(),
                ammStorage: ammStorage,
                ammTreasury: ammTreasury,
                iporPublicationFee: 10 * 1e18,
                maxSwapCollateralAmount: 100_000 * 1e18,
                liquidationDepositAmount: 20,
                minLeverage: 10 * 1e18,
                openingFeeRate: 3e14,
                openingFeeTreasuryPortionRate: 5e16
            });
        } else if (openSwapServiceTestCase == BuilderUtils.AmmOpenSwapServiceTestCase.CASE3) {
            poolCfg = IAmmOpenSwapLens.AmmOpenSwapServicePoolConfiguration({
                asset: asset,
                decimals: IERC20MetadataUpgradeable(asset).decimals(),
                ammStorage: ammStorage,
                ammTreasury: ammTreasury,
                iporPublicationFee: 10 * 1e18,
                maxSwapCollateralAmount: 100_000 * 1e18,
                liquidationDepositAmount: 25,
                minLeverage: 10 * 1e18,
                openingFeeRate: 5e14,
                openingFeeTreasuryPortionRate: 5e17
            });
        }
    }

    function setupUsers(
        IporProtocolFactory.IporProtocolConfig memory cfg,
        BuilderUtils.IporProtocol memory iporProtocol
    ) public {
        if (iporProtocol.asset.decimals() == 18) {
            for (uint256 i; i < cfg.approvalsForUsers.length; ++i) {
                vm.startPrank(cfg.approvalsForUsers[i]);
                //                iporProtocol.asset.approve(address(iporProtocol.joseph), TestConstants.TOTAL_SUPPLY_18_DECIMALS);
                iporProtocol.asset.approve(address(iporProtocol.router), TestConstants.TOTAL_SUPPLY_18_DECIMALS);
                vm.stopPrank();
                deal(address(iporProtocol.asset), cfg.approvalsForUsers[i], TestConstants.USER_SUPPLY_10MLN_18DEC);
            }
        } else if (iporProtocol.asset.decimals() == 6) {
            for (uint256 i; i < cfg.approvalsForUsers.length; ++i) {
                vm.startPrank(cfg.approvalsForUsers[i]);
                //                iporProtocol.asset.approve(address(iporProtocol.joseph), TestConstants.TOTAL_SUPPLY_6_DECIMALS);
                iporProtocol.asset.approve(address(iporProtocol.router), TestConstants.TOTAL_SUPPLY_6_DECIMALS);
                vm.stopPrank();
                deal(address(iporProtocol.asset), cfg.approvalsForUsers[i], TestConstants.USER_SUPPLY_10MLN_6DEC);
            }
        } else {
            revert("Unsupported decimals");
        }
    }
}<|MERGE_RESOLUTION|>--- conflicted
+++ resolved
@@ -697,39 +697,23 @@
                     asset: address(amm.usdt.asset),
                     ammStorage: address(amm.usdt.ammStorage),
                     ammTreasury: address(amm.usdt.ammTreasury),
-<<<<<<< HEAD
                     minLeverage: 10 * 1e18
-=======
-                    minLeverage:  10 * 1e18
->>>>>>> 82756acf
                 }),
                 IAmmSwapsLens.SwapLensPoolConfiguration({
                     asset: address(amm.usdc.asset),
                     ammStorage: address(amm.usdc.ammStorage),
                     ammTreasury: address(amm.usdc.ammTreasury),
-<<<<<<< HEAD
                     minLeverage: 10 * 1e18
-=======
-                    minLeverage:  10 * 1e18
->>>>>>> 82756acf
                 }),
                 IAmmSwapsLens.SwapLensPoolConfiguration({
                     asset: address(amm.dai.asset),
                     ammStorage: address(amm.dai.ammStorage),
                     ammTreasury: address(amm.dai.ammTreasury),
-<<<<<<< HEAD
                     minLeverage: 10 * 1e18
-                }),
-                address(amm.iporOracle),
-                address(amm.iporRiskManagementOracle)
-=======
-                    minLeverage:  10 * 1e18
                 }),
                 address(amm.iporOracle),
                 address(amm.iporRiskManagementOracle),
-                address(amm.router),
                 address(amm.spreadRouter)
->>>>>>> 82756acf
             )
         );
 
@@ -967,39 +951,23 @@
                     asset: address(iporProtocol.asset),
                     ammStorage: address(iporProtocol.ammStorage),
                     ammTreasury: address(iporProtocol.ammTreasury),
-<<<<<<< HEAD
                     minLeverage: 10 * 1e18
-=======
-                    minLeverage:  10 * 1e18
->>>>>>> 82756acf
                 }),
                 IAmmSwapsLens.SwapLensPoolConfiguration({
                     asset: _fakeContract,
                     ammStorage: _fakeContract,
                     ammTreasury: _fakeContract,
-<<<<<<< HEAD
                     minLeverage: 0
-=======
-                    minLeverage:  10 * 1e18
->>>>>>> 82756acf
                 }),
                 IAmmSwapsLens.SwapLensPoolConfiguration({
                     asset: _fakeContract,
                     ammStorage: _fakeContract,
                     ammTreasury: _fakeContract,
-<<<<<<< HEAD
                     minLeverage: 0
-                }),
-                address(iporProtocol.iporOracle),
-                address(iporProtocol.iporRiskManagementOracle)
-=======
-                    minLeverage:  10 * 1e18
                 }),
                 address(iporProtocol.iporOracle),
                 address(iporProtocol.iporRiskManagementOracle),
-                address(iporProtocol.router),
                 address(iporProtocol.spreadRouter)
->>>>>>> 82756acf
             )
         );
 
@@ -1161,39 +1129,23 @@
                     asset: _fakeContract,
                     ammStorage: _fakeContract,
                     ammTreasury: _fakeContract,
-<<<<<<< HEAD
                     minLeverage: 0
-=======
-                    minLeverage:  10 * 1e18
->>>>>>> 82756acf
                 }),
                 IAmmSwapsLens.SwapLensPoolConfiguration({
                     asset: address(iporProtocol.asset),
                     ammStorage: address(iporProtocol.ammStorage),
                     ammTreasury: address(iporProtocol.ammTreasury),
-<<<<<<< HEAD
                     minLeverage: 10 * 1e18
-=======
-                    minLeverage:  10 * 1e18
->>>>>>> 82756acf
                 }),
                 IAmmSwapsLens.SwapLensPoolConfiguration({
                     asset: _fakeContract,
                     ammStorage: _fakeContract,
                     ammTreasury: _fakeContract,
-<<<<<<< HEAD
                     minLeverage: 0
-                }),
-                address(iporProtocol.iporOracle),
-                address(iporProtocol.iporRiskManagementOracle)
-=======
-                    minLeverage:  10 * 1e18
                 }),
                 address(iporProtocol.iporOracle),
                 address(iporProtocol.iporRiskManagementOracle),
-                address(iporProtocol.router),
                 address(iporProtocol.spreadRouter)
->>>>>>> 82756acf
             )
         );
 
@@ -1355,39 +1307,23 @@
                     asset: _fakeContract,
                     ammStorage: _fakeContract,
                     ammTreasury: _fakeContract,
-<<<<<<< HEAD
                     minLeverage: 0
-=======
-                    minLeverage:  10 * 1e18
->>>>>>> 82756acf
                 }),
                 IAmmSwapsLens.SwapLensPoolConfiguration({
                     asset: _fakeContract,
                     ammStorage: _fakeContract,
                     ammTreasury: _fakeContract,
-<<<<<<< HEAD
                     minLeverage: 0
-=======
-                    minLeverage:  10 * 1e18
->>>>>>> 82756acf
                 }),
                 IAmmSwapsLens.SwapLensPoolConfiguration({
                     asset: address(iporProtocol.asset),
                     ammStorage: address(iporProtocol.ammStorage),
                     ammTreasury: address(iporProtocol.ammTreasury),
-<<<<<<< HEAD
                     minLeverage: 10 * 1e18
-                }),
-                address(iporProtocol.iporOracle),
-                address(iporProtocol.iporRiskManagementOracle)
-=======
-                    minLeverage:  10 * 1e18
                 }),
                 address(iporProtocol.iporOracle),
                 address(iporProtocol.iporRiskManagementOracle),
-                address(iporProtocol.router),
                 address(iporProtocol.spreadRouter)
->>>>>>> 82756acf
             )
         );
 
