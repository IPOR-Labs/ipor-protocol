// SPDX-License-Identifier: UNLICENSED
pragma solidity 0.8.16;

import "forge-std/Test.sol";
import "../utils/TestConstants.sol";
import {IporOracleUtils} from "../utils/IporOracleUtils.sol";
import {MiltonUtils} from "../utils/MiltonUtils.sol";
import {MiltonStorageUtils} from "../utils/MiltonStorageUtils.sol";
import {JosephUtils} from "../utils/JosephUtils.sol";
import {StanleyUtils} from "../utils/StanleyUtils.sol";
<<<<<<< HEAD
=======
import "../../contracts/amm/MiltonStorage.sol";
import "../../contracts/libraries/Constants.sol";
>>>>>>> 7bf007df
import "../../contracts/mocks/tokens/MockTestnetTokenUsdt.sol";
import "../../contracts/mocks/tokens/MockTestnetTokenUsdc.sol";
import "../../contracts/mocks/tokens/MockTestnetTokenDai.sol";
import "../../contracts/mocks/spread/MockSpreadModel.sol";
import "../../contracts/mocks/stanley/MockCaseBaseStanley.sol";
import "../../contracts/itf/ItfIporOracle.sol";
import "../../contracts/itf/ItfMilton.sol";
import "../../contracts/itf/ItfStanley.sol";
import "../../contracts/itf/ItfJoseph.sol";
import "../../contracts/itf/ItfIporOracle.sol";
import "../../contracts/tokens/IpToken.sol";
import "../../contracts/mocks/MockIporWeighted.sol";

<<<<<<< HEAD
contract DataUtils is Test, IporOracleUtils, MiltonUtils, MiltonStorageUtils, JosephUtils, StanleyUtils {
    /// ---------------- MOCKED TOKENS  ----------------
=======
contract DataUtils is
    Test,
    IporOracleUtils,
    MiltonUtils,
    MiltonStorageUtils,
    JosephUtils,
    StanleyUtils
{
    struct IporProtocol {
        MockTestnetToken asset;
        IpToken ipToken;
        ItfStanley stanley;
        MiltonStorage miltonStorage;
        ItfMilton milton;
        ItfJoseph joseph;
    }

    address internal _admin;
    address internal _userOne;

    function setupIporProtocolForUsdt() public returns (IporProtocol memory iporProtocol) {
        MockTestnetToken asset = getTokenUsdt();
        IpToken ipToken = getIpTokenUsdt(address(asset));
        ItfStanley stanley = getItfStanleyUsdt(address(asset));
        MiltonStorage miltonStorage = getMiltonStorage();

        address[] memory tokenAddresses = new address[](1);
        tokenAddresses[0] = address(asset);

        ItfIporOracle iporOracle = getIporOracleForManyAssets(
            _admin,
            _userOne,
            tokenAddresses,
            1,
            1,
            1
        );

        MockIporWeighted iporWeighted = _prepareIporWeighted(address(iporOracle));

        iporOracle.setIporAlgorithmFacade(address(iporWeighted));

        MockSpreadModel miltonSpreadModel = prepareMockSpreadModel(0, 0, 0, 0);

        ItfMilton milton = getItfMiltonUsdt(
            address(asset),
            address(iporOracle),
            address(miltonStorage),
            address(miltonSpreadModel),
            address(stanley)
        );

        ItfJoseph joseph = getItfJosephUsdt(
            address(asset),
            address(ipToken),
            address(milton),
            address(miltonStorage),
            address(stanley)
        );

        prepareIpToken(ipToken, address(joseph));
        prepareJoseph(joseph);
        prepareMilton(milton, address(joseph), address(stanley));

        iporOracle.setIporAlgorithmFacade(address(iporWeighted));
        stanley.setMilton(address(milton));

        return IporProtocol(asset, ipToken, stanley, miltonStorage, milton, joseph);
    }

    function setupIporProtocolForDai() public returns (IporProtocol memory iporProtocol) {
        MockTestnetToken asset = getTokenDai();
        IpToken ipToken = getIpTokenDai(address(asset));
        ItfStanley stanley = getItfStanleyDai(address(asset));
        MiltonStorage miltonStorage = getMiltonStorage();

        address[] memory tokenAddresses = new address[](1);
        tokenAddresses[0] = address(asset);

        ItfIporOracle iporOracle = getIporOracleForManyAssets(
            _admin,
            _userOne,
            tokenAddresses,
            1,
            1,
            1
        );

        MockSpreadModel miltonSpreadModel = prepareMockSpreadModel(0, 0, 0, 0);

        MockIporWeighted iporWeighted = _prepareIporWeighted(address(iporOracle));
        iporOracle.setIporAlgorithmFacade(address(iporWeighted));

        ItfMilton milton = getItfMiltonDai(
            address(asset),
            address(iporOracle),
            address(miltonStorage),
            address(miltonSpreadModel),
            address(stanley)
        );

        ItfJoseph joseph = getItfJosephDai(
            address(asset),
            address(ipToken),
            address(milton),
            address(miltonStorage),
            address(stanley)
        );

        prepareIpToken(ipToken, address(joseph));
        prepareJoseph(joseph);
        prepareMilton(milton, address(joseph), address(stanley));

        stanley.setMilton(address(milton));

        return IporProtocol(asset, ipToken, stanley, miltonStorage, milton, joseph);
    }

>>>>>>> 7bf007df
    function getTokenUsdt() public returns (MockTestnetTokenUsdt) {
        MockTestnetTokenUsdt tokenUsdt = new MockTestnetTokenUsdt(TestConstants.TOTAL_SUPPLY_6_DECIMALS);
        return tokenUsdt;
    }

    function getTokenUsdc() public returns (MockTestnetTokenUsdc) {
        MockTestnetTokenUsdc tokenUsdc = new MockTestnetTokenUsdc(TestConstants.TOTAL_SUPPLY_6_DECIMALS);
        return tokenUsdc;
    }

    function getTokenDai() public returns (MockTestnetTokenDai) {
        MockTestnetTokenDai tokenDai = new MockTestnetTokenDai(TestConstants.TOTAL_SUPPLY_18_DECIMALS);
        return tokenDai;
    }

    function getTokenAddresses(address tokenUsdt, address tokenUsdc, address tokenDai)
        public
        pure
        returns (address[] memory)
    {
        address[] memory tokenAddresses = new address[](3);
        tokenAddresses[0] = tokenUsdt;
        tokenAddresses[1] = tokenUsdc;
        tokenAddresses[2] = tokenDai;
        return tokenAddresses;
    }
    /// ---------------- MOCKED TOKENS  ----------------

    /// ---------------- IP TOKENS  ----------------
    function getIpTokenUsdt(address tokenUsdt) public returns (IpToken) {
        IpToken ipTokenUsdt = new IpToken("IP USDT", "ipUSDT", tokenUsdt);
        return ipTokenUsdt;
    }

<<<<<<< HEAD
    function prepareIpTokenUsdt(IpToken ipTokenUsdt, address josephUsdt) public {
        ipTokenUsdt.setJoseph(josephUsdt);
    }

    function getIpTokenUsdc(address tokenUsdc) public returns (IpToken) {
        IpToken ipTokenUsdc = new IpToken("IP USDC", "ipUSDC", tokenUsdc);
        return ipTokenUsdc;
    }

    function prepareIpTokenUsdc(IpToken ipTokenUsdc, address josephUsdc) public {
        ipTokenUsdc.setJoseph(josephUsdc);
    }

    function getIpTokenDai(address tokenDai) public returns (IpToken) {
        IpToken ipTokenDai = new IpToken("IP DAI", "ipDAI", tokenDai);
        return ipTokenDai;
    }

    function prepareIpTokenDai(IpToken ipTokenDai, address josephDai) public {
        ipTokenDai.setJoseph(josephDai);
=======
    function prepareIpToken(IpToken ipToken, address joseph) public {
        ipToken.setJoseph(joseph);
>>>>>>> 7bf007df
    }

    function getIpTokenAddresses(address ipTokenUsdt, address ipTokenUsdc, address ipTokenDai)
        public
        pure
        returns (address[] memory)
    {
        address[] memory ipTokenAddresses = new address[](3);
        ipTokenAddresses[0] = ipTokenUsdt;
        ipTokenAddresses[1] = ipTokenUsdc;
        ipTokenAddresses[2] = ipTokenDai;
        return ipTokenAddresses;
    }

    /// ---------------- IP TOKENS  ----------------

    /// ---------------- APPROVALS ----------------
    function prepareApproveForUsersUsdt(
        address[] memory users,
        MockTestnetTokenUsdt tokenUsdt,
        address josephUsdt,
        address miltonUsdt
    ) public {
        for (uint256 i = 0; i < users.length; ++i) {
            vm.prank(users[i]);
            tokenUsdt.approve(address(josephUsdt), TestConstants.TOTAL_SUPPLY_6_DECIMALS);
            vm.prank(users[i]);
            tokenUsdt.approve(address(miltonUsdt), TestConstants.TOTAL_SUPPLY_6_DECIMALS);
            deal(address(tokenUsdt), users[i], TestConstants.USER_SUPPLY_6_DECIMALS);
        }
    }

    function prepareApproveForUsersUsdc(
        address[] memory users,
        MockTestnetTokenUsdc tokenUsdc,
        address josephUsdc,
        address miltonUsdc
    ) public {
        for (uint256 i = 0; i < users.length; ++i) {
            vm.prank(users[i]);
            tokenUsdc.approve(address(josephUsdc), TestConstants.TOTAL_SUPPLY_6_DECIMALS);
            vm.prank(users[i]);
            tokenUsdc.approve(address(miltonUsdc), TestConstants.TOTAL_SUPPLY_6_DECIMALS);
            deal(address(tokenUsdc), users[i], TestConstants.USER_SUPPLY_6_DECIMALS);
        }
    }

    function prepareApproveForUsersDai(
        address[] memory users,
        MockTestnetTokenDai tokenDai,
        address josephDai,
        address miltonDai
    ) public {
        for (uint256 i = 0; i < users.length; ++i) {
            vm.prank(users[i]);
            tokenDai.approve(address(josephDai), TestConstants.TOTAL_SUPPLY_18_DECIMALS);
            vm.prank(users[i]);
            tokenDai.approve(address(miltonDai), TestConstants.TOTAL_SUPPLY_18_DECIMALS);
            deal(address(tokenDai), users[i], TestConstants.USER_SUPPLY_10MLN_18DEC);
        }
    }
    /// ---------------- APPROVALS ----------------

    /// ---------------- USERS ----------------
    function getFiveUsers(address userOne, address userTwo, address userThree, address userFour, address userFive)
        public
        pure
        returns (address[] memory)
    {
        address[] memory users = new address[](5);
        users[0] = userOne;
        users[1] = userTwo;
        users[2] = userThree;
        users[3] = userFour;
        users[4] = userFive;
        return users;
    }

    function getSixUsers(
        address userOne,
        address userTwo,
        address userThree,
        address userFour,
        address userFive,
        address userSix
    ) public pure returns (address[] memory) {
        address[] memory users = new address[](5);
        users[0] = userOne;
        users[1] = userTwo;
        users[2] = userThree;
        users[3] = userFour;
        users[4] = userFive;
        users[5] = userSix;
        return users;
    }
    /// ---------------- USERS ----------------
}<|MERGE_RESOLUTION|>--- conflicted
+++ resolved
@@ -8,11 +8,8 @@
 import {MiltonStorageUtils} from "../utils/MiltonStorageUtils.sol";
 import {JosephUtils} from "../utils/JosephUtils.sol";
 import {StanleyUtils} from "../utils/StanleyUtils.sol";
-<<<<<<< HEAD
-=======
 import "../../contracts/amm/MiltonStorage.sol";
 import "../../contracts/libraries/Constants.sol";
->>>>>>> 7bf007df
 import "../../contracts/mocks/tokens/MockTestnetTokenUsdt.sol";
 import "../../contracts/mocks/tokens/MockTestnetTokenUsdc.sol";
 import "../../contracts/mocks/tokens/MockTestnetTokenDai.sol";
@@ -26,10 +23,6 @@
 import "../../contracts/tokens/IpToken.sol";
 import "../../contracts/mocks/MockIporWeighted.sol";
 
-<<<<<<< HEAD
-contract DataUtils is Test, IporOracleUtils, MiltonUtils, MiltonStorageUtils, JosephUtils, StanleyUtils {
-    /// ---------------- MOCKED TOKENS  ----------------
-=======
 contract DataUtils is
     Test,
     IporOracleUtils,
@@ -49,6 +42,9 @@
 
     address internal _admin;
     address internal _userOne;
+    address internal _userTwo;
+    address internal _userThree;
+    address internal _liquidityProvider;
 
     function setupIporProtocolForUsdt() public returns (IporProtocol memory iporProtocol) {
         MockTestnetToken asset = getTokenUsdt();
@@ -59,8 +55,7 @@
         address[] memory tokenAddresses = new address[](1);
         tokenAddresses[0] = address(asset);
 
-        ItfIporOracle iporOracle = getIporOracleForManyAssets(
-            _admin,
+        ItfIporOracle iporOracle = getIporOracleThreeAssets(
             _userOne,
             tokenAddresses,
             1,
@@ -109,8 +104,7 @@
         address[] memory tokenAddresses = new address[](1);
         tokenAddresses[0] = address(asset);
 
-        ItfIporOracle iporOracle = getIporOracleForManyAssets(
-            _admin,
+        ItfIporOracle iporOracle = getIporOracleThreeAssets(
             _userOne,
             tokenAddresses,
             1,
@@ -148,7 +142,6 @@
         return IporProtocol(asset, ipToken, stanley, miltonStorage, milton, joseph);
     }
 
->>>>>>> 7bf007df
     function getTokenUsdt() public returns (MockTestnetTokenUsdt) {
         MockTestnetTokenUsdt tokenUsdt = new MockTestnetTokenUsdt(TestConstants.TOTAL_SUPPLY_6_DECIMALS);
         return tokenUsdt;
@@ -183,31 +176,8 @@
         return ipTokenUsdt;
     }
 
-<<<<<<< HEAD
-    function prepareIpTokenUsdt(IpToken ipTokenUsdt, address josephUsdt) public {
-        ipTokenUsdt.setJoseph(josephUsdt);
-    }
-
-    function getIpTokenUsdc(address tokenUsdc) public returns (IpToken) {
-        IpToken ipTokenUsdc = new IpToken("IP USDC", "ipUSDC", tokenUsdc);
-        return ipTokenUsdc;
-    }
-
-    function prepareIpTokenUsdc(IpToken ipTokenUsdc, address josephUsdc) public {
-        ipTokenUsdc.setJoseph(josephUsdc);
-    }
-
-    function getIpTokenDai(address tokenDai) public returns (IpToken) {
-        IpToken ipTokenDai = new IpToken("IP DAI", "ipDAI", tokenDai);
-        return ipTokenDai;
-    }
-
-    function prepareIpTokenDai(IpToken ipTokenDai, address josephDai) public {
-        ipTokenDai.setJoseph(josephDai);
-=======
     function prepareIpToken(IpToken ipToken, address joseph) public {
         ipToken.setJoseph(joseph);
->>>>>>> 7bf007df
     }
 
     function getIpTokenAddresses(address ipTokenUsdt, address ipTokenUsdc, address ipTokenDai)
@@ -220,6 +190,16 @@
         ipTokenAddresses[1] = ipTokenUsdc;
         ipTokenAddresses[2] = ipTokenDai;
         return ipTokenAddresses;
+    }
+    
+    function getIpTokenUsdc(address tokenUsdc) public returns (IpToken) {
+        IpToken ipTokenUsdc = new IpToken("IP USDC", "ipUSDC", tokenUsdc);
+        return ipTokenUsdc;
+    }
+
+    function getIpTokenDai(address tokenDai) public returns (IpToken) {
+        IpToken ipTokenDai = new IpToken("IP DAI", "ipDAI", tokenDai);
+        return ipTokenDai;
     }
 
     /// ---------------- IP TOKENS  ----------------
