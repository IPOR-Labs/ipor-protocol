// SPDX-License-Identifier: UNLICENSED
pragma solidity 0.8.16;

import "forge-std/Test.sol";
import "../TestCommons.sol";
import "../utils/TestConstants.sol";
import {IporOracleUtils} from "../utils/IporOracleUtils.sol";
import {MiltonUtils} from "../utils/MiltonUtils.sol";
import {MiltonStorageUtils} from "../utils/MiltonStorageUtils.sol";
import {JosephUtils} from "../utils/JosephUtils.sol";
import {StanleyUtils} from "../utils/StanleyUtils.sol";
import {IporRiskManagementOracleUtils} from "../utils/IporRiskManagementOracleUtils.sol";
import "../../contracts/amm/MiltonStorage.sol";
import "../../contracts/libraries/Constants.sol";
import "../../contracts/mocks/tokens/MockTestnetToken.sol";
import "../../contracts/mocks/spread/MockSpreadModel.sol";
import "../../contracts/mocks/stanley/MockCaseBaseStanley.sol";
import "../../contracts/interfaces/IIporRiskManagementOracle.sol";
import "../../contracts/itf/ItfIporOracle.sol";
import "../../contracts/itf/ItfMilton.sol";
import "../../contracts/itf/ItfStanley.sol";
import "../../contracts/itf/ItfJoseph.sol";
import "../../contracts/itf/ItfIporOracle.sol";
import "../../contracts/tokens/IpToken.sol";
import "../../contracts/mocks/MockIporWeighted.sol";

contract DataUtils is
    Test,
    TestCommons,
    IporOracleUtils,
    IporRiskManagementOracleUtils,
    MiltonUtils,
    MiltonStorageUtils,
    JosephUtils,
    StanleyUtils
{
<<<<<<< HEAD
=======
    struct IporProtocol {
        MockTestnetToken asset;
        IpToken ipToken;
        ItfStanley stanley;
        MiltonStorage miltonStorage;
        ItfMilton milton;
        ItfJoseph joseph;
        ItfIporOracle iporOracle;
        MockSpreadModel miltonSpreadModel;
        IIporRiskManagementOracle iporRiskManagementOracle;
    }

>>>>>>> 30ff15b8
    address internal _admin;
    address internal _userOne = _getUserAddress(1);
    address internal _userTwo;
    address internal _userThree;
    address internal _liquidityProvider;
    address[] internal _users;

<<<<<<< HEAD
=======
    function setupIporProtocolForUsdt() public returns (IporProtocol memory iporProtocol) {
        address asset = address(getTokenUsdt());
        IpToken ipToken = getIpTokenUsdt(asset);
        ItfStanley stanley = getItfStanleyUsdt(asset);
        MiltonStorage miltonStorage = getMiltonStorage();

        address[] memory tokenAddresses = new address[](1);
        tokenAddresses[0] = asset;

        ItfIporOracle iporOracle = getIporOracleAssets(_userOne, tokenAddresses, 1, 1, 1);

        MockIporWeighted iporWeighted = _prepareIporWeighted(address(iporOracle));

        iporOracle.setIporAlgorithmFacade(address(iporWeighted));

        IIporRiskManagementOracle iporRiskManagementOracle = getRiskManagementOracleAssets(
            _userOne,
            tokenAddresses,
            TestConstants.RMO_UTILIZATION_RATE_48_PER,
            TestConstants.RMO_UTILIZATION_RATE_90_PER,
            TestConstants.RMO_NOTIONAL_1B
        );

        MockSpreadModel miltonSpreadModel = prepareMockSpreadModel(0, 0, 0, 0);

        ItfMilton milton = getItfMiltonUsdt(
            asset,
            address(iporOracle),
            address(miltonStorage),
            address(miltonSpreadModel),
            address(stanley),
            address(iporRiskManagementOracle)
        );

        ItfJoseph joseph = getItfJosephUsdt(
            asset,
            address(ipToken),
            address(milton),
            address(miltonStorage),
            address(stanley)
        );

        prepareIpToken(ipToken, address(joseph));
        prepareJoseph(joseph);
        prepareMilton(milton, address(joseph), address(stanley));

        iporOracle.setIporAlgorithmFacade(address(iporWeighted));
        stanley.setMilton(address(milton));

        IporProtocol memory iporProtocol;

        iporProtocol.asset = MockTestnetToken(asset);
        iporProtocol.ipToken = ipToken;
        iporProtocol.stanley = stanley;
        iporProtocol.miltonStorage = miltonStorage;
        iporProtocol.milton = milton;
        iporProtocol.joseph = joseph;
        iporProtocol.iporOracle = iporOracle;
        iporProtocol.iporRiskManagementOracle = iporRiskManagementOracle;

        return iporProtocol;
    }

    function setupIporProtocolForDai() public returns (IporProtocol memory iporProtocol) {
        address asset = address(getTokenDai());
        IpToken ipToken = getIpTokenDai(asset);
        ItfStanley stanley = getItfStanleyDai(asset);
        MiltonStorage miltonStorage = getMiltonStorage();

        address[] memory tokenAddresses = new address[](1);
        tokenAddresses[0] = asset;

        ItfIporOracle iporOracle = getIporOracleAssets(_userOne, tokenAddresses, 1, 1, 1);

        MockSpreadModel miltonSpreadModel = prepareMockSpreadModel(0, 0, 0, 0);

        MockIporWeighted iporWeighted = _prepareIporWeighted(address(iporOracle));
        iporOracle.setIporAlgorithmFacade(address(iporWeighted));

        IIporRiskManagementOracle iporRiskManagementOracle = getRiskManagementOracleAssets(
            _userOne,
            tokenAddresses,
            TestConstants.RMO_UTILIZATION_RATE_48_PER,
            TestConstants.RMO_UTILIZATION_RATE_90_PER,
            TestConstants.RMO_NOTIONAL_1B
        );

        ItfMilton milton = getItfMiltonDai(
            asset,
            address(iporOracle),
            address(miltonStorage),
            address(miltonSpreadModel),
            address(stanley),
            address(iporRiskManagementOracle)
        );

        ItfJoseph joseph = getItfJosephDai(
            asset,
            address(ipToken),
            address(milton),
            address(miltonStorage),
            address(stanley)
        );

        prepareIpToken(ipToken, address(joseph));
        prepareJoseph(joseph);
        prepareMilton(milton, address(joseph), address(stanley));

        stanley.setMilton(address(milton));

        IporProtocol memory iporProtocol;

        iporProtocol.asset = MockTestnetToken(asset);
        iporProtocol.ipToken = ipToken;
        iporProtocol.stanley = stanley;
        iporProtocol.miltonStorage = miltonStorage;
        iporProtocol.milton = milton;
        iporProtocol.joseph = joseph;
        iporProtocol.iporOracle = iporOracle;
        iporProtocol.miltonSpreadModel = miltonSpreadModel;
        iporProtocol.iporRiskManagementOracle = iporRiskManagementOracle;

        return iporProtocol;
    }

>>>>>>> 30ff15b8
    function getTokenUsdt() public returns (MockTestnetToken) {
        return
            new MockTestnetToken("Mocked USDT", "USDT", TestConstants.TOTAL_SUPPLY_6_DECIMALS, 6);
    }

    function getTokenUsdc() public returns (MockTestnetToken) {
        return
            new MockTestnetToken("Mocked USDC", "USDC", TestConstants.TOTAL_SUPPLY_6_DECIMALS, 6);
    }

    function getTokenDai() public returns (MockTestnetToken) {
        return
            new MockTestnetToken("Mocked DAI", "DAI", TestConstants.TOTAL_SUPPLY_18_DECIMALS, 18);
    }

    function prepareIpToken(IpToken ipToken, address joseph) public {
        ipToken.setJoseph(joseph);
    }

    function getIpTokenUsdt(address tokenUsdt) public returns (IpToken) {
        return new IpToken("IP USDT", "ipUSDT", tokenUsdt);
    }

    function getIpTokenUsdc(address tokenUsdc) public returns (IpToken) {
        return new IpToken("IP USDC", "ipUSDC", tokenUsdc);
    }

    function getIpTokenDai(address tokenDai) public returns (IpToken) {
        return new IpToken("IP DAI", "ipDAI", tokenDai);
    }

    function prepareApproveForUsersUsd(
        address[] memory users,
        MockTestnetToken tokenUsd,
        address josephUsd,
        address miltonUsd
    ) public {
        for (uint256 i = 0; i < users.length; ++i) {
            vm.startPrank(users[i]);
            tokenUsd.approve(address(josephUsd), TestConstants.TOTAL_SUPPLY_6_DECIMALS);
            tokenUsd.approve(address(miltonUsd), TestConstants.TOTAL_SUPPLY_6_DECIMALS);
            vm.stopPrank();
            deal(address(tokenUsd), users[i], TestConstants.USER_SUPPLY_6_DECIMALS);
        }
    }

    function prepareApproveForUsersDai(
        address[] memory users,
        MockTestnetToken tokenDai,
        address josephDai,
        address miltonDai
    ) public {
        for (uint256 i = 0; i < users.length; ++i) {
            vm.startPrank(users[i]);
            tokenDai.approve(address(josephDai), TestConstants.TOTAL_SUPPLY_18_DECIMALS);
            tokenDai.approve(address(miltonDai), TestConstants.TOTAL_SUPPLY_18_DECIMALS);
            vm.stopPrank();
            deal(address(tokenDai), users[i], TestConstants.USER_SUPPLY_10MLN_18DEC);
        }
    }

    function usersToArray(
        address userOne,
        address userTwo,
        address userThree,
        address userFour,
        address userFive
    ) public pure returns (address[] memory) {
        address[] memory users = new address[](5);
        users[0] = userOne;
        users[1] = userTwo;
        users[2] = userThree;
        users[3] = userFour;
        users[4] = userFive;
        return users;
    }

}<|MERGE_RESOLUTION|>--- conflicted
+++ resolved
@@ -34,156 +34,13 @@
     JosephUtils,
     StanleyUtils
 {
-<<<<<<< HEAD
-=======
-    struct IporProtocol {
-        MockTestnetToken asset;
-        IpToken ipToken;
-        ItfStanley stanley;
-        MiltonStorage miltonStorage;
-        ItfMilton milton;
-        ItfJoseph joseph;
-        ItfIporOracle iporOracle;
-        MockSpreadModel miltonSpreadModel;
-        IIporRiskManagementOracle iporRiskManagementOracle;
-    }
-
->>>>>>> 30ff15b8
     address internal _admin;
-    address internal _userOne = _getUserAddress(1);
+    address internal _userOne;
     address internal _userTwo;
     address internal _userThree;
     address internal _liquidityProvider;
     address[] internal _users;
 
-<<<<<<< HEAD
-=======
-    function setupIporProtocolForUsdt() public returns (IporProtocol memory iporProtocol) {
-        address asset = address(getTokenUsdt());
-        IpToken ipToken = getIpTokenUsdt(asset);
-        ItfStanley stanley = getItfStanleyUsdt(asset);
-        MiltonStorage miltonStorage = getMiltonStorage();
-
-        address[] memory tokenAddresses = new address[](1);
-        tokenAddresses[0] = asset;
-
-        ItfIporOracle iporOracle = getIporOracleAssets(_userOne, tokenAddresses, 1, 1, 1);
-
-        MockIporWeighted iporWeighted = _prepareIporWeighted(address(iporOracle));
-
-        iporOracle.setIporAlgorithmFacade(address(iporWeighted));
-
-        IIporRiskManagementOracle iporRiskManagementOracle = getRiskManagementOracleAssets(
-            _userOne,
-            tokenAddresses,
-            TestConstants.RMO_UTILIZATION_RATE_48_PER,
-            TestConstants.RMO_UTILIZATION_RATE_90_PER,
-            TestConstants.RMO_NOTIONAL_1B
-        );
-
-        MockSpreadModel miltonSpreadModel = prepareMockSpreadModel(0, 0, 0, 0);
-
-        ItfMilton milton = getItfMiltonUsdt(
-            asset,
-            address(iporOracle),
-            address(miltonStorage),
-            address(miltonSpreadModel),
-            address(stanley),
-            address(iporRiskManagementOracle)
-        );
-
-        ItfJoseph joseph = getItfJosephUsdt(
-            asset,
-            address(ipToken),
-            address(milton),
-            address(miltonStorage),
-            address(stanley)
-        );
-
-        prepareIpToken(ipToken, address(joseph));
-        prepareJoseph(joseph);
-        prepareMilton(milton, address(joseph), address(stanley));
-
-        iporOracle.setIporAlgorithmFacade(address(iporWeighted));
-        stanley.setMilton(address(milton));
-
-        IporProtocol memory iporProtocol;
-
-        iporProtocol.asset = MockTestnetToken(asset);
-        iporProtocol.ipToken = ipToken;
-        iporProtocol.stanley = stanley;
-        iporProtocol.miltonStorage = miltonStorage;
-        iporProtocol.milton = milton;
-        iporProtocol.joseph = joseph;
-        iporProtocol.iporOracle = iporOracle;
-        iporProtocol.iporRiskManagementOracle = iporRiskManagementOracle;
-
-        return iporProtocol;
-    }
-
-    function setupIporProtocolForDai() public returns (IporProtocol memory iporProtocol) {
-        address asset = address(getTokenDai());
-        IpToken ipToken = getIpTokenDai(asset);
-        ItfStanley stanley = getItfStanleyDai(asset);
-        MiltonStorage miltonStorage = getMiltonStorage();
-
-        address[] memory tokenAddresses = new address[](1);
-        tokenAddresses[0] = asset;
-
-        ItfIporOracle iporOracle = getIporOracleAssets(_userOne, tokenAddresses, 1, 1, 1);
-
-        MockSpreadModel miltonSpreadModel = prepareMockSpreadModel(0, 0, 0, 0);
-
-        MockIporWeighted iporWeighted = _prepareIporWeighted(address(iporOracle));
-        iporOracle.setIporAlgorithmFacade(address(iporWeighted));
-
-        IIporRiskManagementOracle iporRiskManagementOracle = getRiskManagementOracleAssets(
-            _userOne,
-            tokenAddresses,
-            TestConstants.RMO_UTILIZATION_RATE_48_PER,
-            TestConstants.RMO_UTILIZATION_RATE_90_PER,
-            TestConstants.RMO_NOTIONAL_1B
-        );
-
-        ItfMilton milton = getItfMiltonDai(
-            asset,
-            address(iporOracle),
-            address(miltonStorage),
-            address(miltonSpreadModel),
-            address(stanley),
-            address(iporRiskManagementOracle)
-        );
-
-        ItfJoseph joseph = getItfJosephDai(
-            asset,
-            address(ipToken),
-            address(milton),
-            address(miltonStorage),
-            address(stanley)
-        );
-
-        prepareIpToken(ipToken, address(joseph));
-        prepareJoseph(joseph);
-        prepareMilton(milton, address(joseph), address(stanley));
-
-        stanley.setMilton(address(milton));
-
-        IporProtocol memory iporProtocol;
-
-        iporProtocol.asset = MockTestnetToken(asset);
-        iporProtocol.ipToken = ipToken;
-        iporProtocol.stanley = stanley;
-        iporProtocol.miltonStorage = miltonStorage;
-        iporProtocol.milton = milton;
-        iporProtocol.joseph = joseph;
-        iporProtocol.iporOracle = iporOracle;
-        iporProtocol.miltonSpreadModel = miltonSpreadModel;
-        iporProtocol.iporRiskManagementOracle = iporRiskManagementOracle;
-
-        return iporProtocol;
-    }
-
->>>>>>> 30ff15b8
     function getTokenUsdt() public returns (MockTestnetToken) {
         return
             new MockTestnetToken("Mocked USDT", "USDT", TestConstants.TOTAL_SUPPLY_6_DECIMALS, 6);
