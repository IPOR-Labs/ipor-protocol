--- conflicted
+++ resolved
@@ -24,18 +24,15 @@
 import "../../contracts/mocks/MockIporWeighted.sol";
 
 
-<<<<<<< HEAD
-contract DataUtils is Test, IporOracleUtils, IporRiskManagementOracleUtils, MiltonUtils, MiltonStorageUtils, JosephUtils, StanleyUtils {
-=======
 contract DataUtils is
     Test,
     IporOracleUtils,
+    IporRiskManagementOracleUtils,
     MiltonUtils,
     MiltonStorageUtils,
     JosephUtils,
     StanleyUtils
 {
->>>>>>> 22b023d0
     struct IporProtocol {
         MockTestnetToken asset;
         IpToken ipToken;
@@ -44,11 +41,8 @@
         ItfMilton milton;
         ItfJoseph joseph;
         ItfIporOracle iporOracle;
-<<<<<<< HEAD
+        MockSpreadModel miltonSpreadModel;
         IIporRiskManagementOracle iporRiskManagementOracle;
-=======
-        MockSpreadModel miltonSpreadModel;
->>>>>>> 22b023d0
     }
 
     address internal _admin;
@@ -84,15 +78,12 @@
         MockSpreadModel miltonSpreadModel = prepareMockSpreadModel(0, 0, 0, 0);
 
         ItfMilton milton = getItfMiltonUsdt(
-<<<<<<< HEAD
-            asset, address(iporOracle), address(miltonStorage), address(miltonSpreadModel), address(stanley), address(iporRiskManagementOracle)
-=======
             asset,
             address(iporOracle),
             address(miltonStorage),
             address(miltonSpreadModel),
-            address(stanley)
->>>>>>> 22b023d0
+            address(stanley),
+            address(iporRiskManagementOracle)
         );
 
         ItfJoseph joseph = getItfJosephUsdt(
@@ -149,15 +140,12 @@
         );
 
         ItfMilton milton = getItfMiltonDai(
-<<<<<<< HEAD
-            asset, address(iporOracle), address(miltonStorage), address(miltonSpreadModel), address(stanley), address(iporRiskManagementOracle)
-=======
             asset,
             address(iporOracle),
             address(miltonStorage),
             address(miltonSpreadModel),
-            address(stanley)
->>>>>>> 22b023d0
+            address(stanley),
+            address(iporRiskManagementOracle)
         );
 
         ItfJoseph joseph = getItfJosephDai(
@@ -183,11 +171,8 @@
         iporProtocol.milton = milton;
         iporProtocol.joseph = joseph;
         iporProtocol.iporOracle = iporOracle;
-<<<<<<< HEAD
+        iporProtocol.miltonSpreadModel = miltonSpreadModel;
         iporProtocol.iporRiskManagementOracle = iporRiskManagementOracle;
-=======
-        iporProtocol.miltonSpreadModel = miltonSpreadModel;
->>>>>>> 22b023d0
 
         return iporProtocol;
     }
