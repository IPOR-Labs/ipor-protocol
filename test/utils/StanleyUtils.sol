// SPDX-License-Identifier: UNLICENSED
pragma solidity 0.8.16;

import "../../contracts/mocks/stanley/MockCase0Stanley.sol";
import "../../contracts/mocks/stanley/MockCase1Stanley.sol";
import "../../contracts/mocks/stanley/MockCase2Stanley.sol";
import "../../contracts/itf/ItfStanley.sol";
import "../../contracts/itf/ItfStanleyUsdt.sol";
import "../../contracts/itf/ItfStanleyDai.sol";
import "../../contracts/tokens/IvToken.sol";
import "../../contracts/mocks/stanley/MockTestnetStrategy.sol";
import "../../contracts/mocks/MockStanleyStrategies.sol";
import "../../contracts/mocks/tokens/MockTestnetShareTokenAaveUsdt.sol";
import "../../contracts/mocks/tokens/MockTestnetShareTokenCompoundUsdt.sol";
import "../../contracts/mocks/tokens/MockTestnetShareTokenAaveDai.sol";
import "../../contracts/mocks/tokens/MockTestnetShareTokenCompoundDai.sol";

contract StanleyUtils {
    function getItfStanleyUsdt(address asset) public returns (ItfStanley itfStanley) {
        IvToken ivToken = new IvToken("IV USDT", "ivUSDT", asset);

        MockTestnetStrategy strategyAave = getMockTestnetStrategyAaveUsdt(asset);
        MockTestnetStrategy strategyCompound = getMockTestnetStrategyCompoundUsdt(asset);

        ItfStanleyUsdt itfStanleyImpl = new ItfStanleyUsdt();

        ERC1967Proxy itfStanleyProxy = new ERC1967Proxy(
            address(itfStanleyImpl),
            abi.encodeWithSignature(
                "initialize(address,address,address,address)",
                asset,
                ivToken,
                address(strategyAave),
                address(strategyCompound)
            )
        );

        ivToken.setStanley(address(itfStanleyProxy));
        strategyAave.setStanley(address(itfStanleyProxy));
        strategyCompound.setStanley(address(itfStanleyProxy));

        return ItfStanley(address(itfStanleyProxy));
    }

    function getItfStanleyDai(address asset) public returns (ItfStanley itfStanley) {
        IvToken ivToken = new IvToken("IV DAI", "ivDAI", asset);

        MockTestnetStrategy strategyAave = getMockTestnetStrategyAaveDai(asset);
        MockTestnetStrategy strategyCompound = getMockTestnetStrategyCompoundDai(asset);

        ItfStanleyDai itfStanleyImpl = new ItfStanleyDai();

        ERC1967Proxy itfStanleyProxy = new ERC1967Proxy(
            address(itfStanleyImpl),
            abi.encodeWithSignature(
                "initialize(address,address,address,address)",
                asset,
                ivToken,
                address(strategyAave),
                address(strategyCompound)
            )
        );

        ivToken.setStanley(address(itfStanleyProxy));
        strategyAave.setStanley(address(itfStanleyProxy));
        strategyCompound.setStanley(address(itfStanleyProxy));

        return ItfStanley(address(itfStanleyProxy));
    }

    function getMockTestnetStrategyAaveUsdt(address asset) public returns (MockTestnetStrategy) {
        MockTestnetStrategyAaveUsdt strategyImpl = new MockTestnetStrategyAaveUsdt();
        MockTestnetShareTokenAaveUsdt shareToken = new MockTestnetShareTokenAaveUsdt(0);

        ERC1967Proxy strategyProxy = new ERC1967Proxy(
            address(strategyImpl),
            abi.encodeWithSignature("initialize(address,address)", asset, address(shareToken))
        );

        return MockTestnetStrategy(address(strategyProxy));
    }

    function getMockTestnetStrategyCompoundUsdt(address asset)
        public
        returns (MockTestnetStrategy)
    {
        MockTestnetStrategyCompoundUsdt strategyImpl = new MockTestnetStrategyCompoundUsdt();
        MockTestnetShareTokenCompoundUsdt shareToken = new MockTestnetShareTokenCompoundUsdt(0);

        ERC1967Proxy strategyProxy = new ERC1967Proxy(
            address(strategyImpl),
            abi.encodeWithSignature("initialize(address,address)", asset, address(shareToken))
        );

        return MockTestnetStrategy(address(strategyProxy));
    }

    function getMockTestnetStrategyAaveDai(address asset) public returns (MockTestnetStrategy) {
        MockTestnetStrategyAaveDai strategyImpl = new MockTestnetStrategyAaveDai();
        MockTestnetShareTokenAaveDai shareToken = new MockTestnetShareTokenAaveDai(0);

        ERC1967Proxy strategyProxy = new ERC1967Proxy(
            address(strategyImpl),
            abi.encodeWithSignature("initialize(address,address)", asset, address(shareToken))
        );

        return MockTestnetStrategy(address(strategyProxy));
    }

    function getMockTestnetStrategyCompoundDai(address asset) public returns (MockTestnetStrategy) {
        MockTestnetStrategyCompoundDai strategyImpl = new MockTestnetStrategyCompoundDai();
        MockTestnetShareTokenCompoundDai shareToken = new MockTestnetShareTokenCompoundDai(0);

        ERC1967Proxy strategyProxy = new ERC1967Proxy(
            address(strategyImpl),
            abi.encodeWithSignature("initialize(address,address)", asset, address(shareToken))
        );

        return MockTestnetStrategy(address(strategyProxy));
    }

    function getMockCase0Stanley(address asset) public returns (MockCase0Stanley) {
        MockCase0Stanley mockStanley = new MockCase0Stanley(asset);
        return mockStanley;
    }

    function _getMockCase0Stanleys(address tokenUsdt, address tokenUsdc, address tokenDai)
        internal
        returns (MockCase0Stanley, MockCase0Stanley, MockCase0Stanley)
    {
        MockCase0Stanley mockStanleyUsdt = new MockCase0Stanley(tokenUsdt);
        MockCase0Stanley mockStanleyUsdc = new MockCase0Stanley(tokenUsdc);
        MockCase0Stanley mockStanleyDai = new MockCase0Stanley(tokenDai);
        return (mockStanleyUsdt, mockStanleyUsdc, mockStanleyDai);
    }

    function getMockCase0StanleyAddresses(address tokenUsdt, address tokenUsdc, address tokenDai)
        public
        returns (address[] memory)
    {
        (MockCase0Stanley stanleyUsdt, MockCase0Stanley stanleyUsdc, MockCase0Stanley stanleyDai) =
            _getMockCase0Stanleys(address(tokenUsdt), address(tokenUsdc), address(tokenDai));
        address[] memory mockStanleyAddresses = new address[](3);
        mockStanleyAddresses[0] = address(stanleyUsdt);
        mockStanleyAddresses[1] = address(stanleyUsdc);
        mockStanleyAddresses[2] = address(stanleyDai);
        return mockStanleyAddresses;
    }
<<<<<<< HEAD
    // ------------------------------------------------------------
=======
>>>>>>> 7bf007df

    function getMockCase1Stanley(address asset) public returns (MockCase1Stanley) {
        MockCase1Stanley mockStanley = new MockCase1Stanley(asset);
        return mockStanley;
    }

    function _getMockCase1Stanleys(address tokenUsdt, address tokenUsdc, address tokenDai)
        internal
        returns (MockCase1Stanley, MockCase1Stanley, MockCase1Stanley)
    {
        MockCase1Stanley mockStanleyUsdt = new MockCase1Stanley(tokenUsdt);
        MockCase1Stanley mockStanleyUsdc = new MockCase1Stanley(tokenUsdc);
        MockCase1Stanley mockStanleyDai = new MockCase1Stanley(tokenDai);
        return (mockStanleyUsdt, mockStanleyUsdc, mockStanleyDai);
    }

    function getMockCase1StanleyAddresses(address tokenUsdt, address tokenUsdc, address tokenDai)
        public
        returns (address[] memory)
    {
        (MockCase1Stanley stanleyUsdt, MockCase1Stanley stanleyUsdc, MockCase1Stanley stanleyDai) =
            _getMockCase1Stanleys(address(tokenUsdt), address(tokenUsdc), address(tokenDai));
        address[] memory mockStanleyAddresses = new address[](3);
        mockStanleyAddresses[0] = address(stanleyUsdt);
        mockStanleyAddresses[1] = address(stanleyUsdc);
        mockStanleyAddresses[2] = address(stanleyDai);
        return mockStanleyAddresses;
    }

    function getMockCase2Stanley(address asset) public returns (MockCase2Stanley) {
        MockCase2Stanley mockStanley = new MockCase2Stanley(asset);
        return mockStanley;
    }
}<|MERGE_RESOLUTION|>--- conflicted
+++ resolved
@@ -1,6 +1,8 @@
 // SPDX-License-Identifier: UNLICENSED
 pragma solidity 0.8.16;
 
+import "@openzeppelin/contracts/proxy/ERC1967/ERC1967Proxy.sol";
+import "@openzeppelin/contracts-upgradeable/proxy/utils/UUPSUpgradeable.sol";
 import "../../contracts/mocks/stanley/MockCase0Stanley.sol";
 import "../../contracts/mocks/stanley/MockCase1Stanley.sol";
 import "../../contracts/mocks/stanley/MockCase2Stanley.sol";
@@ -146,10 +148,6 @@
         mockStanleyAddresses[2] = address(stanleyDai);
         return mockStanleyAddresses;
     }
-<<<<<<< HEAD
-    // ------------------------------------------------------------
-=======
->>>>>>> 7bf007df
 
     function getMockCase1Stanley(address asset) public returns (MockCase1Stanley) {
         MockCase1Stanley mockStanley = new MockCase1Stanley(asset);
