--- conflicted
+++ resolved
@@ -287,7 +287,6 @@
         return StrategyCompound(address(strategyProxy));
     }
 
-<<<<<<< HEAD
     function getStanleyDai(address asset, address ivToken, address strategyAave, address strategyCompound)
         public
         returns (StanleyDai)
@@ -298,7 +297,8 @@
             abi.encodeWithSignature("initialize(address,address,address,address)", address(asset), address(ivToken), address(strategyAave), address(strategyCompound))
         );
         return StanleyDai(address(stanleyDaiProxy));
-=======
+    }
+
     function getMockTestnetStrategy(address asset, address shareToken) public returns (MockTestnetStrategy) {
         MockTestnetStrategy strategyImpl = new MockTestnetStrategy();
         ERC1967Proxy strategyProxy = new ERC1967Proxy(
@@ -306,6 +306,5 @@
             abi.encodeWithSignature("initialize(address,address)", asset, shareToken)
         );
         return MockTestnetStrategy(address(strategyProxy));
->>>>>>> 2724b88b
     }
 }