// SPDX-License-Identifier: UNLICENSED
pragma solidity 0.8.16;

import "@openzeppelin/contracts/proxy/ERC1967/ERC1967Proxy.sol";
import "@openzeppelin/contracts-upgradeable/proxy/utils/UUPSUpgradeable.sol";
import "../../contracts/itf/ItfStanley.sol";
import "../../contracts/itf/ItfStanleyUsdt.sol";
import "../../contracts/itf/ItfStanleyDai.sol";
import "../../contracts/tokens/IvToken.sol";
import "../../contracts/vault/strategies/StrategyAave.sol";
import "../../contracts/mocks/stanley/MockTestnetStrategy.sol";
import "../../contracts/mocks/MockStanleyStrategies.sol";
import "../../contracts/mocks/tokens/MockTestnetShareTokenAaveUsdt.sol";
import "../../contracts/mocks/tokens/MockTestnetShareTokenCompoundUsdt.sol";
import "../../contracts/mocks/tokens/MockTestnetShareTokenAaveDai.sol";
import "../../contracts/mocks/tokens/MockTestnetShareTokenCompoundDai.sol";
<<<<<<< HEAD
import "../../contracts/mocks/stanley/compound/MockWhitePaper.sol";
import "../../contracts/mocks/stanley/compound/MockCToken.sol";
import "../../contracts/mocks/stanley/compound/MockComptroller.sol";
import "../../contracts/mocks/tokens/MockedCOMPToken.sol";
import "../../contracts/vault/strategies/StrategyCompound.sol";

contract StanleyUtils {
    function getCToken(address asset, address interestRateModel, uint8 decimal, string memory name, string memory code)
        public
        returns (MockCToken)
    {
        return new MockCToken(asset, interestRateModel, decimal, name, code);
    }

    function getTokenComp() public returns (MockedCOMPToken) {
        return new MockedCOMPToken(1000000000000000000000000000000, 18);
=======
import "../../contracts/mocks/tokens/AAVEMockedToken.sol";
import "../../contracts/mocks/stanley/MockCase0Stanley.sol";
import "../../contracts/mocks/stanley/MockCase1Stanley.sol";
import "../../contracts/mocks/stanley/MockCase2Stanley.sol";
import "../../contracts/mocks/stanley/aave/aTokens/MockAUsdt.sol";
import "../../contracts/mocks/stanley/aave/aTokens/MockAUsdc.sol";
import "../../contracts/mocks/stanley/aave/aTokens/MockADai.sol";
import "../../contracts/mocks/stanley/aave/MockLendingPoolAave.sol";
import "../../contracts/mocks/stanley/aave/MockProviderAave.sol";
import "../../contracts/mocks/stanley/aave/MockStakedAave.sol";
import "../../contracts/mocks/stanley/aave/MockAaveIncentivesController.sol";

contract StanleyUtils {
    function getTokenAUsdt() public returns (MockAUsdt) {
        return new MockAUsdt();
    }

    function getTokenAUsdc() public returns (MockAUsdc) {
        return new MockAUsdc();
    }

    function getTokenADai() public returns (MockADai) {
        return new MockADai();
    }

    function getTokenAave() public returns (AAVEMockedToken) {
        return new AAVEMockedToken(1000000000000000000000000000000, 18);
>>>>>>> 3032d882
    }

    function getItfStanleyUsdt(address asset) public returns (ItfStanley itfStanley) {
        IvToken ivToken = new IvToken("IV USDT", "ivUSDT", asset);

        MockTestnetStrategy strategyAave = getMockTestnetStrategyAaveUsdt(asset);
        MockTestnetStrategy strategyCompound = getMockTestnetStrategyCompoundUsdt(asset);

        ItfStanleyUsdt itfStanleyImpl = new ItfStanleyUsdt();

        address itfStanleyProxyAddress = address(
            new ERC1967Proxy(
            address(itfStanleyImpl),
            abi.encodeWithSignature(
                "initialize(address,address,address,address)",
                asset,
                ivToken,
                address(strategyAave),
                address(strategyCompound)
            )
            )
        );

        ivToken.setStanley(itfStanleyProxyAddress);
        strategyAave.setStanley(itfStanleyProxyAddress);
        strategyCompound.setStanley(itfStanleyProxyAddress);

        return ItfStanley(itfStanleyProxyAddress);
    }

    function getItfStanleyDai(address asset) public returns (ItfStanley itfStanley) {
        IvToken ivToken = new IvToken("IV DAI", "ivDAI", asset);

        MockTestnetStrategy strategyAave = getMockTestnetStrategyAaveDai(asset);
        MockTestnetStrategy strategyCompound = getMockTestnetStrategyCompoundDai(asset);

        ItfStanleyDai itfStanleyImpl = new ItfStanleyDai();

        address itfStanleyProxyAddress = address(
            new ERC1967Proxy(
            address(itfStanleyImpl),
            abi.encodeWithSignature(
                "initialize(address,address,address,address)",
                asset,
                ivToken,
                address(strategyAave),
                address(strategyCompound)
            )
            )
        );

        ivToken.setStanley(itfStanleyProxyAddress);
        strategyAave.setStanley(itfStanleyProxyAddress);
        strategyCompound.setStanley(itfStanleyProxyAddress);

        return ItfStanley(itfStanleyProxyAddress);
    }

    function getMockTestnetStrategyAaveUsdt(address asset) public returns (MockTestnetStrategy) {
        MockTestnetStrategyAaveUsdt strategyImpl = new MockTestnetStrategyAaveUsdt();
        MockTestnetShareTokenAaveUsdt shareToken = new MockTestnetShareTokenAaveUsdt(0);

        ERC1967Proxy strategyProxy = new ERC1967Proxy(
            address(strategyImpl),
            abi.encodeWithSignature("initialize(address,address)", asset, address(shareToken))
        );

        return MockTestnetStrategy(address(strategyProxy));
    }

    function getMockTestnetStrategyCompoundUsdt(address asset) public returns (MockTestnetStrategy) {
        MockTestnetStrategyCompoundUsdt strategyImpl = new MockTestnetStrategyCompoundUsdt();
        MockTestnetShareTokenCompoundUsdt shareToken = new MockTestnetShareTokenCompoundUsdt(0);

        ERC1967Proxy strategyProxy = new ERC1967Proxy(
            address(strategyImpl),
            abi.encodeWithSignature("initialize(address,address)", asset, address(shareToken))
        );

        return MockTestnetStrategy(address(strategyProxy));
    }

    function getMockTestnetStrategyAaveDai(address asset) public returns (MockTestnetStrategy) {
        MockTestnetStrategyAaveDai strategyImpl = new MockTestnetStrategyAaveDai();
        MockTestnetShareTokenAaveDai shareToken = new MockTestnetShareTokenAaveDai(0);

        ERC1967Proxy strategyProxy = new ERC1967Proxy(
            address(strategyImpl),
            abi.encodeWithSignature("initialize(address,address)", asset, address(shareToken))
        );

        return MockTestnetStrategy(address(strategyProxy));
    }

    function getMockTestnetStrategyCompoundDai(address asset) public returns (MockTestnetStrategy) {
        MockTestnetStrategyCompoundDai strategyImpl = new MockTestnetStrategyCompoundDai();
        MockTestnetShareTokenCompoundDai shareToken = new MockTestnetShareTokenCompoundDai(0);

        ERC1967Proxy strategyProxy = new ERC1967Proxy(
            address(strategyImpl),
            abi.encodeWithSignature("initialize(address,address)", asset, address(shareToken))
        );

        return MockTestnetStrategy(address(strategyProxy));
    }

    function getMockCase0Stanley(address asset) public returns (MockCase0Stanley) {
        return new MockCase0Stanley(asset);
    }

    function getMockCaseBaseStanley(address asset) public returns (MockCaseBaseStanley) {
        return new MockCaseBaseStanley(asset);
    }

    function _getMockCase0Stanleys(address tokenUsdt, address tokenUsdc, address tokenDai)
        internal
        returns (MockCase0Stanley, MockCase0Stanley, MockCase0Stanley)
    {
        MockCase0Stanley mockStanleyUsdt = new MockCase0Stanley(tokenUsdt);
        MockCase0Stanley mockStanleyUsdc = new MockCase0Stanley(tokenUsdc);
        MockCase0Stanley mockStanleyDai = new MockCase0Stanley(tokenDai);
        return (mockStanleyUsdt, mockStanleyUsdc, mockStanleyDai);
    }

    function getMockCase1Stanley(address asset) public returns (MockCase1Stanley) {
        return new MockCase1Stanley(asset);
    }

    function _getMockCase1Stanleys(address tokenUsdt, address tokenUsdc, address tokenDai)
        internal
        returns (MockCase1Stanley, MockCase1Stanley, MockCase1Stanley)
    {
        MockCase1Stanley mockStanleyUsdt = new MockCase1Stanley(tokenUsdt);
        MockCase1Stanley mockStanleyUsdc = new MockCase1Stanley(tokenUsdc);
        MockCase1Stanley mockStanleyDai = new MockCase1Stanley(tokenDai);
        return (mockStanleyUsdt, mockStanleyUsdc, mockStanleyDai);
    }

    function getMockCase2Stanley(address asset) public returns (MockCase2Stanley) {
        return new MockCase2Stanley(asset);
    }

<<<<<<< HEAD
    function getMockWhitePaper() public returns (MockWhitePaper) {
        return new MockWhitePaper();
    }

    function getMockComptroller(address tokenCOMP, address cUSDT, address cUSDC, address cDAI)
        public
        returns (MockComptroller)
    {
        return new MockComptroller(tokenCOMP, cUSDT, cUSDC, cDAI);
    }

    function getStrategyCompound(address asset, address shareToken, address comptroller, address tokenComp)
        public
        returns (StrategyCompound)
    {
        StrategyCompound strategyCompoundImpl = new StrategyCompound();
        ERC1967Proxy strategyProxy = new ERC1967Proxy(
            address(strategyCompoundImpl),
            abi.encodeWithSignature("initialize(address,address,address,address)", asset, shareToken, comptroller, tokenComp)
        );
        return StrategyCompound(address(strategyProxy));
=======
    function getMockLendingPoolAave(
        address dai,
        address aDai,
        uint256 liquidityRatesDai,
        address usdc,
        address aUsdc,
        uint256 liquidityRatesUsdc,
        address usdt,
        address aUsdt,
        uint256 liquidityRatesUsdt
    ) public returns (MockLendingPoolAave) {
        return new MockLendingPoolAave(
            dai, 
            aDai, 
            liquidityRatesDai,
            usdc, 
            aUsdc,
            liquidityRatesUsdc,
            usdt,
            aUsdt,
            liquidityRatesUsdt
        );
    }

    function getMockProviderAave(address lendingPoolAddress) public returns (MockProviderAave) {
        return new MockProviderAave(lendingPoolAddress);
    }

    function getMockStakedAave(address aaveTokenAddress) public returns (MockStakedAave) {
        return new MockStakedAave(aaveTokenAddress);
    }

    function getMockAaveIncentivesController(address stakedAaveAddress) public returns (MockAaveIncentivesController) {
        return new MockAaveIncentivesController(stakedAaveAddress);
    }

    function getStrategyAave(
        address tokenAddress,
        address aTokenAddress,
        address addressProviderAddress,
        address stakedAaveAddress,
        address aaveIncentivesControllerAddress,
        address aaveTokenAddress
    ) public returns (StrategyAave) {
        StrategyAave strategyImpl = new StrategyAave();
        ERC1967Proxy strategyProxy = new ERC1967Proxy(
            address(strategyImpl),
            abi.encodeWithSignature("initialize(address,address,address,address,address,address)", tokenAddress, aTokenAddress, addressProviderAddress, stakedAaveAddress, aaveIncentivesControllerAddress, aaveTokenAddress)
        );
        return StrategyAave(address(strategyProxy));
>>>>>>> 3032d882
    }
}<|MERGE_RESOLUTION|>--- conflicted
+++ resolved
@@ -14,24 +14,6 @@
 import "../../contracts/mocks/tokens/MockTestnetShareTokenCompoundUsdt.sol";
 import "../../contracts/mocks/tokens/MockTestnetShareTokenAaveDai.sol";
 import "../../contracts/mocks/tokens/MockTestnetShareTokenCompoundDai.sol";
-<<<<<<< HEAD
-import "../../contracts/mocks/stanley/compound/MockWhitePaper.sol";
-import "../../contracts/mocks/stanley/compound/MockCToken.sol";
-import "../../contracts/mocks/stanley/compound/MockComptroller.sol";
-import "../../contracts/mocks/tokens/MockedCOMPToken.sol";
-import "../../contracts/vault/strategies/StrategyCompound.sol";
-
-contract StanleyUtils {
-    function getCToken(address asset, address interestRateModel, uint8 decimal, string memory name, string memory code)
-        public
-        returns (MockCToken)
-    {
-        return new MockCToken(asset, interestRateModel, decimal, name, code);
-    }
-
-    function getTokenComp() public returns (MockedCOMPToken) {
-        return new MockedCOMPToken(1000000000000000000000000000000, 18);
-=======
 import "../../contracts/mocks/tokens/AAVEMockedToken.sol";
 import "../../contracts/mocks/stanley/MockCase0Stanley.sol";
 import "../../contracts/mocks/stanley/MockCase1Stanley.sol";
@@ -43,6 +25,11 @@
 import "../../contracts/mocks/stanley/aave/MockProviderAave.sol";
 import "../../contracts/mocks/stanley/aave/MockStakedAave.sol";
 import "../../contracts/mocks/stanley/aave/MockAaveIncentivesController.sol";
+import "../../contracts/mocks/stanley/compound/MockWhitePaper.sol";
+import "../../contracts/mocks/stanley/compound/MockCToken.sol";
+import "../../contracts/mocks/stanley/compound/MockComptroller.sol";
+import "../../contracts/mocks/tokens/MockedCOMPToken.sol";
+import "../../contracts/vault/strategies/StrategyCompound.sol";
 
 contract StanleyUtils {
     function getTokenAUsdt() public returns (MockAUsdt) {
@@ -59,7 +46,17 @@
 
     function getTokenAave() public returns (AAVEMockedToken) {
         return new AAVEMockedToken(1000000000000000000000000000000, 18);
->>>>>>> 3032d882
+    }
+
+    function getCToken(address asset, address interestRateModel, uint8 decimal, string memory name, string memory code)
+        public
+        returns (MockCToken)
+    {
+        return new MockCToken(asset, interestRateModel, decimal, name, code);
+    }
+
+    function getTokenComp() public returns (MockedCOMPToken) {
+        return new MockedCOMPToken(1000000000000000000000000000000, 18);
     }
 
     function getItfStanleyUsdt(address asset) public returns (ItfStanley itfStanley) {
@@ -202,29 +199,6 @@
         return new MockCase2Stanley(asset);
     }
 
-<<<<<<< HEAD
-    function getMockWhitePaper() public returns (MockWhitePaper) {
-        return new MockWhitePaper();
-    }
-
-    function getMockComptroller(address tokenCOMP, address cUSDT, address cUSDC, address cDAI)
-        public
-        returns (MockComptroller)
-    {
-        return new MockComptroller(tokenCOMP, cUSDT, cUSDC, cDAI);
-    }
-
-    function getStrategyCompound(address asset, address shareToken, address comptroller, address tokenComp)
-        public
-        returns (StrategyCompound)
-    {
-        StrategyCompound strategyCompoundImpl = new StrategyCompound();
-        ERC1967Proxy strategyProxy = new ERC1967Proxy(
-            address(strategyCompoundImpl),
-            abi.encodeWithSignature("initialize(address,address,address,address)", asset, shareToken, comptroller, tokenComp)
-        );
-        return StrategyCompound(address(strategyProxy));
-=======
     function getMockLendingPoolAave(
         address dai,
         address aDai,
@@ -275,6 +249,28 @@
             abi.encodeWithSignature("initialize(address,address,address,address,address,address)", tokenAddress, aTokenAddress, addressProviderAddress, stakedAaveAddress, aaveIncentivesControllerAddress, aaveTokenAddress)
         );
         return StrategyAave(address(strategyProxy));
->>>>>>> 3032d882
+    }
+
+    function getMockWhitePaper() public returns (MockWhitePaper) {
+        return new MockWhitePaper();
+    }
+
+    function getMockComptroller(address tokenCOMP, address cUSDT, address cUSDC, address cDAI)
+        public
+        returns (MockComptroller)
+    {
+        return new MockComptroller(tokenCOMP, cUSDT, cUSDC, cDAI);
+    }
+
+    function getStrategyCompound(address asset, address shareToken, address comptroller, address tokenComp)
+        public
+        returns (StrategyCompound)
+    {
+        StrategyCompound strategyCompoundImpl = new StrategyCompound();
+        ERC1967Proxy strategyProxy = new ERC1967Proxy(
+            address(strategyCompoundImpl),
+            abi.encodeWithSignature("initialize(address,address,address,address)", asset, shareToken, comptroller, tokenComp)
+        );
+        return StrategyCompound(address(strategyProxy));
     }
 }