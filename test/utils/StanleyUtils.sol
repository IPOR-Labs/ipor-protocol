// SPDX-License-Identifier: UNLICENSED
pragma solidity 0.8.16;

import "@openzeppelin/contracts/proxy/ERC1967/ERC1967Proxy.sol";
import "@openzeppelin/contracts-upgradeable/proxy/utils/UUPSUpgradeable.sol";
import "../../contracts/itf/ItfStanley.sol";
import "../../contracts/itf/ItfStanleyUsdt.sol";
import "../../contracts/itf/ItfStanleyDai.sol";
import "../../contracts/tokens/IvToken.sol";
import "../../contracts/vault/strategies/StrategyAave.sol";
import "../../contracts/vault/StanleyDai.sol";
<<<<<<< HEAD
import "../../contracts/vault/StanleyUsdc.sol";
=======
>>>>>>> ebdb8036
import "../../contracts/mocks/stanley/MockTestnetStrategy.sol";
import "../../contracts/mocks/MockStanleyStrategies.sol";
import "../../contracts/mocks/tokens/MockTestnetShareTokenAaveUsdt.sol";
import "../../contracts/mocks/tokens/MockTestnetShareTokenCompoundUsdt.sol";
import "../../contracts/mocks/tokens/MockTestnetShareTokenAaveDai.sol";
import "../../contracts/mocks/tokens/MockTestnetShareTokenCompoundDai.sol";
import "../../contracts/mocks/tokens/MockTestnetShareTokenAaveUsdc.sol";
import "../../contracts/mocks/tokens/MockTestnetShareTokenCompoundUsdc.sol";
import "../../contracts/mocks/tokens/AAVEMockedToken.sol";
import "../../contracts/mocks/stanley/MockCase0Stanley.sol";
import "../../contracts/mocks/stanley/MockCase1Stanley.sol";
import "../../contracts/mocks/stanley/MockCase2Stanley.sol";
import "../../contracts/mocks/stanley/aave/aTokens/MockAUsdt.sol";
import "../../contracts/mocks/stanley/aave/aTokens/MockAUsdc.sol";
import "../../contracts/mocks/stanley/aave/aTokens/MockADai.sol";
import "../../contracts/mocks/stanley/aave/MockLendingPoolAave.sol";
import "../../contracts/mocks/stanley/aave/MockProviderAave.sol";
import "../../contracts/mocks/stanley/aave/MockStakedAave.sol";
import "../../contracts/mocks/stanley/aave/MockAaveIncentivesController.sol";
import "../../contracts/mocks/stanley/compound/MockWhitePaper.sol";
import "../../contracts/mocks/stanley/compound/MockCToken.sol";
import "../../contracts/mocks/stanley/compound/MockComptroller.sol";
import "../../contracts/mocks/stanley/MockTestnetStrategy.sol";
import "../../contracts/mocks/tokens/MockedCOMPToken.sol";
import "../../contracts/vault/strategies/StrategyCompound.sol";

contract StanleyUtils {
    function getTokenAUsdt() public returns (MockAUsdt) {
        return new MockAUsdt();
    }

    function getTokenAUsdc() public returns (MockAUsdc) {
        return new MockAUsdc();
    }

    function getTokenADai() public returns (MockADai) {
        return new MockADai();
    }

    function getTokenAave() public returns (AAVEMockedToken) {
        return new AAVEMockedToken(1000000000000000000000000000000, 18);
    }

    function getCToken(address asset, address interestRateModel, uint8 decimal, string memory name, string memory code)
        public
        returns (MockCToken)
    {
        return new MockCToken(asset, interestRateModel, decimal, name, code);
    }

    function getTokenComp() public returns (MockedCOMPToken) {
        return new MockedCOMPToken(1000000000000000000000000000000, 18);
    }

    function getItfStanleyUsdt(address asset) public returns (ItfStanley itfStanley) {
        IvToken ivToken = new IvToken("IV USDT", "ivUSDT", asset);

        MockTestnetStrategy strategyAave = getMockTestnetStrategyAaveUsdt(asset);
        MockTestnetStrategy strategyCompound = getMockTestnetStrategyCompoundUsdt(asset);

        ItfStanleyUsdt itfStanleyImpl = new ItfStanleyUsdt();

        address itfStanleyProxyAddress = address(
            new ERC1967Proxy(
            address(itfStanleyImpl),
            abi.encodeWithSignature(
                "initialize(address,address,address,address)",
                asset,
                ivToken,
                address(strategyAave),
                address(strategyCompound)
            )
            )
        );

        ivToken.setStanley(itfStanleyProxyAddress);
        strategyAave.setStanley(itfStanleyProxyAddress);
        strategyCompound.setStanley(itfStanleyProxyAddress);

        return ItfStanley(itfStanleyProxyAddress);
    }

    function getItfStanleyDai(address asset) public returns (ItfStanley itfStanley) {
        IvToken ivToken = new IvToken("IV DAI", "ivDAI", asset);

        MockTestnetStrategy strategyAave = getMockTestnetStrategyAaveDai(asset);
        MockTestnetStrategy strategyCompound = getMockTestnetStrategyCompoundDai(asset);

        ItfStanleyDai itfStanleyImpl = new ItfStanleyDai();

        address itfStanleyProxyAddress = address(
            new ERC1967Proxy(
            address(itfStanleyImpl),
            abi.encodeWithSignature(
                "initialize(address,address,address,address)",
                asset,
                ivToken,
                address(strategyAave),
                address(strategyCompound)
            )
            )
        );

        ivToken.setStanley(itfStanleyProxyAddress);
        strategyAave.setStanley(itfStanleyProxyAddress);
        strategyCompound.setStanley(itfStanleyProxyAddress);

        return ItfStanley(itfStanleyProxyAddress);
    }

    function getMockTestnetStrategyAaveUsdt(address asset) public returns (MockTestnetStrategy) {
        MockTestnetStrategyAaveUsdt strategyImpl = new MockTestnetStrategyAaveUsdt();
        MockTestnetShareTokenAaveUsdt shareToken = new MockTestnetShareTokenAaveUsdt(0);

        ERC1967Proxy strategyProxy = new ERC1967Proxy(
            address(strategyImpl),
            abi.encodeWithSignature("initialize(address,address)", asset, address(shareToken))
        );

        return MockTestnetStrategy(address(strategyProxy));
    }

    function getMockTestnetStrategyCompoundUsdt(address asset) public returns (MockTestnetStrategy) {
        MockTestnetStrategyCompoundUsdt strategyImpl = new MockTestnetStrategyCompoundUsdt();
        MockTestnetShareTokenCompoundUsdt shareToken = new MockTestnetShareTokenCompoundUsdt(0);

        ERC1967Proxy strategyProxy = new ERC1967Proxy(
            address(strategyImpl),
            abi.encodeWithSignature("initialize(address,address)", asset, address(shareToken))
        );

        return MockTestnetStrategy(address(strategyProxy));
    }

    function getMockTestnetStrategyAaveDai(address asset) public returns (MockTestnetStrategy) {
        MockTestnetStrategyAaveDai strategyImpl = new MockTestnetStrategyAaveDai();
        MockTestnetShareTokenAaveDai shareToken = new MockTestnetShareTokenAaveDai(0);

        ERC1967Proxy strategyProxy = new ERC1967Proxy(
            address(strategyImpl),
            abi.encodeWithSignature("initialize(address,address)", asset, address(shareToken))
        );

        return MockTestnetStrategy(address(strategyProxy));
    }

<<<<<<< HEAD
    function getMockTestnetShareTokenAaveUsdc(uint256 totalSupply) public returns (MockTestnetShareTokenAaveUsdc) {
        return new MockTestnetShareTokenAaveUsdc(totalSupply);
    }

    function getMockTestnetShareTokenCompoundUsdc(uint256 totalSupply)
        public
        returns (MockTestnetShareTokenCompoundUsdc)
    {
        return new MockTestnetShareTokenCompoundUsdc(totalSupply);
    }

=======
>>>>>>> ebdb8036
    function getMockTestnetShareTokenAaveDai(uint256 totalSupply) public returns (MockTestnetShareTokenAaveDai) {
        return new MockTestnetShareTokenAaveDai(totalSupply);
    }

    function getMockTestnetShareTokenCompoundDai(uint256 totalSupply)
        public
        returns (MockTestnetShareTokenCompoundDai)
    {
        return new MockTestnetShareTokenCompoundDai(totalSupply);
    }

    function getMockTestnetStrategyCompoundDai(address asset) public returns (MockTestnetStrategy) {
        MockTestnetStrategyCompoundDai strategyImpl = new MockTestnetStrategyCompoundDai();
        MockTestnetShareTokenCompoundDai shareToken = new MockTestnetShareTokenCompoundDai(0);

        ERC1967Proxy strategyProxy = new ERC1967Proxy(
            address(strategyImpl),
            abi.encodeWithSignature("initialize(address,address)", asset, address(shareToken))
        );

        return MockTestnetStrategy(address(strategyProxy));
    }

    function getMockCase0Stanley(address asset) public returns (MockCase0Stanley) {
        return new MockCase0Stanley(asset);
    }

    function getMockCaseBaseStanley(address asset) public returns (MockCaseBaseStanley) {
        return new MockCaseBaseStanley(asset);
    }

    function _getMockCase0Stanleys(address tokenUsdt, address tokenUsdc, address tokenDai)
        internal
        returns (MockCase0Stanley, MockCase0Stanley, MockCase0Stanley)
    {
        MockCase0Stanley mockStanleyUsdt = new MockCase0Stanley(tokenUsdt);
        MockCase0Stanley mockStanleyUsdc = new MockCase0Stanley(tokenUsdc);
        MockCase0Stanley mockStanleyDai = new MockCase0Stanley(tokenDai);
        return (mockStanleyUsdt, mockStanleyUsdc, mockStanleyDai);
    }

    function getMockCase1Stanley(address asset) public returns (MockCase1Stanley) {
        return new MockCase1Stanley(asset);
    }

    function _getMockCase1Stanleys(address tokenUsdt, address tokenUsdc, address tokenDai)
        internal
        returns (MockCase1Stanley, MockCase1Stanley, MockCase1Stanley)
    {
        MockCase1Stanley mockStanleyUsdt = new MockCase1Stanley(tokenUsdt);
        MockCase1Stanley mockStanleyUsdc = new MockCase1Stanley(tokenUsdc);
        MockCase1Stanley mockStanleyDai = new MockCase1Stanley(tokenDai);
        return (mockStanleyUsdt, mockStanleyUsdc, mockStanleyDai);
    }

    function getMockCase2Stanley(address asset) public returns (MockCase2Stanley) {
        return new MockCase2Stanley(asset);
    }

    function getMockLendingPoolAave(
        address dai,
        address aDai,
        uint256 liquidityRatesDai,
        address usdc,
        address aUsdc,
        uint256 liquidityRatesUsdc,
        address usdt,
        address aUsdt,
        uint256 liquidityRatesUsdt
    ) public returns (MockLendingPoolAave) {
        return new MockLendingPoolAave(
            dai, 
            aDai, 
            liquidityRatesDai,
            usdc, 
            aUsdc,
            liquidityRatesUsdc,
            usdt,
            aUsdt,
            liquidityRatesUsdt
        );
    }

    function getMockProviderAave(address lendingPoolAddress) public returns (MockProviderAave) {
        return new MockProviderAave(lendingPoolAddress);
    }

    function getMockStakedAave(address aaveTokenAddress) public returns (MockStakedAave) {
        return new MockStakedAave(aaveTokenAddress);
    }

    function getMockAaveIncentivesController(address stakedAaveAddress) public returns (MockAaveIncentivesController) {
        return new MockAaveIncentivesController(stakedAaveAddress);
    }

    function getStrategyAave(
        address tokenAddress,
        address aTokenAddress,
        address addressProviderAddress,
        address stakedAaveAddress,
        address aaveIncentivesControllerAddress,
        address aaveTokenAddress
    ) public returns (StrategyAave) {
        StrategyAave strategyImpl = new StrategyAave();
        ERC1967Proxy strategyProxy = new ERC1967Proxy(
            address(strategyImpl),
            abi.encodeWithSignature("initialize(address,address,address,address,address,address)", tokenAddress, aTokenAddress, addressProviderAddress, stakedAaveAddress, aaveIncentivesControllerAddress, aaveTokenAddress)
        );
        return StrategyAave(address(strategyProxy));
    }

    function getMockWhitePaper() public returns (MockWhitePaper) {
        return new MockWhitePaper();
    }

    function getMockComptroller(address tokenCOMP, address cUSDT, address cUSDC, address cDAI)
        public
        returns (MockComptroller)
    {
        return new MockComptroller(tokenCOMP, cUSDT, cUSDC, cDAI);
    }

    function getStrategyCompound(address asset, address shareToken, address comptroller, address tokenComp)
        public
        returns (StrategyCompound)
    {
        StrategyCompound strategyCompoundImpl = new StrategyCompound();
        ERC1967Proxy strategyProxy = new ERC1967Proxy(
            address(strategyCompoundImpl),
            abi.encodeWithSignature("initialize(address,address,address,address)", asset, shareToken, comptroller, tokenComp)
        );
        return StrategyCompound(address(strategyProxy));
    }

    function getStanleyDai(address asset, address ivToken, address strategyAave, address strategyCompound)
        public
        returns (StanleyDai)
    {
        StanleyDai stanleyDaiImpl = new StanleyDai();
        ERC1967Proxy stanleyDaiProxy = new ERC1967Proxy(
            address(stanleyDaiImpl),
            abi.encodeWithSignature("initialize(address,address,address,address)", address(asset), address(ivToken), address(strategyAave), address(strategyCompound))
        );
        return StanleyDai(address(stanleyDaiProxy));
    }

<<<<<<< HEAD
    function getStanleyUsdc(address asset, address ivToken, address strategyAave, address strategyCompound)
        public
        returns (StanleyUsdc)
    {
        StanleyUsdc stanleyUsdcImpl = new StanleyUsdc();
        ERC1967Proxy stanleyUsdcProxy = new ERC1967Proxy(
            address(stanleyUsdcImpl),
            abi.encodeWithSignature("initialize(address,address,address,address)", address(asset), address(ivToken), address(strategyAave), address(strategyCompound))
        );
        return StanleyUsdc(address(stanleyUsdcProxy));
=======
    function getMockTestnetStrategy(address asset, address shareToken) public returns (MockTestnetStrategy) {
        MockTestnetStrategy strategyImpl = new MockTestnetStrategy();
        ERC1967Proxy strategyProxy = new ERC1967Proxy(
            address(strategyImpl),
            abi.encodeWithSignature("initialize(address,address)", asset, shareToken)
        );
        return MockTestnetStrategy(address(strategyProxy));
>>>>>>> ebdb8036
    }
}<|MERGE_RESOLUTION|>--- conflicted
+++ resolved
@@ -9,10 +9,7 @@
 import "../../contracts/tokens/IvToken.sol";
 import "../../contracts/vault/strategies/StrategyAave.sol";
 import "../../contracts/vault/StanleyDai.sol";
-<<<<<<< HEAD
 import "../../contracts/vault/StanleyUsdc.sol";
-=======
->>>>>>> ebdb8036
 import "../../contracts/mocks/stanley/MockTestnetStrategy.sol";
 import "../../contracts/mocks/MockStanleyStrategies.sol";
 import "../../contracts/mocks/tokens/MockTestnetShareTokenAaveUsdt.sol";
@@ -159,7 +156,6 @@
         return MockTestnetStrategy(address(strategyProxy));
     }
 
-<<<<<<< HEAD
     function getMockTestnetShareTokenAaveUsdc(uint256 totalSupply) public returns (MockTestnetShareTokenAaveUsdc) {
         return new MockTestnetShareTokenAaveUsdc(totalSupply);
     }
@@ -171,8 +167,6 @@
         return new MockTestnetShareTokenCompoundUsdc(totalSupply);
     }
 
-=======
->>>>>>> ebdb8036
     function getMockTestnetShareTokenAaveDai(uint256 totalSupply) public returns (MockTestnetShareTokenAaveDai) {
         return new MockTestnetShareTokenAaveDai(totalSupply);
     }
@@ -319,7 +313,6 @@
         return StanleyDai(address(stanleyDaiProxy));
     }
 
-<<<<<<< HEAD
     function getStanleyUsdc(address asset, address ivToken, address strategyAave, address strategyCompound)
         public
         returns (StanleyUsdc)
@@ -330,7 +323,8 @@
             abi.encodeWithSignature("initialize(address,address,address,address)", address(asset), address(ivToken), address(strategyAave), address(strategyCompound))
         );
         return StanleyUsdc(address(stanleyUsdcProxy));
-=======
+    }
+
     function getMockTestnetStrategy(address asset, address shareToken) public returns (MockTestnetStrategy) {
         MockTestnetStrategy strategyImpl = new MockTestnetStrategy();
         ERC1967Proxy strategyProxy = new ERC1967Proxy(
@@ -338,6 +332,5 @@
             abi.encodeWithSignature("initialize(address,address)", asset, shareToken)
         );
         return MockTestnetStrategy(address(strategyProxy));
->>>>>>> ebdb8036
     }
 }