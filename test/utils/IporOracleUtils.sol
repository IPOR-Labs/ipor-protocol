--- conflicted
+++ resolved
@@ -5,6 +5,7 @@
 import "@openzeppelin/contracts/proxy/ERC1967/ERC1967Proxy.sol";
 import "@openzeppelin/contracts-upgradeable/proxy/utils/UUPSUpgradeable.sol";
 import "../../contracts/itf/ItfIporOracle.sol";
+import "../../contracts/mocks/MockIporWeighted.sol";
 import "../../contracts/mocks/MockIporWeighted.sol";
 
 contract IporOracleUtils is Test {
@@ -75,9 +76,6 @@
         return iporOracle;
     }
 
-<<<<<<< HEAD
-    /// ---------------- ORACLE PARAMS ----------------
-=======
     function _prepareIporOracle(
         address[] memory accounts,
         address[] memory tokenAddresses,
@@ -103,16 +101,6 @@
         return iporOracle;
     }
 
-    function _prepareIporWeighted(address iporOracle) internal returns (MockIporWeighted) {
-        MockIporWeighted iporWeightedImpl = new MockIporWeighted();
-        ERC1967Proxy iporWeightedProxy = new ERC1967Proxy(
-            address(iporWeightedImpl),
-            abi.encodeWithSignature("initialize(address)", iporOracle)
-        );
-        return MockIporWeighted(address(iporWeightedProxy));
-    }
-
->>>>>>> 7bf007df
     function _getSameIporOracleParamsForEachAsset(
         uint32 updateTimestamp,
         uint64 exponentialMovingAverage,
