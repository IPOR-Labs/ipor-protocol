const testUtils = require("./TestUtils.js");
const { ZERO_BYTES32 } = require("@openzeppelin/test-helpers/src/constants");
const { time } = require("@openzeppelin/test-helpers");
const keccak256 = require("keccak256");

const DaiMockedToken = artifacts.require('DaiMockedToken');
const IporAssetConfigurationDai = artifacts.require('IporAssetConfigurationDai');
const IpToken = artifacts.require('IpToken');
const MockTimelockController = artifacts.require('MockTimelockController');
const MINDELAY = time.duration.days(1);

contract('IporAssetConfiguration', (accounts) => {
    const [admin, userOne, userTwo, userThree, liquidityProvider, _] = accounts;

    let tokenDai = null;
    let ipTokenDai = null;
    let iporAssetConfigurationDAI = null;
    let timelockController = null;

    before(async () => {
        tokenDai = await DaiMockedToken.new(testUtils.TOTAL_SUPPLY_18_DECIMALS, 18);
        ipTokenDai = await IpToken.new(tokenDai.address, "IP DAI", "ipDAI");
        timelockController = await MockTimelockController.new(MINDELAY, [userOne], [userTwo]);
    });

    beforeEach(async () => {
        iporAssetConfigurationDAI = await IporAssetConfigurationDai.new(tokenDai.address, ipTokenDai.address);
    });

    it('should set default openingFeeForTreasuryPercentage', async () => {
        //given
        const expectedOpeningFeeForTreasuryPercentage = BigInt("0");

        //when
        const actualOpeningFeeForTreasuryPercentage = await iporAssetConfigurationDAI.getOpeningFeeForTreasuryPercentage();

        //then
        assert(expectedOpeningFeeForTreasuryPercentage === BigInt(actualOpeningFeeForTreasuryPercentage),
            `Incorrect openingFeeForTreasuryPercentage actual: ${actualOpeningFeeForTreasuryPercentage}, expected: ${expectedOpeningFeeForTreasuryPercentage}`)
    });

    it('should set openingFeeForTreasuryPercentage', async () => {
        //given
        const expectedOpeningFeeForTreasuryPercentage = BigInt("1000000000000000000");
        iporAssetConfigurationDAI.grantRole(keccak256("OPENING_FEE_FOR_TREASURY_PERCENTAGE_ROLE"), userOne);

        //when
        await iporAssetConfigurationDAI.setOpeningFeeForTreasuryPercentage(expectedOpeningFeeForTreasuryPercentage, { from: userOne });
        const actualOpeningFeeForTreasuryPercentage = await iporAssetConfigurationDAI.getOpeningFeeForTreasuryPercentage();

        //then
        assert(expectedOpeningFeeForTreasuryPercentage === BigInt(actualOpeningFeeForTreasuryPercentage),
            `Incorrect openingFeeForTreasuryPercentage actual: ${actualOpeningFeeForTreasuryPercentage}, expected: ${expectedOpeningFeeForTreasuryPercentage}`)
    });

    it('should NOT set openingFeeForTreasuryPercentage', async () => {
        //given
        const openingFeeForTreasuryPercentage = BigInt("1010000000000000000");
        iporAssetConfigurationDAI.grantRole(keccak256("OPENING_FEE_FOR_TREASURY_PERCENTAGE_ROLE"), userOne);

        await testUtils.assertError(
            //when
            iporAssetConfigurationDAI.setOpeningFeeForTreasuryPercentage(openingFeeForTreasuryPercentage, { from: userOne }),

            //then
            'IPOR_24'
        );
    });

    it('should NOT set openingFeeForTreasuryPercentage when user does not have OPENING_FEE_FOR_TREASURY_PERCENTAGE_ROLE role', async () => {
        //given
        const openingFeeForTreasuryPercentage = BigInt("1010000000000000000");

        await testUtils.assertError(
            //when
            iporAssetConfigurationDAI.setOpeningFeeForTreasuryPercentage(openingFeeForTreasuryPercentage, { from: userOne }),

            //then
            `account 0xf17f52151ebef6c7334fad080c5704d77216b732 is missing role 0x6d0de9008651a921e7ec84f14cdce94213af6041f456fcfc8c7e6fa897beab0f`
        );
    });

    it('should NOT set incomeTaxPercentage', async () => {
        //given
        const incomeTaxPercentage = BigInt("1000000000000000001");
        iporAssetConfigurationDAI.grantRole(keccak256("INCOME_TAX_PERCENTAGE_ROLE"), userOne);

        await testUtils.assertError(
            //when
            iporAssetConfigurationDAI.setIncomeTaxPercentage(incomeTaxPercentage, { from: userOne }),
            //then
            'IPOR_24'
        );
    });



    it('should set incomeTaxPercentage - case 1', async () => {
        //given

        const incomeTaxPercentage = BigInt("150000000000000000");
        iporAssetConfigurationDAI.grantRole(keccak256("INCOME_TAX_PERCENTAGE_ROLE"), userOne);

        //when
        await iporAssetConfigurationDAI.setIncomeTaxPercentage(incomeTaxPercentage, { from: userOne });

        //then
        const actualIncomeTaxPercentage = await iporAssetConfigurationDAI.getIncomeTaxPercentage();

        assert(incomeTaxPercentage === BigInt(actualIncomeTaxPercentage),
            `Incorrect incomeTaxPercentage actual: ${actualIncomeTaxPercentage}, expected: ${incomeTaxPercentage}`)

    });

    it('should NOT set incomeTaxPercentage when user does not have INCOME_TAX_PERCENTAGE_ROLE role', async () => {
        //given
        const incomeTaxPercentage = BigInt("150000000000000000");

        await testUtils.assertError(
            //when
            iporAssetConfigurationDAI.setIncomeTaxPercentage(incomeTaxPercentage, { from: userOne }),

            //then
            `account 0xf17f52151ebef6c7334fad080c5704d77216b732 is missing role 0x1d60df71b356d37d065129ba494c44450d203a323cc11390563281105e480394`
        );
    });

    it('should set liquidationDepositAmount - case 1', async () => {
        //given
        const liquidationDepositAmount = BigInt("50000000000000000000");
        iporAssetConfigurationDAI.grantRole(keccak256("LIQUIDATION_DEPOSIT_AMOUNT_ROLE"), userOne);

        //when
        await iporAssetConfigurationDAI.setLiquidationDepositAmount(liquidationDepositAmount, { from: userOne });

        //then
        const actualLiquidationDepositAmount = await iporAssetConfigurationDAI.getLiquidationDepositAmount();
        assert(liquidationDepositAmount === BigInt(actualLiquidationDepositAmount),
            `Incorrect liquidationDepositAmount actual: ${actualLiquidationDepositAmount}, expected: ${liquidationDepositAmount}`)

    });

    it('should NOT set liquidationDepositAmount when user does not have LIQUIDATION_DEPOSIT_AMOUNT_ROLE role', async () => {
        //given
        const liquidationDepositAmount = BigInt("50000000000000000000");

        await testUtils.assertError(
            //when
            iporAssetConfigurationDAI.setLiquidationDepositAmount(liquidationDepositAmount, { from: userOne }),

            //then
            `account 0xf17f52151ebef6c7334fad080c5704d77216b732 is missing role 0xe5d97cc7ebc77e4491947e53b4b684cfaea4b3d5ec8734ba48d1fc4d2d54a42e`
        );
    });

    it('should NOT set openingFeePercentage', async () => {
        //given
        const openingFeePercentage = BigInt("1010000000000000000");
        iporAssetConfigurationDAI.grantRole(keccak256("OPENING_FEE_PERCENTAGE_ROLE"), userOne);

        await testUtils.assertError(
            //when
            iporAssetConfigurationDAI.setOpeningFeePercentage(openingFeePercentage, { from: userOne }),

            //then
            'IPOR_24'
        );
    });

    it('should set openingFeePercentage - case 1', async () => {
        //given
        const openingFeePercentage = BigInt("150000000000000000");
        iporAssetConfigurationDAI.grantRole(keccak256("OPENING_FEE_PERCENTAGE_ROLE"), userOne);

        //when
        await iporAssetConfigurationDAI.setOpeningFeePercentage(openingFeePercentage, { from: userOne });

        //then
        const actualOpeningFeePercentage = await iporAssetConfigurationDAI.getOpeningFeePercentage();
        assert(openingFeePercentage === BigInt(actualOpeningFeePercentage),
            `Incorrect openingFeePercentage actual: ${actualOpeningFeePercentage}, expected: ${openingFeePercentage}`)

    });

    it('should NOT set openingFeePercentage when user does not have OPENING_FEE_PERCENTAGE_ROLE role', async () => {
        //given
        const openingFeePercentage = BigInt("150000000000000000");

        await testUtils.assertError(
            //when
            iporAssetConfigurationDAI.setOpeningFeePercentage(openingFeePercentage, { from: userOne }),

            //then
            `account 0xf17f52151ebef6c7334fad080c5704d77216b732 is missing role 0xe5f1f8ca5512a616c0bd4bc9709dc97b4fc337caf7a3c160e93904247bd8daab`
        );
    });

    it('should set iporPublicationFeeAmount - case 1', async () => {
        //given

        const iporPublicationFeeAmount = BigInt("999000000000000000000");
        iporAssetConfigurationDAI.grantRole(keccak256("IPOR_PUBLICATION_FEE_AMOUNT_ROLE"), userOne);

        //when
        await iporAssetConfigurationDAI.setIporPublicationFeeAmount(iporPublicationFeeAmount, { from: userOne });

        //then
        const actualIporPublicationFeeAmount = await iporAssetConfigurationDAI.getIporPublicationFeeAmount();
        assert(iporPublicationFeeAmount === BigInt(actualIporPublicationFeeAmount),
            `Incorrect iporPublicationFeeAmount actual: ${actualIporPublicationFeeAmount}, expected: ${iporPublicationFeeAmount}`)
    });

    it('should set liquidityPoolMaxUtilizationPercentage higher than 100%', async () => {
        //given
        const liquidityPoolMaxUtilizationPercentage = BigInt("99000000000000000000");
        await iporAssetConfigurationDAI.grantRole(keccak256("LIQUIDITY_POOLMAX_UTILIZATION_PERCENTAGE_ROLE"), userOne);

        //when
        await iporAssetConfigurationDAI.setLiquidityPoolMaxUtilizationPercentage(liquidityPoolMaxUtilizationPercentage, { from: userOne });

        //then
        const actualLPMaxUtilizationPercentage = await iporAssetConfigurationDAI.getLiquidityPoolMaxUtilizationPercentage();
        assert(liquidityPoolMaxUtilizationPercentage === BigInt(actualLPMaxUtilizationPercentage),
            `Incorrect LiquidityPoolMaxUtilizationPercentage actual: ${actualLPMaxUtilizationPercentage}, expected: ${liquidityPoolMaxUtilizationPercentage}`)
    });


    it('should get initial liquidityPoolMaxUtilizationPercentage', async () => {
        //given
        const expectedLiquidityPoolMaxUtilizationPercentage = BigInt("800000000000000000");

        //when
        const actualLiquidityPoolMaxUtilizationPercentage = await iporAssetConfigurationDAI.getLiquidityPoolMaxUtilizationPercentage();

        //then
        assert(expectedLiquidityPoolMaxUtilizationPercentage === BigInt(actualLiquidityPoolMaxUtilizationPercentage),
            `Incorrect initial liquidityPoolMaxUtilizationPercentage actual: ${actualLiquidityPoolMaxUtilizationPercentage}, expected: ${expectedLiquidityPoolMaxUtilizationPercentage}`)
    });


    it('should set liquidityPoolMaxUtilizationPercentage', async () => {
        //given

        const liquidityPoolMaxUtilizationPercentage = BigInt("90000000000000000");
        await iporAssetConfigurationDAI.grantRole(keccak256("LIQUIDITY_POOLMAX_UTILIZATION_PERCENTAGE_ROLE"), userOne);

        //when
        await iporAssetConfigurationDAI.setLiquidityPoolMaxUtilizationPercentage(liquidityPoolMaxUtilizationPercentage, { from: userOne });

        //then
        const actualLiquidityPoolMaxUtilizationPercentage = await iporAssetConfigurationDAI.getLiquidityPoolMaxUtilizationPercentage();
        assert(liquidityPoolMaxUtilizationPercentage === BigInt(actualLiquidityPoolMaxUtilizationPercentage),
            `Incorrect liquidityPoolMaxUtilizationPercentage actual: ${actualLiquidityPoolMaxUtilizationPercentage}, expected: ${liquidityPoolMaxUtilizationPercentage}`)

    });

    it('should NOT set liquidityPoolMaxUtilizationPercentage when user does not have LIQUIDITY_POOLMAX_UTILIZATION_PERCENTAGE_ROLE role', async () => {
        //given
        const liquidityPoolMaxUtilizationPercentage = BigInt("90000000000000000");

        await testUtils.assertError(
            //when
            iporAssetConfigurationDAI.setLiquidityPoolMaxUtilizationPercentage(liquidityPoolMaxUtilizationPercentage, { from: userOne }),

            //then
            `account 0xf17f52151ebef6c7334fad080c5704d77216b732 is missing role 0x53e7faacb3381a7b6b7185a9fc96bd9430da87ec709e6d3e0f009ed7c71e45ef`
        );
    });


    it('should get initial incomeTaxPercentage', async () => {
        //given
        const expectedIncomeTaxPercentage = BigInt("100000000000000000");

        //when
        const actualIncomeTaxPercentage = await iporAssetConfigurationDAI.getIncomeTaxPercentage();

        //then
        assert(expectedIncomeTaxPercentage === BigInt(actualIncomeTaxPercentage),
            `Incorrect initial incomeTaxPercentage actual: ${actualIncomeTaxPercentage}, expected: ${expectedIncomeTaxPercentage}`)
    });

    it('should get initial liquidationDepositAmount', async () => {
        //given
        const expectedLiquidationDepositAmount = BigInt("20000000000000000000");

        //when
        const actualLiquidationDepositAmount = await iporAssetConfigurationDAI.getLiquidationDepositAmount();

        //then
        assert(expectedLiquidationDepositAmount === BigInt(actualLiquidationDepositAmount),
            `Incorrect initial liquidationDepositAmount actual: ${actualLiquidationDepositAmount}, expected: ${expectedLiquidationDepositAmount}`)
    });

    it('should get initial openingFeePercentage', async () => {
        //given
<<<<<<< HEAD
        const expectedOpeningFeePercentage = BigInt("10000000000000000");
=======
        let expectedOpeningFeePercentage = BigInt("300000000000000");
>>>>>>> 33020c03

        //when
        const actualOpeningFeePercentage = await iporAssetConfigurationDAI.getOpeningFeePercentage();

        //then
        assert(expectedOpeningFeePercentage === BigInt(actualOpeningFeePercentage),
            `Incorrect initial openingFeePercentage actual: ${actualOpeningFeePercentage}, expected: ${expectedOpeningFeePercentage}`)
    });

    it('should get initial iporPublicationFeeAmount', async () => {
        //given
        const expectedIporPublicationFeeAmount = BigInt("10000000000000000000");

        //when
        const actualIporPublicationFeeAmount = await iporAssetConfigurationDAI.getIporPublicationFeeAmount();

        //then
        assert(expectedIporPublicationFeeAmount === BigInt(actualIporPublicationFeeAmount),
            `Incorrect initial iporPublicationFeeAmount actual: ${actualIporPublicationFeeAmount}, expected: ${expectedIporPublicationFeeAmount}`)
    });

    it('should get initial minCollateralizationFactorValue', async () => {
        //given
        const expectedMinCollateralizationFactorValue = BigInt("10000000000000000000");

        //when
        const actualMinCollateralizationFactorValue = await iporAssetConfigurationDAI.getMinCollateralizationFactorValue();

        //then
        assert(expectedMinCollateralizationFactorValue === BigInt(actualMinCollateralizationFactorValue),
            `Incorrect initial MinCollateralizationFactorValue actual: ${actualMinCollateralizationFactorValue}, expected: ${expectedMinCollateralizationFactorValue}`)
    });

    it('should get initial maxCollateralizationFactorValue', async () => {
        //given
        const expectedMaxCollateralizationFactorValue = BigInt("50000000000000000000");

        //when
        const actualMaxCollateralizationFactorValue = await iporAssetConfigurationDAI.getMaxCollateralizationFactorValue();

        //then
        assert(expectedMaxCollateralizationFactorValue === BigInt(actualMaxCollateralizationFactorValue),
            `Incorrect initial MaxCollateralizationFactorValue actual: ${actualMaxCollateralizationFactorValue}, expected: ${expectedMaxCollateralizationFactorValue}`)
    });

    it('should use Timelock Controller - simple case 1', async () => {
        //given
        const iporPublicationFeeAmount = BigInt("999000000000000000000");
        const calldata = await iporAssetConfigurationDAI.contract.methods.setIporPublicationFeeAmount(iporPublicationFeeAmount).encodeABI();
        iporAssetConfigurationDAI.grantRole(keccak256("IPOR_PUBLICATION_FEE_AMOUNT_ROLE"), timelockController.address);
        
        //when
        await timelockController.schedule(
            iporAssetConfigurationDAI.address,
            "0x0",
            calldata,
            ZERO_BYTES32,
            "0x60d9109846ab510ed75c15f979ae366a8a2ace11d34ba9788c13ac296db50e6e",
            MINDELAY,
            { from: userOne }
        );

        await time.increase(MINDELAY);

        await timelockController.execute(
            iporAssetConfigurationDAI.address,
            "0x0",
            calldata,
            ZERO_BYTES32,
            "0x60d9109846ab510ed75c15f979ae366a8a2ace11d34ba9788c13ac296db50e6e",
            { from: userTwo }
        );

        //then
        const actualIporPublicationFeeAmount = await iporAssetConfigurationDAI.getIporPublicationFeeAmount();
        assert(iporPublicationFeeAmount === BigInt(actualIporPublicationFeeAmount),
            `Incorrect iporPublicationFeeAmount actual: ${actualIporPublicationFeeAmount}, expected: ${iporPublicationFeeAmount}`)

    });
    // TODO: chcek this
    it('should FAIL when used Timelock Controller, when user not exists on list of proposers', async () => {
        //given
        const iporPublicationFeeAmount = BigInt("999000000000000000000");
        const calldata = await iporAssetConfigurationDAI.contract.methods.setIporPublicationFeeAmount(iporPublicationFeeAmount).encodeABI();

        await testUtils.assertError(
            //when
            timelockController.schedule(
                iporAssetConfigurationDAI.address,
                "0x0",
                calldata,
                ZERO_BYTES32,
                "0x60d9109846ab510ed75c15f979ae366a8a2ace11d34ba9788c13ac296db50e6e",
                MINDELAY,
                { from: userThree }
            ),

            //then
            'account 0x821aea9a577a9b44299b9c15c88cf3087f3b5544 is missing role 0xb09aa5aeb3702cfd50b6b62bc4532604938f21248a27a1d5ca736082b6819cc1'
        );

    });

    it('should FAIL when used Timelock Controller, when user not exists on list of executors', async () => {
        //given
<<<<<<< HEAD
        const iporPublicationFeeAmount = BigInt("999000000000000000000");
        const calldata = await iporAssetConfigurationDAI.contract.methods.setIporPublicationFeeAmount(iporPublicationFeeAmount).encodeABI();;
=======
        await iporAssetConfigurationDAI.transferOwnership(timelockController.address);
        let iporPublicationFeeAmount = BigInt("999000000000000000000");
        let calldata = await iporAssetConfigurationDAI.contract.methods.setIporPublicationFeeAmount(iporPublicationFeeAmount).encodeABI();
        ;
>>>>>>> 33020c03

        await timelockController.schedule(
            iporAssetConfigurationDAI.address,
            "0x0",
            calldata,
            ZERO_BYTES32,
            "0x60d9109846ab510ed75c15f979ae366a8a2ace11d34ba9788c13ac296db50e6e",
            MINDELAY,
            { from: userOne }
        );

        await time.increase(MINDELAY);

        //when
        await testUtils.assertError(
            //when
            timelockController.execute(
                iporAssetConfigurationDAI.address,
                "0x0",
                calldata,
                ZERO_BYTES32,
                "0x60d9109846ab510ed75c15f979ae366a8a2ace11d34ba9788c13ac296db50e6e",
                { from: userThree }
            ),
            //then
            'account 0x821aea9a577a9b44299b9c15c88cf3087f3b5544 is missing role 0xd8aa0f3194971a2a116679f7c2090f6939c8d4e01a2a8d7e41d55e5351469e63'
        );

    });

    it('should FAIL when used Timelock Controller, when Timelock is not an Owner of IporAssetConfiguration smart contract', async () => {

        //given
        const iporPublicationFeeAmount = BigInt("999000000000000000000");
        const calldata = await iporAssetConfigurationDAI.contract.methods.setIporPublicationFeeAmount(iporPublicationFeeAmount).encodeABI();

        await timelockController.schedule(
            iporAssetConfigurationDAI.address,
            "0x0",
            calldata,
            ZERO_BYTES32,
            "0x60d9109846ab510ed75c15f979ae366a8a2ace11d34ba9788c13ac296db50e6e",
            MINDELAY,
            { from: userOne }
        );

        await time.increase(MINDELAY);

        
        await testUtils.assertError(
            
            //when
            timelockController.execute(
                iporAssetConfigurationDAI.address,
                "0x0",
                calldata,
                ZERO_BYTES32,
                "0x60d9109846ab510ed75c15f979ae366a8a2ace11d34ba9788c13ac296db50e6e",
                { from: userTwo }
            ),
            
            //then
            'TimelockController: underlying transaction reverted'
        );

    });

    it('should use Timelock Controller to revoke ADMIN_ROLE role from admin', async () => {
        //given
        const iporAssetConfigurationOriginOwner = admin;
        const ADMIN_ROLE = keccak256("ADMIN_ROLE")
        await iporAssetConfigurationDAI.grantRole(ADMIN_ROLE, timelockController.address);

        const calldata = await iporAssetConfigurationDAI.contract.methods.revokeRole(ADMIN_ROLE, iporAssetConfigurationOriginOwner).encodeABI();

        assert(await iporAssetConfigurationDAI.hasRole(ADMIN_ROLE, iporAssetConfigurationOriginOwner));
        assert(await iporAssetConfigurationDAI.hasRole(ADMIN_ROLE, timelockController.address));

        //when
        await timelockController.schedule(
            iporAssetConfigurationDAI.address,
            "0x0",
            calldata,
            ZERO_BYTES32,
            "0x60d9109846ab510ed75c15f979ae366a8a2ace11d34ba9788c13ac296db50e6e",
            MINDELAY,
            { from: userOne }
        );

        await time.increase(MINDELAY);

        await timelockController.execute(
            iporAssetConfigurationDAI.address,
            "0x0",
            calldata,
            ZERO_BYTES32,
            "0x60d9109846ab510ed75c15f979ae366a8a2ace11d34ba9788c13ac296db50e6e",
            { from: userTwo }
        );
        const hasRoleAdmin = await iporAssetConfigurationDAI.hasRole(ADMIN_ROLE, admin);
        assert(!hasRoleAdmin);
    });

    it('should use Timelock Controller to grant ADMIN_ROLE role to userOne', async () => {
        //given
        const ADMIN_ROLE = keccak256("ADMIN_ROLE")
        await iporAssetConfigurationDAI.grantRole(ADMIN_ROLE, timelockController.address);
        const calldata = await iporAssetConfigurationDAI.contract.methods.grantRole(ADMIN_ROLE, userOne).encodeABI();
        assert(await iporAssetConfigurationDAI.hasRole(ADMIN_ROLE, timelockController.address));

        //when
        await timelockController.schedule(
            iporAssetConfigurationDAI.address,
            "0x0",
            calldata,
            ZERO_BYTES32,
            "0x60d9109846ab510ed75c15f979ae366a8a2ace11d34ba9788c13ac296db50e6e",
            MINDELAY,
            { from: userOne }
        );

        await time.increase(MINDELAY);

        await timelockController.execute(
            iporAssetConfigurationDAI.address,
            "0x0",
            calldata,
            ZERO_BYTES32,
            "0x60d9109846ab510ed75c15f979ae366a8a2ace11d34ba9788c13ac296db50e6e",
            { from: userTwo }
        );
        const hasRoleAdmin = await iporAssetConfigurationDAI.hasRole(ADMIN_ROLE, userOne);
        assert(hasRoleAdmin);
    });

    it('should set charlieTreasurer', async () => {
        //given
        const charlieTreasurersDaiAddress = "0x17A6E00cc10CC183a79c109E4A0aef9Cf59c8984";
        const asset = tokenDai.address;
        await iporAssetConfigurationDAI.grantRole(keccak256("CHARLIE_TREASURER_ROLE"), userOne);

        //when
        await iporAssetConfigurationDAI.setCharlieTreasurer(charlieTreasurersDaiAddress, { from: userOne });

        //then
        const actualCharlieTreasurerDaiAddress = await iporAssetConfigurationDAI.getCharlieTreasurer();
        assert(charlieTreasurersDaiAddress === actualCharlieTreasurerDaiAddress,
            `Incorrect  Charlie Treasurer address for asset ${asset}, actual: ${actualCharlieTreasurerDaiAddress}, expected: ${charlieTreasurersDaiAddress}`)
    });

    it('should NOT set CharlieTreasurer when user does not have CHARLIE_TREASURER_ROLE role', async () => {
        //given
        const charlieTreasurersDaiAddress = "0x17A6E00cc10CC183a79c109E4A0aef9Cf59c8984";

        await testUtils.assertError(
            //when
            iporAssetConfigurationDAI.setCharlieTreasurer(charlieTreasurersDaiAddress, { from: userOne })
            ,
            //then
            `account 0xf17f52151ebef6c7334fad080c5704d77216b732 is missing role 0x21b203ce7b3398e0ad35c938bc2c62a805ef17dc57de85e9d29052eac6d9d6f7`
        );
    });

    it('should set treasureTreasurers', async () => {
        //given
        const treasureTreasurerDaiAddress = "0x17A6E00cc10CC183a79c109E4A0aef9Cf59c8984";
        const asset = tokenDai.address;
        iporAssetConfigurationDAI.grantRole(keccak256("TREASURE_TREASURER_ROLE"), userOne);

        //when
        await iporAssetConfigurationDAI.setTreasureTreasurer(treasureTreasurerDaiAddress, { from: userOne });

        //then
        const actualTreasureTreasurerDaiAddress = await iporAssetConfigurationDAI.getTreasureTreasurer();

        assert(treasureTreasurerDaiAddress === actualTreasureTreasurerDaiAddress,
            `Incorrect  Trasure Treasurer address for asset ${asset}, actual: ${actualTreasureTreasurerDaiAddress}, expected: ${treasureTreasurerDaiAddress}`)
    });

    it('should NOT set TreasureTreasurer when user does not have TREASURE_TREASURER_ROLE role', async () => {
        //given
        const treasureTreasurerDaiAddress = "0x17A6E00cc10CC183a79c109E4A0aef9Cf59c8984";

        await testUtils.assertError(
            //when
            iporAssetConfigurationDAI.setTreasureTreasurer(treasureTreasurerDaiAddress, { from: userOne })
            ,
            //then
            `account 0xf17f52151ebef6c7334fad080c5704d77216b732 is missing role 0x9cdee4e06275597b667c73a5eb52ed89fe6acbbd36bd9fa38146b1316abfbbc4`
        );
    });

    it('should set asset management vault', async () => {
        //given
        const address = "0x17A6E00cc10CC183a79c109E4A0aef9Cf59c8984";
        const asset = tokenDai.address;
        iporAssetConfigurationDAI.grantRole(keccak256("ASSET_MANAGEMENT_VAULT_ROLE"), userOne);

        //when
        await iporAssetConfigurationDAI.setAssetManagementVault(address, { from: userOne });

        //then
        const actualAddress = await iporAssetConfigurationDAI.getAssetManagementVault();

        assert(address === actualAddress,
            `Incorrect  Asset Management Vault address for asset ${asset}, actual: ${actualAddress}, expected: ${address}`)
    });

<<<<<<< HEAD
    it('should NOT set AssetManagementVault when user does not have ASSET_MANAGEMENT_VAULT_ROLE role', async () => {
        //given
        const address = "0x17A6E00cc10CC183a79c109E4A0aef9Cf59c8984";

        await testUtils.assertError(
            //when
            iporAssetConfigurationDAI.setAssetManagementVault(address, { from: userOne }),
            //then
            `account 0xf17f52151ebef6c7334fad080c5704d77216b732 is missing role 0x2a7b2b7d358f8b11f783d1505af660b492b725a034776176adc7c268915d5bd8`
        );
    });

    it('should set MaxPositionTotalAmount', async () => {
        //given
        const max = BigInt("999000000000000000000");
        const role = keccak256("MAX_POSITION_TOTAL_AMOUNT_ROLE");
        await iporAssetConfigurationDAI.grantRole(role, userOne);

        //when
        await iporAssetConfigurationDAI.setMaxPositionTotalAmount(max, { from: userOne });
        
        //then
        const result = await iporAssetConfigurationDAI.getMaxPositionTotalAmount();
        assert(max === BigInt(result));
    });

    it('should NOT set MaxPositionTotalAmount when user does not have MAX_POSITION_TOTAL_AMOUNT_ROLE role', async () => {
        //given
        const max = BigInt("999000000000000000000");

        await testUtils.assertError(
            //when
            iporAssetConfigurationDAI.setMaxPositionTotalAmount(max, { from: userOne }),

            //then
            `account 0xf17f52151ebef6c7334fad080c5704d77216b732 is missing role 0xbd6e7260790b38b2aece87cbeb2f1d97be9c3b1eb157efb80e7b3c341450caf2`
        );
    });


    it('should set SpreadPayFixedValue', async () => {
        //given
        const max = BigInt("999000000000000000000");
        const role = keccak256("SPREAD_PAY_FIXED_VALUE_ROLE");
        await iporAssetConfigurationDAI.grantRole(role, userOne);
        
        //when
        await iporAssetConfigurationDAI.setSpreadPayFixedValue(max, { from: userOne });
        
        //then
        const result = await iporAssetConfigurationDAI.getSpreadPayFixedValue();
        assert(max === BigInt(result));
    });

    it('should NOT set SpreadPayFixedValue when user does not have SPREAD_PAY_FIXED_VALUE_ROLE role', async () => {
        //given
        const max = BigInt("999000000000000000000");

        await testUtils.assertError(
            //when
            iporAssetConfigurationDAI.setSpreadPayFixedValue(max, { from: userOne }),

            //then
            `account 0xf17f52151ebef6c7334fad080c5704d77216b732 is missing role 0x83d7135b2dfb3276d590bad8848fb596869644b2f5a647ccbdba6f13e445fb46`
        );
    });


    it('should set SpreadRecFixedValue(', async () => {
        //given
        const max = BigInt("999000000000000000000");
        const role = keccak256("SPREAD_REC_FIXED_VALUE_ROLE");
        await iporAssetConfigurationDAI.grantRole(role, userOne);
        
        //when
        await iporAssetConfigurationDAI.setSpreadRecFixedValue(max, { from: userOne });
        
        //then
        const result = await iporAssetConfigurationDAI.getSpreadRecFixedValue();
        assert(max === BigInt(result));
    });

    it('should NOT set SpreadPayFixedValue when user does not have SPREAD_PAY_FIXED_VALUE_ROLE role', async () => {
        //given
        const max = BigInt("999000000000000000000");

        await testUtils.assertError(
            //when
            iporAssetConfigurationDAI.setSpreadRecFixedValue(max, { from: userOne }),
            
            //then
            `account 0xf17f52151ebef6c7334fad080c5704d77216b732 is missing role 0xfabc2f0c8274a3b08bd6a559681dd3a447265796340f783fbb8b3476bbd4b17b`
        );
    });


    it('should set MaxCollateralizationFactorValue', async () => {
        //given
        const max = BigInt("999000000000000000000");
        const role = keccak256("COLLATERALIZATION_FACTOR_VALUE_ROLE");
        await iporAssetConfigurationDAI.grantRole(role, userOne);
        
        //when
        await iporAssetConfigurationDAI.setMaxCollateralizationFactorValue(max, { from: userOne });
        
        //then
        const result = await iporAssetConfigurationDAI.getMaxCollateralizationFactorValue();
        assert(max === BigInt(result));
    });

    it('should NOT set MaxCollateralizationFactorValue when user does not have COLLATERALIZATION_FACTOR_VALUE_ROLE role', async () => {
        //given
        const max = BigInt("999000000000000000000");

        await testUtils.assertError(
            //when
            iporAssetConfigurationDAI.setMaxCollateralizationFactorValue(max, { from: userOne }),
            
            //then
            `account 0xf17f52151ebef6c7334fad080c5704d77216b732 is missing role 0xfa417488328f0d166e914b1aa9f0550c0823bf7e3a9e49d553e1ca6d505cc39e`
        );
    });

    it('should set MinCollateralizationFactorValue', async () => {
        //given
        const max = BigInt("999000000000000000000");
        const role = keccak256("COLLATERALIZATION_FACTOR_VALUE_ROLE");
        await iporAssetConfigurationDAI.grantRole(role, userOne);
        
        //when
        await iporAssetConfigurationDAI.setMinCollateralizationFactorValue(max, { from: userOne });
        
        //then
        const result = await iporAssetConfigurationDAI.getMinCollateralizationFactorValue();
        assert(max === BigInt(result));
    });

    it('should NOT set MinCollateralizationFactorValue when user does not have COLLATERALIZATION_FACTOR_VALUE_ROLE role', async () => {
        //given
        const max = BigInt("999000000000000000000");

        await testUtils.assertError(
            //when
            iporAssetConfigurationDAI.setMinCollateralizationFactorValue(max, { from: userOne }),
            
            //then
            `account 0xf17f52151ebef6c7334fad080c5704d77216b732 is missing role 0xfa417488328f0d166e914b1aa9f0550c0823bf7e3a9e49d553e1ca6d505cc39e`
=======
    it('should set decay factor value', async () => {
        //given
        let decayFactorValue = testUtils.TC_MULTIPLICATOR_18DEC;

        //when
        await iporAssetConfigurationDAI.setDecayFactorValue(decayFactorValue);

        //then
        let actualDecayFactorValue = BigInt(await iporAssetConfigurationDAI.getDecayFactorValue());

        assert(decayFactorValue === actualDecayFactorValue,
            `Incorrect  decay factor value for asset DAI, actual: ${actualDecayFactorValue}, expected: ${decayFactorValue}`)
    });

    it('should NOT set decay factor value, decay factor too high', async () => {
        //given
        let decayFactorValue = testUtils.TC_LIQUIDATION_DEPOSIT_AMOUNT_18DEC;

        await testUtils.assertError(
            //when
            iporAssetConfigurationDAI.setDecayFactorValue(decayFactorValue),
            //then
            'IPOR_48'
>>>>>>> 33020c03
        );
    });

});<|MERGE_RESOLUTION|>--- conflicted
+++ resolved
@@ -294,11 +294,7 @@
 
     it('should get initial openingFeePercentage', async () => {
         //given
-<<<<<<< HEAD
-        const expectedOpeningFeePercentage = BigInt("10000000000000000");
-=======
         let expectedOpeningFeePercentage = BigInt("300000000000000");
->>>>>>> 33020c03
 
         //when
         const actualOpeningFeePercentage = await iporAssetConfigurationDAI.getOpeningFeePercentage();
@@ -404,15 +400,8 @@
 
     it('should FAIL when used Timelock Controller, when user not exists on list of executors', async () => {
         //given
-<<<<<<< HEAD
         const iporPublicationFeeAmount = BigInt("999000000000000000000");
         const calldata = await iporAssetConfigurationDAI.contract.methods.setIporPublicationFeeAmount(iporPublicationFeeAmount).encodeABI();;
-=======
-        await iporAssetConfigurationDAI.transferOwnership(timelockController.address);
-        let iporPublicationFeeAmount = BigInt("999000000000000000000");
-        let calldata = await iporAssetConfigurationDAI.contract.methods.setIporPublicationFeeAmount(iporPublicationFeeAmount).encodeABI();
-        ;
->>>>>>> 33020c03
 
         await timelockController.schedule(
             iporAssetConfigurationDAI.address,
@@ -621,7 +610,6 @@
             `Incorrect  Asset Management Vault address for asset ${asset}, actual: ${actualAddress}, expected: ${address}`)
     });
 
-<<<<<<< HEAD
     it('should NOT set AssetManagementVault when user does not have ASSET_MANAGEMENT_VAULT_ROLE role', async () => {
         //given
         const address = "0x17A6E00cc10CC183a79c109E4A0aef9Cf59c8984";
@@ -769,13 +757,17 @@
             
             //then
             `account 0xf17f52151ebef6c7334fad080c5704d77216b732 is missing role 0xfa417488328f0d166e914b1aa9f0550c0823bf7e3a9e49d553e1ca6d505cc39e`
-=======
+		);
+	});
+
     it('should set decay factor value', async () => {
         //given
         let decayFactorValue = testUtils.TC_MULTIPLICATOR_18DEC;
-
-        //when
-        await iporAssetConfigurationDAI.setDecayFactorValue(decayFactorValue);
+		const role = keccak256("DECAY_FACTOR_VALUE_ROLE");
+        await iporAssetConfigurationDAI.grantRole(role, userOne);
+
+        //when
+        await iporAssetConfigurationDAI.setDecayFactorValue(decayFactorValue, { from: userOne });
 
         //then
         let actualDecayFactorValue = BigInt(await iporAssetConfigurationDAI.getDecayFactorValue());
@@ -787,13 +779,14 @@
     it('should NOT set decay factor value, decay factor too high', async () => {
         //given
         let decayFactorValue = testUtils.TC_LIQUIDATION_DEPOSIT_AMOUNT_18DEC;
-
-        await testUtils.assertError(
-            //when
-            iporAssetConfigurationDAI.setDecayFactorValue(decayFactorValue),
+		const role = keccak256("DECAY_FACTOR_VALUE_ROLE");
+        await iporAssetConfigurationDAI.grantRole(role, userOne);
+
+        await testUtils.assertError(
+            //when
+            iporAssetConfigurationDAI.setDecayFactorValue(decayFactorValue, { from: userOne }),
             //then
             'IPOR_48'
->>>>>>> 33020c03
         );
     });
 
