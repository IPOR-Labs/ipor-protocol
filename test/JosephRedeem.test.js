--- conflicted
+++ resolved
@@ -236,11 +236,9 @@
         );
     });
 
-<<<<<<< HEAD
-=======
-    it("should NOT redeem ipTokens because redeem value higher than Liquidity Pool Balance", async () => {
-        //given
-        const testData = await prepareTestDataDaiCase1(
+    it("should NOT redeem ipTokens because after redeem Liquidity Pool will be empty", async () => {
+        //given
+        const testData = await prepareTestDataDaiCase001(
             [admin, userOne, userTwo, userThree, liquidityProvider],
             data
         );
@@ -260,11 +258,6 @@
         await testData.josephDai
             .connect(liquidityProvider)
             .itfProvideLiquidity(params.totalAmount, params.openTimestamp);
-
-        //simulation that Liquidity Pool Balance equal 0, but ipToken is not burned
-        await testData.miltonStorageDai.setJoseph(userOne.address);
-        await testData.miltonStorageDai.connect(userOne).subtractLiquidity(USD_10_18DEC);
-        await testData.miltonStorageDai.setJoseph(testData.josephDai.address);
 
         //when
         await assertError(
@@ -273,46 +266,7 @@
                 .connect(liquidityProvider)
                 .itfRedeem(params.totalAmount, params.openTimestamp),
             //then
-            "IPOR_327"
-        );
-    });
-
->>>>>>> 75cff843
-    it("should NOT redeem ipTokens because after redeem Liquidity Pool will be empty", async () => {
-        //given
-        const testData = await prepareTestDataDaiCase001(
-            [admin, userOne, userTwo, userThree, liquidityProvider],
-            data
-        );
-        await prepareApproveForUsers(
-            [userOne, userTwo, userThree, liquidityProvider],
-            "DAI",
-            data,
-            testData
-        );
-        await setupTokenDaiInitialValuesForUsers(
-            [admin, userOne, userTwo, userThree, liquidityProvider],
-            testData
-        );
-        await setupIpTokenDaiInitialValues(testData, liquidityProvider, ZERO);
-        const params = getStandardDerivativeParamsDAI(userTwo, testData);
-
-        await testData.josephDai
-            .connect(liquidityProvider)
-            .itfProvideLiquidity(params.totalAmount, params.openTimestamp);
-
-        //when
-        await assertError(
-            //when
-            testData.josephDai
-                .connect(liquidityProvider)
-                .itfRedeem(params.totalAmount, params.openTimestamp),
-            //then
-<<<<<<< HEAD
-            "IPOR_58"
-=======
-            "IPOR_327"
->>>>>>> 75cff843
+            "IPOR_402"
         );
     });
 
