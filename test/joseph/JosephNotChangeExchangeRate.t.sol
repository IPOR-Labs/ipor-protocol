--- conflicted
+++ resolved
@@ -76,18 +76,12 @@
         _iporProtocol.joseph.itfProvideLiquidity(1500 * TestConstants.D18, block.timestamp);
 
         // then
-<<<<<<< HEAD
-        uint256 actualIpTokenBalanceForUserThree = _iporProtocol.ipToken.balanceOf(_userThree);
-        uint256 actualExchangeRate = _iporProtocol.joseph.itfCalculateExchangeRate(block.timestamp);
-
-        assertEq(actualIpTokenBalanceForUserThree, 1142857142857142857143);
-        assertEq(13125 * TestConstants.D14, exchangeRateBeforeProvideLiquidity);
-        assertEq(13125 * TestConstants.D14, actualExchangeRate);
-=======
-		assertEq(actualIpTokenBalanceForUserThree, 1187964338781575037555);
-		assertEq(1262664165103189493, exchangeRateBeforeProvideLiquidity);
-		assertEq(1262664165103189493, actualExchangeRate);
->>>>>>> fe501376
+        uint256 actualIpTokenBalanceForUserThree = _iporProtocol.ipToken.balanceOf(_userThree);
+        uint256 actualExchangeRate = _iporProtocol.joseph.itfCalculateExchangeRate(block.timestamp);
+
+        assertEq(actualIpTokenBalanceForUserThree, 1187964338781575037555);
+        assertEq(1262664165103189493, exchangeRateBeforeProvideLiquidity);
+        assertEq(1262664165103189493, actualExchangeRate);
     }
 
     function testShouldNotChangeExchangeRateWhenLiquidityProviderProvidesLiquidityAndRedeems18Decimals()
@@ -127,19 +121,12 @@
         vm.stopPrank();
 
         // then
-<<<<<<< HEAD
-        uint256 actualIpTokenBalanceForUserThree = _iporProtocol.ipToken.balanceOf(_userThree);
-        uint256 actualExchangeRate = _iporProtocol.joseph.itfCalculateExchangeRate(block.timestamp);
-=======
-		assertEq(actualIpTokenBalanceForUserThree, 312964338781575037701);
-		assertEq(exchangeRateBeforeProvideLiquidity, 1262664165103189493);
-		assertEq(actualExchangeRate, 1262664165103189493);
-    }
->>>>>>> fe501376
-
-        assertEq(267857142857142857289, actualIpTokenBalanceForUserThree);
-        assertEq(1312500000000000000, exchangeRateBeforeProvideLiquidity);
-        assertEq(1312500000000000000, actualExchangeRate);
+        uint256 actualIpTokenBalanceForUserThree = _iporProtocol.ipToken.balanceOf(_userThree);
+        uint256 actualExchangeRate = _iporProtocol.joseph.itfCalculateExchangeRate(block.timestamp);
+
+        assertEq(actualIpTokenBalanceForUserThree, 312964338781575037701);
+        assertEq(exchangeRateBeforeProvideLiquidity, 1262664165103189493);
+        assertEq(actualExchangeRate, 1262664165103189493);
     }
 
     function testShouldNotChangeExchangeRateWhenLiquidityProviderProvidesLiquidityAndRedeems6DecimalsCase1()
@@ -179,18 +166,12 @@
         vm.stopPrank();
 
         // then
-<<<<<<< HEAD
-        uint256 actualIpTokenBalanceForUserThree = _iporProtocol.ipToken.balanceOf(_userThree);
-        uint256 actualExchangeRate = _iporProtocol.joseph.itfCalculateExchangeRate(block.timestamp);
-
-        assertEq(267857142857142857289, actualIpTokenBalanceForUserThree);
-        assertEq(1312500000000000000, exchangeRateBeforeProvideLiquidity);
-        assertEq(1312500000000000000, actualExchangeRate);
-=======
-		assertEq(actualIpTokenBalanceForUserThree, 312964338781575037701);
-		assertEq(exchangeRateBeforeProvideLiquidity, 1262664165103189493);
-		assertEq(actualExchangeRate, 1262664166047052506);
->>>>>>> fe501376
+        uint256 actualIpTokenBalanceForUserThree = _iporProtocol.ipToken.balanceOf(_userThree);
+        uint256 actualExchangeRate = _iporProtocol.joseph.itfCalculateExchangeRate(block.timestamp);
+
+        assertEq(actualIpTokenBalanceForUserThree, 312964338781575037701);
+        assertEq(exchangeRateBeforeProvideLiquidity, 1262664165103189493);
+        assertEq(actualExchangeRate, 1262664166047052506);
     }
 
     function testShouldNotChangeExchangeRateWhenLiquidityProviderProvidesLiquidityAndRedeems6DecimalsCase2()
@@ -234,18 +215,12 @@
         vm.stopPrank();
 
         // then
-<<<<<<< HEAD
-        uint256 actualIpTokenBalanceForUserThree = _iporProtocol.ipToken.balanceOf(_userThree);
-        uint256 actualExchangeRate = _iporProtocol.joseph.itfCalculateExchangeRate(block.timestamp);
-
-        assertEq(271746142757142857289, actualIpTokenBalanceForUserThree);
-        assertEq(1312500000000000000, exchangeRateBeforeProvideLiquidity);
-        assertEq(1312499999183722969, actualExchangeRate);
-=======
-		assertEq(actualIpTokenBalanceForUserThree, 316853338681575037701);
-		assertEq(exchangeRateBeforeProvideLiquidity, 1262664165103189493);
-		assertEq(actualExchangeRate, 1262664164405742069);
->>>>>>> fe501376
+        uint256 actualIpTokenBalanceForUserThree = _iporProtocol.ipToken.balanceOf(_userThree);
+        uint256 actualExchangeRate = _iporProtocol.joseph.itfCalculateExchangeRate(block.timestamp);
+
+        assertEq(actualIpTokenBalanceForUserThree, 316853338681575037701);
+        assertEq(exchangeRateBeforeProvideLiquidity, 1262664165103189493);
+        assertEq(actualExchangeRate, 1262664164405742069);
     }
 
     function testShouldNotChangeExchangeRateWhenLiquidityProviderProvidesLiquidityAndRedeems6DecimalsCase3()
@@ -289,19 +264,11 @@
         vm.stopPrank();
 
         // then
-<<<<<<< HEAD
-        uint256 actualIpTokenBalanceForUserThree = _iporProtocol.ipToken.balanceOf(_userThree);
-        uint256 actualExchangeRate = _iporProtocol.joseph.itfCalculateExchangeRate(block.timestamp);
-=======
-		assertEq(actualIpTokenBalanceForUserThree, 316854248781574037701, "incorrect ipToken balance for user three");
-		assertEq(exchangeRateBeforeProvideLiquidity, 1262664165103189493, "incorrect exchange rate before provide liquidity");
-		assertEq(actualExchangeRate, 1262664164102524851, "incorrect exchange rate");
-
-    }
->>>>>>> fe501376
-
-        assertEq(271747052857141857289, actualIpTokenBalanceForUserThree);
-        assertEq(1312500000000000000, exchangeRateBeforeProvideLiquidity);
-        assertEq(1312500000276706426, actualExchangeRate);
+        uint256 actualIpTokenBalanceForUserThree = _iporProtocol.ipToken.balanceOf(_userThree);
+        uint256 actualExchangeRate = _iporProtocol.joseph.itfCalculateExchangeRate(block.timestamp);
+
+        assertEq(actualIpTokenBalanceForUserThree, 316854248781574037701, "incorrect ipToken balance for user three");
+        assertEq(exchangeRateBeforeProvideLiquidity, 1262664165103189493, "incorrect exchange rate before provide liquidity");
+        assertEq(actualExchangeRate, 1262664164102524851, "incorrect exchange rate");
     }
 }