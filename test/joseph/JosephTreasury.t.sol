// SPDX-License-Identifier: UNLICENSED
pragma solidity 0.8.16;

import "../TestCommons.sol";
import {DataUtils} from "../utils/DataUtils.sol";
import "../utils/TestConstants.sol";
import "../../contracts/mocks/spread/MockSpreadModel.sol";
import "../../contracts/mocks/milton/MockCase0MiltonDai.sol";
import "../../contracts/mocks/milton/MockCase4MiltonDai.sol";
import "../../contracts/mocks/stanley/MockCase0Stanley.sol";
import "../../contracts/mocks/joseph/MockCase0JosephDai.sol";
import "../../contracts/mocks/tokens/MockTestnetToken.sol";
import "../../contracts/interfaces/IIporRiskManagementOracle.sol";
import "../../contracts/interfaces/types/MiltonStorageTypes.sol";
import "../../contracts/tokens/IpToken.sol";
import "../../contracts/amm/MiltonStorage.sol";
import "../../contracts/itf/ItfIporOracle.sol";

contract JosephTreasuryTest is TestCommons, DataUtils {
    IporProtocolFactory.IporProtocolConfig private _cfg;
    IporProtocolBuilder.IporProtocol internal _iporProtocol;

    function setUp() public {
        _admin = address(this);
        _userOne = _getUserAddress(1);
        _userTwo = _getUserAddress(2);
        _userThree = _getUserAddress(3);
        _liquidityProvider = _getUserAddress(4);
        _users = usersToArray(_admin, _userOne, _userTwo, _userThree, _liquidityProvider);

        _cfg.approvalsForUsers = _users;
        _cfg.iporOracleUpdater = _userOne;
        _cfg.spreadImplementation = address(
            new MockSpreadModel(
                TestConstants.PERCENTAGE_4_18DEC,
                TestConstants.PERCENTAGE_2_18DEC,
                TestConstants.ZERO_INT,
                TestConstants.ZERO_INT
            )
        );
    }

    function testShouldNotTransferPublicationFeToCharlieTreasuryWhenCallerIsNotPublicationFeeTransferer()
        public
    {
        // given
<<<<<<< HEAD
        _cfg.miltonImplementation = address(new MockCase0MiltonDai());
        _iporProtocol = _iporProtocolFactory.getDaiInstance(_cfg);

=======
        ItfIporOracle iporOracle =
            getIporOracleAsset(_userOne, address(_daiMockedToken), TestConstants.TC_DEFAULT_EMA_18DEC_64UINT);
        IIporRiskManagementOracle iporRiskManagementOracle = getRiskManagementOracleAsset(
            _userOne,
            address(_daiMockedToken),
            TestConstants.RMO_UTILIZATION_RATE_48_PER,
            TestConstants.RMO_UTILIZATION_RATE_90_PER,
            TestConstants.RMO_NOTIONAL_1B
        );
        MockCase0Stanley stanleyDai = getMockCase0Stanley(address(_daiMockedToken));
        MiltonStorage miltonStorageDai = getMiltonStorage();
        MockCase0MiltonDai mockCase0MiltonDai = getMockCase0MiltonDai(
            address(_daiMockedToken),
            address(iporOracle),
            address(miltonStorageDai),
            address(_miltonSpreadModel),
            address(stanleyDai),
            address(iporRiskManagementOracle)
        );
        MockCase0JosephDai mockCase0JosephDai = getMockCase0JosephDai(
            address(_daiMockedToken),
            address(_ipTokenDai),
            address(mockCase0MiltonDai),
            address(miltonStorageDai),
            address(stanleyDai)
        );
        prepareApproveForUsersDai(_users, _daiMockedToken, address(mockCase0JosephDai), address(mockCase0MiltonDai));
        prepareMilton(mockCase0MiltonDai, address(mockCase0JosephDai), address(stanleyDai));
        prepareJoseph(mockCase0JosephDai);
        prepareIpToken(_ipTokenDai, address(mockCase0JosephDai));
>>>>>>> 30ff15b8
        // when
        vm.expectRevert("IPOR_406");
        vm.prank(_userThree);
        _iporProtocol.joseph.transferToCharlieTreasury(100);
    }

    function testShouldNotTransferPublicationFeToCharlieTreasuryWhenCharlieTreasuryAddressIsIncorrect()
        public
    {
        // given
<<<<<<< HEAD
        _cfg.miltonImplementation = address(new MockCase0MiltonDai());
        _iporProtocol = _iporProtocolFactory.getDaiInstance(_cfg);

=======
        ItfIporOracle iporOracle =
            getIporOracleAsset(_userOne, address(_daiMockedToken), TestConstants.TC_DEFAULT_EMA_18DEC_64UINT);
        IIporRiskManagementOracle iporRiskManagementOracle = getRiskManagementOracleAsset(
            _userOne,
            address(_daiMockedToken),
            TestConstants.RMO_UTILIZATION_RATE_48_PER,
            TestConstants.RMO_UTILIZATION_RATE_90_PER,
            TestConstants.RMO_NOTIONAL_1B
        );
        MockCase0Stanley stanleyDai = getMockCase0Stanley(address(_daiMockedToken));
        MiltonStorage miltonStorageDai = getMiltonStorage();
        MockCase0MiltonDai mockCase0MiltonDai = getMockCase0MiltonDai(
            address(_daiMockedToken),
            address(iporOracle),
            address(miltonStorageDai),
            address(_miltonSpreadModel),
            address(stanleyDai),
            address(iporRiskManagementOracle)
        );
        MockCase0JosephDai mockCase0JosephDai = getMockCase0JosephDai(
            address(_daiMockedToken),
            address(_ipTokenDai),
            address(mockCase0MiltonDai),
            address(miltonStorageDai),
            address(stanleyDai)
        );
        prepareApproveForUsersDai(_users, _daiMockedToken, address(mockCase0JosephDai), address(mockCase0MiltonDai));
        prepareMilton(mockCase0MiltonDai, address(mockCase0JosephDai), address(stanleyDai));
        prepareJoseph(mockCase0JosephDai);
        prepareIpToken(_ipTokenDai, address(mockCase0JosephDai));
>>>>>>> 30ff15b8
        vm.prank(_admin);
        _iporProtocol.joseph.setCharlieTreasuryManager(_userThree);
        // when
        vm.expectRevert("IPOR_407");
        vm.prank(_userThree);
        _iporProtocol.joseph.transferToCharlieTreasury(100);
    }

    function testShouldTransferPublicationFeeToCharlieTreasurySimpleCase1() public {
        // given
<<<<<<< HEAD
        _cfg.miltonImplementation = address(new MockCase0MiltonDai());
        _iporProtocol = _iporProtocolFactory.getDaiInstance(_cfg);

=======
        ItfIporOracle iporOracle =
            getIporOracleAsset(_userOne, address(_daiMockedToken), TestConstants.TC_DEFAULT_EMA_18DEC_64UINT);
        IIporRiskManagementOracle iporRiskManagementOracle = getRiskManagementOracleAsset(
            _userOne,
            address(_daiMockedToken),
            TestConstants.RMO_UTILIZATION_RATE_48_PER,
            TestConstants.RMO_UTILIZATION_RATE_90_PER,
            TestConstants.RMO_NOTIONAL_1B
        );
        MockCase0Stanley stanleyDai = getMockCase0Stanley(address(_daiMockedToken));
        MiltonStorage miltonStorageDai = getMiltonStorage();
        MockCase0MiltonDai mockCase0MiltonDai = getMockCase0MiltonDai(
            address(_daiMockedToken),
            address(iporOracle),
            address(miltonStorageDai),
            address(_miltonSpreadModel),
            address(stanleyDai),
            address(iporRiskManagementOracle)
        );
        MockCase0JosephDai mockCase0JosephDai = getMockCase0JosephDai(
            address(_daiMockedToken),
            address(_ipTokenDai),
            address(mockCase0MiltonDai),
            address(miltonStorageDai),
            address(stanleyDai)
        );
>>>>>>> 30ff15b8
        uint256 transferredAmount = 100;
        uint256 expectedERC20BalanceCharlieTreasury = TestConstants.USER_SUPPLY_10MLN_18DEC +
            transferredAmount;
        uint256 expectedERC20BalanceMilton = TestConstants.USD_28_000_18DEC +
            TestConstants.TC_TOTAL_AMOUNT_10_000_18DEC -
            transferredAmount;
        uint256 expectedPublicationFeeBalanceMilton = TestConstants.USD_10_18DEC -
            transferredAmount;

        vm.prank(_userOne);
        _iporProtocol.iporOracle.itfUpdateIndex(
            address(_iporProtocol.asset),
            TestConstants.PERCENTAGE_3_18DEC,
            block.timestamp
        );

        vm.prank(_liquidityProvider);
        _iporProtocol.joseph.itfProvideLiquidity(TestConstants.USD_28_000_18DEC, block.timestamp);

        vm.prank(_userTwo);
        _iporProtocol.milton.itfOpenSwapPayFixed(
            block.timestamp,
            TestConstants.USD_10_000_18DEC,
            TestConstants.PERCENTAGE_6_18DEC,
            TestConstants.LEVERAGE_18DEC
        );

        vm.startPrank(_admin);
        _iporProtocol.joseph.setCharlieTreasuryManager(_userThree);
        _iporProtocol.joseph.setCharlieTreasury(_userOne);
        vm.stopPrank();

        // when
        vm.prank(_userThree);
        _iporProtocol.joseph.transferToCharlieTreasury(transferredAmount);

        // then
        MiltonStorageTypes.ExtendedBalancesMemory memory balance = _iporProtocol.miltonStorage
            .getExtendedBalance();
        uint256 actualERC20BalanceCharlieTreasury = _iporProtocol.asset.balanceOf(_userOne);
        uint256 actualERC20BalanceMilton = _iporProtocol.asset.balanceOf(address(_iporProtocol.milton));
        uint256 actualPublicationFeeBalanceMilton = balance.iporPublicationFee;

        assertEq(actualERC20BalanceCharlieTreasury, expectedERC20BalanceCharlieTreasury);
        assertEq(actualERC20BalanceMilton, expectedERC20BalanceMilton);
        assertEq(actualPublicationFeeBalanceMilton, expectedPublicationFeeBalanceMilton);
    }

    function testShouldNotTransferToTreasuryWhenCallerIsNotTreasuryTransferer() public {
        // given
<<<<<<< HEAD
        _cfg.miltonImplementation = address(new MockCase0MiltonDai());
        _iporProtocol = _iporProtocolFactory.getDaiInstance(_cfg);

=======
        ItfIporOracle iporOracle =
            getIporOracleAsset(_userOne, address(_daiMockedToken), TestConstants.TC_DEFAULT_EMA_18DEC_64UINT);
        IIporRiskManagementOracle iporRiskManagementOracle = getRiskManagementOracleAsset(
            _userOne,
            address(_daiMockedToken),
            TestConstants.RMO_UTILIZATION_RATE_48_PER,
            TestConstants.RMO_UTILIZATION_RATE_90_PER,
            TestConstants.RMO_NOTIONAL_1B
        );
        MockCase0Stanley stanleyDai = getMockCase0Stanley(address(_daiMockedToken));
        MiltonStorage miltonStorageDai = getMiltonStorage();
        MockCase0MiltonDai mockCase0MiltonDai = getMockCase0MiltonDai(
            address(_daiMockedToken),
            address(iporOracle),
            address(miltonStorageDai),
            address(_miltonSpreadModel),
            address(stanleyDai),
            address(iporRiskManagementOracle)
        );
        MockCase0JosephDai mockCase0JosephDai = getMockCase0JosephDai(
            address(_daiMockedToken),
            address(_ipTokenDai),
            address(mockCase0MiltonDai),
            address(miltonStorageDai),
            address(stanleyDai)
        );
        prepareApproveForUsersDai(_users, _daiMockedToken, address(mockCase0JosephDai), address(mockCase0MiltonDai));
        prepareMilton(mockCase0MiltonDai, address(mockCase0JosephDai), address(stanleyDai));
        prepareJoseph(mockCase0JosephDai);
        prepareIpToken(_ipTokenDai, address(mockCase0JosephDai));
>>>>>>> 30ff15b8
        // when
        vm.expectRevert("IPOR_404");
        vm.prank(_userThree);
        _iporProtocol.joseph.transferToTreasury(100);
    }

    function testShouldNotTransferPublicationFeeToCharlieTreasuryWhenTreasuryManagerAddressIsIncorrect()
        public
    {
        // given
<<<<<<< HEAD
        _cfg.miltonImplementation = address(new MockCase0MiltonDai());
        _iporProtocol = _iporProtocolFactory.getDaiInstance(_cfg);

=======
        ItfIporOracle iporOracle =
            getIporOracleAsset(_userOne, address(_daiMockedToken), TestConstants.TC_DEFAULT_EMA_18DEC_64UINT);
        IIporRiskManagementOracle iporRiskManagementOracle = getRiskManagementOracleAsset(
            _userOne,
            address(_daiMockedToken),
            TestConstants.RMO_UTILIZATION_RATE_48_PER,
            TestConstants.RMO_UTILIZATION_RATE_90_PER,
            TestConstants.RMO_NOTIONAL_1B
        );
        MockCase0Stanley stanleyDai = getMockCase0Stanley(address(_daiMockedToken));
        MiltonStorage miltonStorageDai = getMiltonStorage();
        MockCase0MiltonDai mockCase0MiltonDai = getMockCase0MiltonDai(
            address(_daiMockedToken),
            address(iporOracle),
            address(miltonStorageDai),
            address(_miltonSpreadModel),
            address(stanleyDai),
            address(iporRiskManagementOracle)
        );
        MockCase0JosephDai mockCase0JosephDai = getMockCase0JosephDai(
            address(_daiMockedToken),
            address(_ipTokenDai),
            address(mockCase0MiltonDai),
            address(miltonStorageDai),
            address(stanleyDai)
        );
        prepareApproveForUsersDai(_users, _daiMockedToken, address(mockCase0JosephDai), address(mockCase0MiltonDai));
        prepareMilton(mockCase0MiltonDai, address(mockCase0JosephDai), address(stanleyDai));
        prepareJoseph(mockCase0JosephDai);
        prepareIpToken(_ipTokenDai, address(mockCase0JosephDai));
>>>>>>> 30ff15b8
        vm.prank(_admin);
        _iporProtocol.joseph.setTreasuryManager(_userThree);

        // when
        vm.expectRevert("IPOR_405");
        vm.prank(_userThree);
        _iporProtocol.joseph.transferToTreasury(100);
    }

    function testShouldTransferTreasuryToTreasuryTreasurerWhenSimpleCase1() public {
        // given
<<<<<<< HEAD
        _cfg.miltonImplementation = address(new MockCase4MiltonDai());
        _iporProtocol = _iporProtocolFactory.getDaiInstance(_cfg);

=======
        ItfIporOracle iporOracle =
            getIporOracleAsset(_userOne, address(_daiMockedToken), TestConstants.TC_DEFAULT_EMA_18DEC_64UINT);
        IIporRiskManagementOracle iporRiskManagementOracle = getRiskManagementOracleAsset(
            _userOne,
            address(_daiMockedToken),
            TestConstants.RMO_UTILIZATION_RATE_48_PER,
            TestConstants.RMO_UTILIZATION_RATE_90_PER,
            TestConstants.RMO_NOTIONAL_1B
        );
        MockCase0Stanley stanleyDai = getMockCase0Stanley(address(_daiMockedToken));
        MiltonStorage miltonStorageDai = getMiltonStorage();
        MockCase4MiltonDai mockCase4MiltonDai = getMockCase4MiltonDai(
            address(_daiMockedToken),
            address(iporOracle),
            address(miltonStorageDai),
            address(_miltonSpreadModel),
            address(stanleyDai),
            address(iporRiskManagementOracle)
        );
        MockCase0JosephDai mockCase0JosephDai = getMockCase0JosephDai(
            address(_daiMockedToken),
            address(_ipTokenDai),
            address(mockCase4MiltonDai),
            address(miltonStorageDai),
            address(stanleyDai)
        );
>>>>>>> 30ff15b8
        uint256 transferredAmount = 100;
        uint256 expectedERC20BalanceTreasury = TestConstants.USER_SUPPLY_10MLN_18DEC +
            transferredAmount;
        uint256 expectedERC20BalanceMilton = TestConstants.USD_28_000_18DEC +
            TestConstants.TC_TOTAL_AMOUNT_10_000_18DEC -
            transferredAmount;
        uint256 expectedPublicationFeeBalanceMilton = 149505148455463261;

        vm.prank(_userOne);
        _iporProtocol.iporOracle.itfUpdateIndex(
            address(_iporProtocol.asset),
            TestConstants.PERCENTAGE_3_18DEC,
            block.timestamp
        );

        vm.prank(_liquidityProvider);
        _iporProtocol.joseph.itfProvideLiquidity(TestConstants.USD_28_000_18DEC, block.timestamp);

        vm.prank(_userTwo);
        _iporProtocol.milton.itfOpenSwapPayFixed(
            block.timestamp,
            TestConstants.USD_10_000_18DEC,
            TestConstants.PERCENTAGE_6_18DEC,
            TestConstants.LEVERAGE_18DEC
        );

        vm.startPrank(_admin);
        _iporProtocol.joseph.setTreasuryManager(_userThree);
        _iporProtocol.joseph.setTreasury(_userOne);
        vm.stopPrank();

        // when
        vm.prank(_userThree);
        _iporProtocol.joseph.transferToTreasury(transferredAmount);

        // then
        MiltonStorageTypes.ExtendedBalancesMemory memory balance = _iporProtocol.miltonStorage
            .getExtendedBalance();
        uint256 actualERC20BalanceTreasury = _iporProtocol.asset.balanceOf(_userOne);
        uint256 actualERC20BalanceMilton = _iporProtocol.asset.balanceOf(address(_iporProtocol.milton));
        uint256 actualPublicationFeeBalanceMilton = balance.treasury;

        assertEq(actualERC20BalanceTreasury, expectedERC20BalanceTreasury);
        assertEq(actualERC20BalanceMilton, expectedERC20BalanceMilton);
        assertEq(actualPublicationFeeBalanceMilton, expectedPublicationFeeBalanceMilton);
    }
}<|MERGE_RESOLUTION|>--- conflicted
+++ resolved
@@ -10,7 +10,6 @@
 import "../../contracts/mocks/stanley/MockCase0Stanley.sol";
 import "../../contracts/mocks/joseph/MockCase0JosephDai.sol";
 import "../../contracts/mocks/tokens/MockTestnetToken.sol";
-import "../../contracts/interfaces/IIporRiskManagementOracle.sol";
 import "../../contracts/interfaces/types/MiltonStorageTypes.sol";
 import "../../contracts/tokens/IpToken.sol";
 import "../../contracts/amm/MiltonStorage.sol";
@@ -30,6 +29,8 @@
 
         _cfg.approvalsForUsers = _users;
         _cfg.iporOracleUpdater = _userOne;
+        _cfg.iporRiskManagementOracleUpdater = _userOne;
+
         _cfg.spreadImplementation = address(
             new MockSpreadModel(
                 TestConstants.PERCENTAGE_4_18DEC,
@@ -44,42 +45,9 @@
         public
     {
         // given
-<<<<<<< HEAD
-        _cfg.miltonImplementation = address(new MockCase0MiltonDai());
-        _iporProtocol = _iporProtocolFactory.getDaiInstance(_cfg);
-
-=======
-        ItfIporOracle iporOracle =
-            getIporOracleAsset(_userOne, address(_daiMockedToken), TestConstants.TC_DEFAULT_EMA_18DEC_64UINT);
-        IIporRiskManagementOracle iporRiskManagementOracle = getRiskManagementOracleAsset(
-            _userOne,
-            address(_daiMockedToken),
-            TestConstants.RMO_UTILIZATION_RATE_48_PER,
-            TestConstants.RMO_UTILIZATION_RATE_90_PER,
-            TestConstants.RMO_NOTIONAL_1B
-        );
-        MockCase0Stanley stanleyDai = getMockCase0Stanley(address(_daiMockedToken));
-        MiltonStorage miltonStorageDai = getMiltonStorage();
-        MockCase0MiltonDai mockCase0MiltonDai = getMockCase0MiltonDai(
-            address(_daiMockedToken),
-            address(iporOracle),
-            address(miltonStorageDai),
-            address(_miltonSpreadModel),
-            address(stanleyDai),
-            address(iporRiskManagementOracle)
-        );
-        MockCase0JosephDai mockCase0JosephDai = getMockCase0JosephDai(
-            address(_daiMockedToken),
-            address(_ipTokenDai),
-            address(mockCase0MiltonDai),
-            address(miltonStorageDai),
-            address(stanleyDai)
-        );
-        prepareApproveForUsersDai(_users, _daiMockedToken, address(mockCase0JosephDai), address(mockCase0MiltonDai));
-        prepareMilton(mockCase0MiltonDai, address(mockCase0JosephDai), address(stanleyDai));
-        prepareJoseph(mockCase0JosephDai);
-        prepareIpToken(_ipTokenDai, address(mockCase0JosephDai));
->>>>>>> 30ff15b8
+       _cfg.miltonTestCase = BuilderUtils.MiltonTestCase.CASE0;
+        _iporProtocol = _iporProtocolFactory.getDaiInstance(_cfg);
+
         // when
         vm.expectRevert("IPOR_406");
         vm.prank(_userThree);
@@ -90,42 +58,9 @@
         public
     {
         // given
-<<<<<<< HEAD
-        _cfg.miltonImplementation = address(new MockCase0MiltonDai());
-        _iporProtocol = _iporProtocolFactory.getDaiInstance(_cfg);
-
-=======
-        ItfIporOracle iporOracle =
-            getIporOracleAsset(_userOne, address(_daiMockedToken), TestConstants.TC_DEFAULT_EMA_18DEC_64UINT);
-        IIporRiskManagementOracle iporRiskManagementOracle = getRiskManagementOracleAsset(
-            _userOne,
-            address(_daiMockedToken),
-            TestConstants.RMO_UTILIZATION_RATE_48_PER,
-            TestConstants.RMO_UTILIZATION_RATE_90_PER,
-            TestConstants.RMO_NOTIONAL_1B
-        );
-        MockCase0Stanley stanleyDai = getMockCase0Stanley(address(_daiMockedToken));
-        MiltonStorage miltonStorageDai = getMiltonStorage();
-        MockCase0MiltonDai mockCase0MiltonDai = getMockCase0MiltonDai(
-            address(_daiMockedToken),
-            address(iporOracle),
-            address(miltonStorageDai),
-            address(_miltonSpreadModel),
-            address(stanleyDai),
-            address(iporRiskManagementOracle)
-        );
-        MockCase0JosephDai mockCase0JosephDai = getMockCase0JosephDai(
-            address(_daiMockedToken),
-            address(_ipTokenDai),
-            address(mockCase0MiltonDai),
-            address(miltonStorageDai),
-            address(stanleyDai)
-        );
-        prepareApproveForUsersDai(_users, _daiMockedToken, address(mockCase0JosephDai), address(mockCase0MiltonDai));
-        prepareMilton(mockCase0MiltonDai, address(mockCase0JosephDai), address(stanleyDai));
-        prepareJoseph(mockCase0JosephDai);
-        prepareIpToken(_ipTokenDai, address(mockCase0JosephDai));
->>>>>>> 30ff15b8
+       _cfg.miltonTestCase = BuilderUtils.MiltonTestCase.CASE0;
+        _iporProtocol = _iporProtocolFactory.getDaiInstance(_cfg);
+
         vm.prank(_admin);
         _iporProtocol.joseph.setCharlieTreasuryManager(_userThree);
         // when
@@ -136,38 +71,9 @@
 
     function testShouldTransferPublicationFeeToCharlieTreasurySimpleCase1() public {
         // given
-<<<<<<< HEAD
-        _cfg.miltonImplementation = address(new MockCase0MiltonDai());
-        _iporProtocol = _iporProtocolFactory.getDaiInstance(_cfg);
-
-=======
-        ItfIporOracle iporOracle =
-            getIporOracleAsset(_userOne, address(_daiMockedToken), TestConstants.TC_DEFAULT_EMA_18DEC_64UINT);
-        IIporRiskManagementOracle iporRiskManagementOracle = getRiskManagementOracleAsset(
-            _userOne,
-            address(_daiMockedToken),
-            TestConstants.RMO_UTILIZATION_RATE_48_PER,
-            TestConstants.RMO_UTILIZATION_RATE_90_PER,
-            TestConstants.RMO_NOTIONAL_1B
-        );
-        MockCase0Stanley stanleyDai = getMockCase0Stanley(address(_daiMockedToken));
-        MiltonStorage miltonStorageDai = getMiltonStorage();
-        MockCase0MiltonDai mockCase0MiltonDai = getMockCase0MiltonDai(
-            address(_daiMockedToken),
-            address(iporOracle),
-            address(miltonStorageDai),
-            address(_miltonSpreadModel),
-            address(stanleyDai),
-            address(iporRiskManagementOracle)
-        );
-        MockCase0JosephDai mockCase0JosephDai = getMockCase0JosephDai(
-            address(_daiMockedToken),
-            address(_ipTokenDai),
-            address(mockCase0MiltonDai),
-            address(miltonStorageDai),
-            address(stanleyDai)
-        );
->>>>>>> 30ff15b8
+       _cfg.miltonTestCase = BuilderUtils.MiltonTestCase.CASE0;
+        _iporProtocol = _iporProtocolFactory.getDaiInstance(_cfg);
+
         uint256 transferredAmount = 100;
         uint256 expectedERC20BalanceCharlieTreasury = TestConstants.USER_SUPPLY_10MLN_18DEC +
             transferredAmount;
@@ -218,42 +124,9 @@
 
     function testShouldNotTransferToTreasuryWhenCallerIsNotTreasuryTransferer() public {
         // given
-<<<<<<< HEAD
-        _cfg.miltonImplementation = address(new MockCase0MiltonDai());
-        _iporProtocol = _iporProtocolFactory.getDaiInstance(_cfg);
-
-=======
-        ItfIporOracle iporOracle =
-            getIporOracleAsset(_userOne, address(_daiMockedToken), TestConstants.TC_DEFAULT_EMA_18DEC_64UINT);
-        IIporRiskManagementOracle iporRiskManagementOracle = getRiskManagementOracleAsset(
-            _userOne,
-            address(_daiMockedToken),
-            TestConstants.RMO_UTILIZATION_RATE_48_PER,
-            TestConstants.RMO_UTILIZATION_RATE_90_PER,
-            TestConstants.RMO_NOTIONAL_1B
-        );
-        MockCase0Stanley stanleyDai = getMockCase0Stanley(address(_daiMockedToken));
-        MiltonStorage miltonStorageDai = getMiltonStorage();
-        MockCase0MiltonDai mockCase0MiltonDai = getMockCase0MiltonDai(
-            address(_daiMockedToken),
-            address(iporOracle),
-            address(miltonStorageDai),
-            address(_miltonSpreadModel),
-            address(stanleyDai),
-            address(iporRiskManagementOracle)
-        );
-        MockCase0JosephDai mockCase0JosephDai = getMockCase0JosephDai(
-            address(_daiMockedToken),
-            address(_ipTokenDai),
-            address(mockCase0MiltonDai),
-            address(miltonStorageDai),
-            address(stanleyDai)
-        );
-        prepareApproveForUsersDai(_users, _daiMockedToken, address(mockCase0JosephDai), address(mockCase0MiltonDai));
-        prepareMilton(mockCase0MiltonDai, address(mockCase0JosephDai), address(stanleyDai));
-        prepareJoseph(mockCase0JosephDai);
-        prepareIpToken(_ipTokenDai, address(mockCase0JosephDai));
->>>>>>> 30ff15b8
+       _cfg.miltonTestCase = BuilderUtils.MiltonTestCase.CASE0;
+        _iporProtocol = _iporProtocolFactory.getDaiInstance(_cfg);
+
         // when
         vm.expectRevert("IPOR_404");
         vm.prank(_userThree);
@@ -264,42 +137,9 @@
         public
     {
         // given
-<<<<<<< HEAD
-        _cfg.miltonImplementation = address(new MockCase0MiltonDai());
-        _iporProtocol = _iporProtocolFactory.getDaiInstance(_cfg);
-
-=======
-        ItfIporOracle iporOracle =
-            getIporOracleAsset(_userOne, address(_daiMockedToken), TestConstants.TC_DEFAULT_EMA_18DEC_64UINT);
-        IIporRiskManagementOracle iporRiskManagementOracle = getRiskManagementOracleAsset(
-            _userOne,
-            address(_daiMockedToken),
-            TestConstants.RMO_UTILIZATION_RATE_48_PER,
-            TestConstants.RMO_UTILIZATION_RATE_90_PER,
-            TestConstants.RMO_NOTIONAL_1B
-        );
-        MockCase0Stanley stanleyDai = getMockCase0Stanley(address(_daiMockedToken));
-        MiltonStorage miltonStorageDai = getMiltonStorage();
-        MockCase0MiltonDai mockCase0MiltonDai = getMockCase0MiltonDai(
-            address(_daiMockedToken),
-            address(iporOracle),
-            address(miltonStorageDai),
-            address(_miltonSpreadModel),
-            address(stanleyDai),
-            address(iporRiskManagementOracle)
-        );
-        MockCase0JosephDai mockCase0JosephDai = getMockCase0JosephDai(
-            address(_daiMockedToken),
-            address(_ipTokenDai),
-            address(mockCase0MiltonDai),
-            address(miltonStorageDai),
-            address(stanleyDai)
-        );
-        prepareApproveForUsersDai(_users, _daiMockedToken, address(mockCase0JosephDai), address(mockCase0MiltonDai));
-        prepareMilton(mockCase0MiltonDai, address(mockCase0JosephDai), address(stanleyDai));
-        prepareJoseph(mockCase0JosephDai);
-        prepareIpToken(_ipTokenDai, address(mockCase0JosephDai));
->>>>>>> 30ff15b8
+       _cfg.miltonTestCase = BuilderUtils.MiltonTestCase.CASE0;
+        _iporProtocol = _iporProtocolFactory.getDaiInstance(_cfg);
+
         vm.prank(_admin);
         _iporProtocol.joseph.setTreasuryManager(_userThree);
 
@@ -311,38 +151,9 @@
 
     function testShouldTransferTreasuryToTreasuryTreasurerWhenSimpleCase1() public {
         // given
-<<<<<<< HEAD
-        _cfg.miltonImplementation = address(new MockCase4MiltonDai());
-        _iporProtocol = _iporProtocolFactory.getDaiInstance(_cfg);
-
-=======
-        ItfIporOracle iporOracle =
-            getIporOracleAsset(_userOne, address(_daiMockedToken), TestConstants.TC_DEFAULT_EMA_18DEC_64UINT);
-        IIporRiskManagementOracle iporRiskManagementOracle = getRiskManagementOracleAsset(
-            _userOne,
-            address(_daiMockedToken),
-            TestConstants.RMO_UTILIZATION_RATE_48_PER,
-            TestConstants.RMO_UTILIZATION_RATE_90_PER,
-            TestConstants.RMO_NOTIONAL_1B
-        );
-        MockCase0Stanley stanleyDai = getMockCase0Stanley(address(_daiMockedToken));
-        MiltonStorage miltonStorageDai = getMiltonStorage();
-        MockCase4MiltonDai mockCase4MiltonDai = getMockCase4MiltonDai(
-            address(_daiMockedToken),
-            address(iporOracle),
-            address(miltonStorageDai),
-            address(_miltonSpreadModel),
-            address(stanleyDai),
-            address(iporRiskManagementOracle)
-        );
-        MockCase0JosephDai mockCase0JosephDai = getMockCase0JosephDai(
-            address(_daiMockedToken),
-            address(_ipTokenDai),
-            address(mockCase4MiltonDai),
-            address(miltonStorageDai),
-            address(stanleyDai)
-        );
->>>>>>> 30ff15b8
+        _cfg.miltonTestCase = BuilderUtils.MiltonTestCase.CASE4;
+        _iporProtocol = _iporProtocolFactory.getDaiInstance(_cfg);
+
         uint256 transferredAmount = 100;
         uint256 expectedERC20BalanceTreasury = TestConstants.USER_SUPPLY_10MLN_18DEC +
             transferredAmount;
