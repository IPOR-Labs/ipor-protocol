// SPDX-License-Identifier: UNLICENSED
pragma solidity 0.8.16;

import "../TestCommons.sol";
import {DataUtils} from "../utils/DataUtils.sol";
import {SwapUtils} from "../utils/SwapUtils.sol";
import "../utils/TestConstants.sol";
import "../../contracts/mocks/spread/MockSpreadModel.sol";
import "../../contracts/mocks/tokens/MockTestnetToken.sol";
import "../../contracts/tokens/IpToken.sol";
import "../../contracts/mocks/milton/MockCase0MiltonDai.sol";
import "../../contracts/mocks/milton/MockCase0MiltonUsdt.sol";
import "../../contracts/mocks/stanley/MockCase0Stanley.sol";
import "../../contracts/mocks/joseph/MockCase0JosephDai.sol";
import "../../contracts/mocks/joseph/MockCase0JosephUsdt.sol";
import "../../contracts/amm/MiltonStorage.sol";
import "../../contracts/itf/ItfIporOracle.sol";
import "../../contracts/interfaces/IIporRiskManagementOracle.sol";
import "../../contracts/interfaces/types/IporTypes.sol";

contract JosephExchangeRateLiquidity is TestCommons, DataUtils, SwapUtils {
    IporProtocolFactory.IporProtocolConfig private _cfg;
    IporProtocolBuilder.IporProtocol internal _iporProtocol;

    function setUp() public {
        _admin = address(this);
        _userOne = _getUserAddress(1);
        _userTwo = _getUserAddress(2);
        _userThree = _getUserAddress(3);
        _liquidityProvider = _getUserAddress(4);
        _users = usersToArray(_admin, _userOne, _userTwo, _userThree, _liquidityProvider);

        _cfg.approvalsForUsers = _users;
        _cfg.iporOracleUpdater = _userOne;
        _cfg.spreadImplementation = address(
            new MockSpreadModel(
                TestConstants.PERCENTAGE_4_18DEC,
                TestConstants.ZERO,
                TestConstants.ZERO_INT,
                TestConstants.ZERO_INT
            )
        );
    }

    function testShouldCalculateExchangeRateWhenLiquidityPoolBalanceAndIpTokenTotalSupplyIsZero()
        public
    {
        // given
<<<<<<< HEAD
        _cfg.miltonImplementation = address(new MockCase0MiltonDai());
        _iporProtocol = _iporProtocolFactory.getDaiInstance(_cfg);

=======
        ItfIporOracle iporOracle =
            getIporOracleAsset(_userOne, address(_daiMockedToken), TestConstants.TC_DEFAULT_EMA_18DEC_64UINT);
        IIporRiskManagementOracle iporRiskManagementOracle = getRiskManagementOracleAsset(
            _userOne,
            address(_daiMockedToken),
            TestConstants.RMO_UTILIZATION_RATE_48_PER,
            TestConstants.RMO_UTILIZATION_RATE_90_PER,
            TestConstants.RMO_NOTIONAL_1B
        );
        MockCase0Stanley stanleyDai = getMockCase0Stanley(address(_daiMockedToken));
        MiltonStorage miltonStorageDai = getMiltonStorage();
        MockCase0MiltonDai mockCase0MiltonDai = getMockCase0MiltonDai(
            address(_daiMockedToken),
            address(iporOracle),
            address(miltonStorageDai),
            address(_miltonSpreadModel),
            address(stanleyDai),
            address(iporRiskManagementOracle)
        );
        MockCase0JosephDai mockCase0JosephDai = getMockCase0JosephDai(
            address(_daiMockedToken),
            address(_ipTokenDai),
            address(mockCase0MiltonDai),
            address(miltonStorageDai),
            address(stanleyDai)
        );
        prepareApproveForUsersDai(_users, _daiMockedToken, address(mockCase0JosephDai), address(mockCase0MiltonDai));
        prepareMilton(mockCase0MiltonDai, address(mockCase0JosephDai), address(stanleyDai));
        prepareJoseph(mockCase0JosephDai);
        prepareIpToken(_ipTokenDai, address(mockCase0JosephDai));
>>>>>>> 30ff15b8
        // when
        uint256 actualExchangeRate = _iporProtocol.joseph.itfCalculateExchangeRate(block.timestamp);

        // then
        assertEq(actualExchangeRate, TestConstants.D18);
    }

    function testShouldCalculateExchangeRateWhenLiquidityPoolBalanceIsNotZeroAndIpTokenTotalSupplyIsNotZeroAnd18Decimals()
        public
    {
        // given
<<<<<<< HEAD
        _cfg.miltonImplementation = address(new MockCase0MiltonDai());
        _iporProtocol = _iporProtocolFactory.getDaiInstance(_cfg);

=======
        ItfIporOracle iporOracle =
            getIporOracleAsset(_userOne, address(_daiMockedToken), TestConstants.TC_DEFAULT_EMA_18DEC_64UINT);
        IIporRiskManagementOracle iporRiskManagementOracle = getRiskManagementOracleAsset(
            _userOne,
            address(_daiMockedToken),
            TestConstants.RMO_UTILIZATION_RATE_48_PER,
            TestConstants.RMO_UTILIZATION_RATE_90_PER,
            TestConstants.RMO_NOTIONAL_1B
        );
        MockCase0Stanley stanleyDai = getMockCase0Stanley(address(_daiMockedToken));
        MiltonStorage miltonStorageDai = getMiltonStorage();
        MockCase0MiltonDai mockCase0MiltonDai = getMockCase0MiltonDai(
            address(_daiMockedToken),
            address(iporOracle),
            address(miltonStorageDai),
            address(_miltonSpreadModel),
            address(stanleyDai),
            address(iporRiskManagementOracle)
        );
        MockCase0JosephDai mockCase0JosephDai = getMockCase0JosephDai(
            address(_daiMockedToken),
            address(_ipTokenDai),
            address(mockCase0MiltonDai),
            address(miltonStorageDai),
            address(stanleyDai)
        );
        prepareApproveForUsersDai(_users, _daiMockedToken, address(mockCase0JosephDai), address(mockCase0MiltonDai));
        prepareMilton(mockCase0MiltonDai, address(mockCase0JosephDai), address(stanleyDai));
        prepareJoseph(mockCase0JosephDai);
        prepareIpToken(_ipTokenDai, address(mockCase0JosephDai));
>>>>>>> 30ff15b8
        vm.prank(_liquidityProvider);
        _iporProtocol.joseph.itfProvideLiquidity(TestConstants.USD_14_000_18DEC, block.timestamp);

        // when
        uint256 actualExchangeRate = _iporProtocol.joseph.itfCalculateExchangeRate(block.timestamp);

        // then
        assertEq(actualExchangeRate, TestConstants.D18);
    }

    function testShouldCalculateExchangeRateWhenLiquidityPoolBalanceIsNotZeroAndIpTokenTotalSupplyIsNotZeroAnd6Decimals()
        public
    {
        // given
<<<<<<< HEAD
        _cfg.miltonImplementation = address(new MockCase0MiltonUsdt());
        _iporProtocol = _iporProtocolFactory.getUsdtInstance(_cfg);

=======
        ItfIporOracle iporOracle =
            getIporOracleAsset(_userOne, address(_usdtMockedToken), TestConstants.TC_DEFAULT_EMA_18DEC_64UINT);
        IIporRiskManagementOracle iporRiskManagementOracle = getRiskManagementOracleAsset(
            _userOne,
            address(_usdtMockedToken),
            TestConstants.RMO_UTILIZATION_RATE_48_PER,
            TestConstants.RMO_UTILIZATION_RATE_90_PER,
            TestConstants.RMO_NOTIONAL_1B
        );
        MockCase0Stanley stanleyUsdt = getMockCase0Stanley(address(_usdtMockedToken));
        MiltonStorage miltonStorageUsdt = getMiltonStorage();
        MockCase0MiltonUsdt mockCase0MiltonUsdt = getMockCase0MiltonUsdt(
            address(_usdtMockedToken),
            address(iporOracle),
            address(miltonStorageUsdt),
            address(_miltonSpreadModel),
            address(stanleyUsdt),
            address(iporRiskManagementOracle)
        );
        MockCase0JosephUsdt mockCase0JosephUsdt = getMockCase0JosephUsdt(
            address(_usdtMockedToken),
            address(_ipTokenUsdt),
            address(mockCase0MiltonUsdt),
            address(miltonStorageUsdt),
            address(stanleyUsdt)
        );
        prepareApproveForUsersUsd(_users, _usdtMockedToken, address(mockCase0JosephUsdt), address(mockCase0MiltonUsdt));
        prepareMilton(mockCase0MiltonUsdt, address(mockCase0JosephUsdt), address(stanleyUsdt));
        prepareJoseph(mockCase0JosephUsdt);
        prepareIpToken(_ipTokenUsdt, address(mockCase0JosephUsdt));
>>>>>>> 30ff15b8
        vm.prank(_liquidityProvider);
        _iporProtocol.joseph.itfProvideLiquidity(TestConstants.USD_14_000_6DEC, block.timestamp);

        // when
        uint256 actualExchangeRate = _iporProtocol.joseph.itfCalculateExchangeRate(block.timestamp);

        // then
        assertEq(actualExchangeRate, TestConstants.D18);
    }

    function testShouldCalculateExchangeRateWhenLiquidityPoolBalanceIsZeroAndIpTokenTotalSupplyIsNotZeroAnd18Decimals()
        public
    {
        // given
<<<<<<< HEAD
        _cfg.miltonImplementation = address(new MockCase0MiltonDai());
        _iporProtocol = _iporProtocolFactory.getDaiInstance(_cfg);

=======
        ItfIporOracle iporOracle =
            getIporOracleAsset(_userOne, address(_daiMockedToken), TestConstants.TC_DEFAULT_EMA_18DEC_64UINT);
        IIporRiskManagementOracle iporRiskManagementOracle = getRiskManagementOracleAsset(
            _userOne,
            address(_daiMockedToken),
            TestConstants.RMO_UTILIZATION_RATE_48_PER,
            TestConstants.RMO_UTILIZATION_RATE_90_PER,
            TestConstants.RMO_NOTIONAL_1B
        );
        MockCase0Stanley stanleyDai = getMockCase0Stanley(address(_daiMockedToken));
        MiltonStorage miltonStorageDai = getMiltonStorage();
        MockCase0MiltonDai mockCase0MiltonDai = getMockCase0MiltonDai(
            address(_daiMockedToken),
            address(iporOracle),
            address(miltonStorageDai),
            address(_miltonSpreadModel),
            address(stanleyDai),
            address(iporRiskManagementOracle)
        );
        MockCase0JosephDai mockCase0JosephDai = getMockCase0JosephDai(
            address(_daiMockedToken),
            address(_ipTokenDai),
            address(mockCase0MiltonDai),
            address(miltonStorageDai),
            address(stanleyDai)
        );
        prepareApproveForUsersDai(_users, _daiMockedToken, address(mockCase0JosephDai), address(mockCase0MiltonDai));
        prepareMilton(mockCase0MiltonDai, address(mockCase0JosephDai), address(stanleyDai));
        prepareJoseph(mockCase0JosephDai);
        prepareIpToken(_ipTokenDai, address(mockCase0JosephDai));
>>>>>>> 30ff15b8
        vm.prank(_liquidityProvider);
        _iporProtocol.joseph.itfProvideLiquidity(
            TestConstants.TC_TOTAL_AMOUNT_10_000_18DEC,
            block.timestamp
        );

        //simulation that Liquidity Pool Balance equal 0, but ipToken is not burned
        _iporProtocol.miltonStorage.setJoseph(_userOne);
        vm.prank(_userOne);
        _iporProtocol.miltonStorage.subtractLiquidity(TestConstants.TC_TOTAL_AMOUNT_10_000_18DEC);
        _iporProtocol.miltonStorage.setJoseph(address(_iporProtocol.joseph));

        // when
        uint256 actualExchangeRate = _iporProtocol.joseph.itfCalculateExchangeRate(block.timestamp);

        // then
        assertEq(actualExchangeRate, TestConstants.ZERO);
    }

    function testShouldCalculateExchangeRateWhenExchangeRateIsGreaterThan1And18Decimals() public {
        // given
<<<<<<< HEAD
        _cfg.miltonImplementation = address(new MockCase0MiltonDai());
        _iporProtocol = _iporProtocolFactory.getDaiInstance(_cfg);

=======
        ItfIporOracle iporOracle =
            getIporOracleAsset(_userOne, address(_daiMockedToken), TestConstants.TC_DEFAULT_EMA_18DEC_64UINT);
        IIporRiskManagementOracle iporRiskManagementOracle = getRiskManagementOracleAsset(
            _userOne,
            address(_daiMockedToken),
            TestConstants.RMO_UTILIZATION_RATE_48_PER,
            TestConstants.RMO_UTILIZATION_RATE_90_PER,
            TestConstants.RMO_NOTIONAL_1B
        );
        MockCase0Stanley stanleyDai = getMockCase0Stanley(address(_daiMockedToken));
        MiltonStorage miltonStorageDai = getMiltonStorage();
        MockCase0MiltonDai mockCase0MiltonDai = getMockCase0MiltonDai(
            address(_daiMockedToken),
            address(iporOracle),
            address(miltonStorageDai),
            address(_miltonSpreadModel),
            address(stanleyDai),
            address(iporRiskManagementOracle)
        );
        MockCase0JosephDai mockCase0JosephDai = getMockCase0JosephDai(
            address(_daiMockedToken),
            address(_ipTokenDai),
            address(mockCase0MiltonDai),
            address(miltonStorageDai),
            address(stanleyDai)
        );
        prepareApproveForUsersDai(_users, _daiMockedToken, address(mockCase0JosephDai), address(mockCase0MiltonDai));
        prepareMilton(mockCase0MiltonDai, address(mockCase0JosephDai), address(stanleyDai));
        prepareJoseph(mockCase0JosephDai);
        prepareIpToken(_ipTokenDai, address(mockCase0JosephDai));
>>>>>>> 30ff15b8
        vm.prank(_userOne);
        _iporProtocol.iporOracle.itfUpdateIndex(
            address(_iporProtocol.asset),
            TestConstants.PERCENTAGE_3_18DEC,
            block.timestamp
        );

        vm.prank(_liquidityProvider);
        _iporProtocol.joseph.itfProvideLiquidity(40 * TestConstants.D18, block.timestamp);

        // open position to have something in the pool
        vm.prank(_userTwo);
        _iporProtocol.milton.itfOpenSwapPayFixed(
            block.timestamp,
            40 * TestConstants.D18,
            9 * TestConstants.D17,
            TestConstants.LEVERAGE_18DEC
        );

        // when
        uint256 actualExchangeRate = _iporProtocol.joseph.itfCalculateExchangeRate(block.timestamp);

        // then
        assertEq(actualExchangeRate, 1000074977506747976);
    }

    function testShouldCalculateExchangeRateWhenLiquidityPoolBalanceIsNotZeroAndIpTokenTotalSupplyIsZeroAnd18Decimals()
        public
    {
        // given
<<<<<<< HEAD
        _cfg.miltonImplementation = address(new MockCase0MiltonDai());
        _iporProtocol = _iporProtocolFactory.getDaiInstance(_cfg);

=======
        ItfIporOracle iporOracle =
            getIporOracleAsset(_userOne, address(_daiMockedToken), TestConstants.TC_DEFAULT_EMA_18DEC_64UINT);
        IIporRiskManagementOracle iporRiskManagementOracle = getRiskManagementOracleAsset(
            _userOne,
            address(_daiMockedToken),
            TestConstants.RMO_UTILIZATION_RATE_48_PER,
            TestConstants.RMO_UTILIZATION_RATE_90_PER,
            TestConstants.RMO_NOTIONAL_1B
        );
        MockCase0Stanley stanleyDai = getMockCase0Stanley(address(_daiMockedToken));
        MiltonStorage miltonStorageDai = getMiltonStorage();
        MockCase0MiltonDai mockCase0MiltonDai = getMockCase0MiltonDai(
            address(_daiMockedToken),
            address(iporOracle),
            address(miltonStorageDai),
            address(_miltonSpreadModel),
            address(stanleyDai),
            address(iporRiskManagementOracle)
        );
        MockCase0JosephDai mockCase0JosephDai = getMockCase0JosephDai(
            address(_daiMockedToken),
            address(_ipTokenDai),
            address(mockCase0MiltonDai),
            address(miltonStorageDai),
            address(stanleyDai)
        );
        prepareApproveForUsersDai(_users, _daiMockedToken, address(mockCase0JosephDai), address(mockCase0MiltonDai));
        prepareMilton(mockCase0MiltonDai, address(mockCase0JosephDai), address(stanleyDai));
        prepareJoseph(mockCase0JosephDai);
        prepareIpToken(_ipTokenDai, address(mockCase0JosephDai));
>>>>>>> 30ff15b8
        vm.prank(_userOne);
        _iporProtocol.iporOracle.itfUpdateIndex(
            address(_iporProtocol.asset),
            TestConstants.PERCENTAGE_3_18DEC,
            block.timestamp
        );

        //BEGIN HACK - provide liquidity without mint ipToken
        _iporProtocol.miltonStorage.setJoseph(_admin);
        _iporProtocol.miltonStorage.addLiquidity(
            _liquidityProvider,
            TestConstants.USD_2_000_18DEC,
            TestConstants.USD_20_000_000_18DEC,
            TestConstants.USD_10_000_000_18DEC
        );
        _iporProtocol.asset.transfer(address(_iporProtocol.milton), TestConstants.USD_2_000_18DEC);
        _iporProtocol.miltonStorage.setJoseph(address(_iporProtocol.joseph));
        //END HACK - provide liquidity without mint ipToken

        IporTypes.MiltonBalancesMemory memory balance = _iporProtocol.milton.getAccruedBalance();

        // when
        uint256 actualExchangeRate = _iporProtocol.joseph.itfCalculateExchangeRate(block.timestamp);

        // then
        assertEq(_iporProtocol.asset.balanceOf(address(_iporProtocol.ipToken)), TestConstants.ZERO);
        assertGt(balance.liquidityPool, TestConstants.ZERO);
        assertEq(actualExchangeRate, TestConstants.D18);
    }

    function testShouldCalculateExchangeRateWhenExchangeRateIsGreaterThan1And6Decimals() public {
        // given
<<<<<<< HEAD
        _cfg.miltonImplementation = address(new MockCase0MiltonUsdt());
        _iporProtocol = _iporProtocolFactory.getUsdtInstance(_cfg);

=======
        ItfIporOracle iporOracle =
            getIporOracleAsset(_userOne, address(_usdtMockedToken), TestConstants.TC_DEFAULT_EMA_18DEC_64UINT);
        IIporRiskManagementOracle iporRiskManagementOracle = getRiskManagementOracleAsset(
            _userOne,
            address(_usdtMockedToken),
            TestConstants.RMO_UTILIZATION_RATE_48_PER,
            TestConstants.RMO_UTILIZATION_RATE_90_PER,
            TestConstants.RMO_NOTIONAL_1B
        );
        MockCase0Stanley stanleyUsdt = getMockCase0Stanley(address(_usdtMockedToken));
        MiltonStorage miltonStorageUsdt = getMiltonStorage();
        MockCase0MiltonUsdt mockCase0MiltonUsdt = getMockCase0MiltonUsdt(
            address(_usdtMockedToken),
            address(iporOracle),
            address(miltonStorageUsdt),
            address(_miltonSpreadModel),
            address(stanleyUsdt),
            address(iporRiskManagementOracle)
        );
        MockCase0JosephUsdt mockCase0JosephUsdt = getMockCase0JosephUsdt(
            address(_usdtMockedToken),
            address(_ipTokenUsdt),
            address(mockCase0MiltonUsdt),
            address(miltonStorageUsdt),
            address(stanleyUsdt)
        );
        prepareApproveForUsersUsd(_users, _usdtMockedToken, address(mockCase0JosephUsdt), address(mockCase0MiltonUsdt));
        prepareMilton(mockCase0MiltonUsdt, address(mockCase0JosephUsdt), address(stanleyUsdt));
        prepareJoseph(mockCase0JosephUsdt);
        prepareIpToken(_ipTokenUsdt, address(mockCase0JosephUsdt));
>>>>>>> 30ff15b8
        vm.prank(_userOne);
        _iporProtocol.iporOracle.itfUpdateIndex(
            address(_iporProtocol.asset),
            TestConstants.PERCENTAGE_3_18DEC,
            block.timestamp
        );

        vm.prank(_liquidityProvider);
        _iporProtocol.joseph.itfProvideLiquidity(40 * TestConstants.N1__0_6DEC, block.timestamp);

        // open position to have something in the pool
        vm.prank(_userTwo);
        _iporProtocol.milton.itfOpenSwapPayFixed(
            block.timestamp,
            40 * TestConstants.N1__0_6DEC,
            9 * TestConstants.D17,
            TestConstants.LEVERAGE_18DEC
        );

        // when
        uint256 actualExchangeRate = _iporProtocol.joseph.itfCalculateExchangeRate(block.timestamp);

        // then
        assertEq(actualExchangeRate, 1000074977506747976);
    }
}<|MERGE_RESOLUTION|>--- conflicted
+++ resolved
@@ -15,7 +15,6 @@
 import "../../contracts/mocks/joseph/MockCase0JosephUsdt.sol";
 import "../../contracts/amm/MiltonStorage.sol";
 import "../../contracts/itf/ItfIporOracle.sol";
-import "../../contracts/interfaces/IIporRiskManagementOracle.sol";
 import "../../contracts/interfaces/types/IporTypes.sol";
 
 contract JosephExchangeRateLiquidity is TestCommons, DataUtils, SwapUtils {
@@ -32,6 +31,8 @@
 
         _cfg.approvalsForUsers = _users;
         _cfg.iporOracleUpdater = _userOne;
+        _cfg.iporRiskManagementOracleUpdater = _userOne;
+
         _cfg.spreadImplementation = address(
             new MockSpreadModel(
                 TestConstants.PERCENTAGE_4_18DEC,
@@ -46,42 +47,9 @@
         public
     {
         // given
-<<<<<<< HEAD
-        _cfg.miltonImplementation = address(new MockCase0MiltonDai());
-        _iporProtocol = _iporProtocolFactory.getDaiInstance(_cfg);
-
-=======
-        ItfIporOracle iporOracle =
-            getIporOracleAsset(_userOne, address(_daiMockedToken), TestConstants.TC_DEFAULT_EMA_18DEC_64UINT);
-        IIporRiskManagementOracle iporRiskManagementOracle = getRiskManagementOracleAsset(
-            _userOne,
-            address(_daiMockedToken),
-            TestConstants.RMO_UTILIZATION_RATE_48_PER,
-            TestConstants.RMO_UTILIZATION_RATE_90_PER,
-            TestConstants.RMO_NOTIONAL_1B
-        );
-        MockCase0Stanley stanleyDai = getMockCase0Stanley(address(_daiMockedToken));
-        MiltonStorage miltonStorageDai = getMiltonStorage();
-        MockCase0MiltonDai mockCase0MiltonDai = getMockCase0MiltonDai(
-            address(_daiMockedToken),
-            address(iporOracle),
-            address(miltonStorageDai),
-            address(_miltonSpreadModel),
-            address(stanleyDai),
-            address(iporRiskManagementOracle)
-        );
-        MockCase0JosephDai mockCase0JosephDai = getMockCase0JosephDai(
-            address(_daiMockedToken),
-            address(_ipTokenDai),
-            address(mockCase0MiltonDai),
-            address(miltonStorageDai),
-            address(stanleyDai)
-        );
-        prepareApproveForUsersDai(_users, _daiMockedToken, address(mockCase0JosephDai), address(mockCase0MiltonDai));
-        prepareMilton(mockCase0MiltonDai, address(mockCase0JosephDai), address(stanleyDai));
-        prepareJoseph(mockCase0JosephDai);
-        prepareIpToken(_ipTokenDai, address(mockCase0JosephDai));
->>>>>>> 30ff15b8
+       _cfg.miltonTestCase = BuilderUtils.MiltonTestCase.CASE0;
+        _iporProtocol = _iporProtocolFactory.getDaiInstance(_cfg);
+
         // when
         uint256 actualExchangeRate = _iporProtocol.joseph.itfCalculateExchangeRate(block.timestamp);
 
@@ -93,42 +61,9 @@
         public
     {
         // given
-<<<<<<< HEAD
-        _cfg.miltonImplementation = address(new MockCase0MiltonDai());
-        _iporProtocol = _iporProtocolFactory.getDaiInstance(_cfg);
-
-=======
-        ItfIporOracle iporOracle =
-            getIporOracleAsset(_userOne, address(_daiMockedToken), TestConstants.TC_DEFAULT_EMA_18DEC_64UINT);
-        IIporRiskManagementOracle iporRiskManagementOracle = getRiskManagementOracleAsset(
-            _userOne,
-            address(_daiMockedToken),
-            TestConstants.RMO_UTILIZATION_RATE_48_PER,
-            TestConstants.RMO_UTILIZATION_RATE_90_PER,
-            TestConstants.RMO_NOTIONAL_1B
-        );
-        MockCase0Stanley stanleyDai = getMockCase0Stanley(address(_daiMockedToken));
-        MiltonStorage miltonStorageDai = getMiltonStorage();
-        MockCase0MiltonDai mockCase0MiltonDai = getMockCase0MiltonDai(
-            address(_daiMockedToken),
-            address(iporOracle),
-            address(miltonStorageDai),
-            address(_miltonSpreadModel),
-            address(stanleyDai),
-            address(iporRiskManagementOracle)
-        );
-        MockCase0JosephDai mockCase0JosephDai = getMockCase0JosephDai(
-            address(_daiMockedToken),
-            address(_ipTokenDai),
-            address(mockCase0MiltonDai),
-            address(miltonStorageDai),
-            address(stanleyDai)
-        );
-        prepareApproveForUsersDai(_users, _daiMockedToken, address(mockCase0JosephDai), address(mockCase0MiltonDai));
-        prepareMilton(mockCase0MiltonDai, address(mockCase0JosephDai), address(stanleyDai));
-        prepareJoseph(mockCase0JosephDai);
-        prepareIpToken(_ipTokenDai, address(mockCase0JosephDai));
->>>>>>> 30ff15b8
+       _cfg.miltonTestCase = BuilderUtils.MiltonTestCase.CASE0;
+        _iporProtocol = _iporProtocolFactory.getDaiInstance(_cfg);
+
         vm.prank(_liquidityProvider);
         _iporProtocol.joseph.itfProvideLiquidity(TestConstants.USD_14_000_18DEC, block.timestamp);
 
@@ -143,42 +78,9 @@
         public
     {
         // given
-<<<<<<< HEAD
-        _cfg.miltonImplementation = address(new MockCase0MiltonUsdt());
+        _cfg.miltonTestCase = BuilderUtils.MiltonTestCase.CASE0;
         _iporProtocol = _iporProtocolFactory.getUsdtInstance(_cfg);
 
-=======
-        ItfIporOracle iporOracle =
-            getIporOracleAsset(_userOne, address(_usdtMockedToken), TestConstants.TC_DEFAULT_EMA_18DEC_64UINT);
-        IIporRiskManagementOracle iporRiskManagementOracle = getRiskManagementOracleAsset(
-            _userOne,
-            address(_usdtMockedToken),
-            TestConstants.RMO_UTILIZATION_RATE_48_PER,
-            TestConstants.RMO_UTILIZATION_RATE_90_PER,
-            TestConstants.RMO_NOTIONAL_1B
-        );
-        MockCase0Stanley stanleyUsdt = getMockCase0Stanley(address(_usdtMockedToken));
-        MiltonStorage miltonStorageUsdt = getMiltonStorage();
-        MockCase0MiltonUsdt mockCase0MiltonUsdt = getMockCase0MiltonUsdt(
-            address(_usdtMockedToken),
-            address(iporOracle),
-            address(miltonStorageUsdt),
-            address(_miltonSpreadModel),
-            address(stanleyUsdt),
-            address(iporRiskManagementOracle)
-        );
-        MockCase0JosephUsdt mockCase0JosephUsdt = getMockCase0JosephUsdt(
-            address(_usdtMockedToken),
-            address(_ipTokenUsdt),
-            address(mockCase0MiltonUsdt),
-            address(miltonStorageUsdt),
-            address(stanleyUsdt)
-        );
-        prepareApproveForUsersUsd(_users, _usdtMockedToken, address(mockCase0JosephUsdt), address(mockCase0MiltonUsdt));
-        prepareMilton(mockCase0MiltonUsdt, address(mockCase0JosephUsdt), address(stanleyUsdt));
-        prepareJoseph(mockCase0JosephUsdt);
-        prepareIpToken(_ipTokenUsdt, address(mockCase0JosephUsdt));
->>>>>>> 30ff15b8
         vm.prank(_liquidityProvider);
         _iporProtocol.joseph.itfProvideLiquidity(TestConstants.USD_14_000_6DEC, block.timestamp);
 
@@ -193,42 +95,9 @@
         public
     {
         // given
-<<<<<<< HEAD
-        _cfg.miltonImplementation = address(new MockCase0MiltonDai());
-        _iporProtocol = _iporProtocolFactory.getDaiInstance(_cfg);
-
-=======
-        ItfIporOracle iporOracle =
-            getIporOracleAsset(_userOne, address(_daiMockedToken), TestConstants.TC_DEFAULT_EMA_18DEC_64UINT);
-        IIporRiskManagementOracle iporRiskManagementOracle = getRiskManagementOracleAsset(
-            _userOne,
-            address(_daiMockedToken),
-            TestConstants.RMO_UTILIZATION_RATE_48_PER,
-            TestConstants.RMO_UTILIZATION_RATE_90_PER,
-            TestConstants.RMO_NOTIONAL_1B
-        );
-        MockCase0Stanley stanleyDai = getMockCase0Stanley(address(_daiMockedToken));
-        MiltonStorage miltonStorageDai = getMiltonStorage();
-        MockCase0MiltonDai mockCase0MiltonDai = getMockCase0MiltonDai(
-            address(_daiMockedToken),
-            address(iporOracle),
-            address(miltonStorageDai),
-            address(_miltonSpreadModel),
-            address(stanleyDai),
-            address(iporRiskManagementOracle)
-        );
-        MockCase0JosephDai mockCase0JosephDai = getMockCase0JosephDai(
-            address(_daiMockedToken),
-            address(_ipTokenDai),
-            address(mockCase0MiltonDai),
-            address(miltonStorageDai),
-            address(stanleyDai)
-        );
-        prepareApproveForUsersDai(_users, _daiMockedToken, address(mockCase0JosephDai), address(mockCase0MiltonDai));
-        prepareMilton(mockCase0MiltonDai, address(mockCase0JosephDai), address(stanleyDai));
-        prepareJoseph(mockCase0JosephDai);
-        prepareIpToken(_ipTokenDai, address(mockCase0JosephDai));
->>>>>>> 30ff15b8
+       _cfg.miltonTestCase = BuilderUtils.MiltonTestCase.CASE0;
+        _iporProtocol = _iporProtocolFactory.getDaiInstance(_cfg);
+
         vm.prank(_liquidityProvider);
         _iporProtocol.joseph.itfProvideLiquidity(
             TestConstants.TC_TOTAL_AMOUNT_10_000_18DEC,
@@ -250,42 +119,9 @@
 
     function testShouldCalculateExchangeRateWhenExchangeRateIsGreaterThan1And18Decimals() public {
         // given
-<<<<<<< HEAD
-        _cfg.miltonImplementation = address(new MockCase0MiltonDai());
-        _iporProtocol = _iporProtocolFactory.getDaiInstance(_cfg);
-
-=======
-        ItfIporOracle iporOracle =
-            getIporOracleAsset(_userOne, address(_daiMockedToken), TestConstants.TC_DEFAULT_EMA_18DEC_64UINT);
-        IIporRiskManagementOracle iporRiskManagementOracle = getRiskManagementOracleAsset(
-            _userOne,
-            address(_daiMockedToken),
-            TestConstants.RMO_UTILIZATION_RATE_48_PER,
-            TestConstants.RMO_UTILIZATION_RATE_90_PER,
-            TestConstants.RMO_NOTIONAL_1B
-        );
-        MockCase0Stanley stanleyDai = getMockCase0Stanley(address(_daiMockedToken));
-        MiltonStorage miltonStorageDai = getMiltonStorage();
-        MockCase0MiltonDai mockCase0MiltonDai = getMockCase0MiltonDai(
-            address(_daiMockedToken),
-            address(iporOracle),
-            address(miltonStorageDai),
-            address(_miltonSpreadModel),
-            address(stanleyDai),
-            address(iporRiskManagementOracle)
-        );
-        MockCase0JosephDai mockCase0JosephDai = getMockCase0JosephDai(
-            address(_daiMockedToken),
-            address(_ipTokenDai),
-            address(mockCase0MiltonDai),
-            address(miltonStorageDai),
-            address(stanleyDai)
-        );
-        prepareApproveForUsersDai(_users, _daiMockedToken, address(mockCase0JosephDai), address(mockCase0MiltonDai));
-        prepareMilton(mockCase0MiltonDai, address(mockCase0JosephDai), address(stanleyDai));
-        prepareJoseph(mockCase0JosephDai);
-        prepareIpToken(_ipTokenDai, address(mockCase0JosephDai));
->>>>>>> 30ff15b8
+       _cfg.miltonTestCase = BuilderUtils.MiltonTestCase.CASE0;
+        _iporProtocol = _iporProtocolFactory.getDaiInstance(_cfg);
+
         vm.prank(_userOne);
         _iporProtocol.iporOracle.itfUpdateIndex(
             address(_iporProtocol.asset),
@@ -316,42 +152,9 @@
         public
     {
         // given
-<<<<<<< HEAD
-        _cfg.miltonImplementation = address(new MockCase0MiltonDai());
-        _iporProtocol = _iporProtocolFactory.getDaiInstance(_cfg);
-
-=======
-        ItfIporOracle iporOracle =
-            getIporOracleAsset(_userOne, address(_daiMockedToken), TestConstants.TC_DEFAULT_EMA_18DEC_64UINT);
-        IIporRiskManagementOracle iporRiskManagementOracle = getRiskManagementOracleAsset(
-            _userOne,
-            address(_daiMockedToken),
-            TestConstants.RMO_UTILIZATION_RATE_48_PER,
-            TestConstants.RMO_UTILIZATION_RATE_90_PER,
-            TestConstants.RMO_NOTIONAL_1B
-        );
-        MockCase0Stanley stanleyDai = getMockCase0Stanley(address(_daiMockedToken));
-        MiltonStorage miltonStorageDai = getMiltonStorage();
-        MockCase0MiltonDai mockCase0MiltonDai = getMockCase0MiltonDai(
-            address(_daiMockedToken),
-            address(iporOracle),
-            address(miltonStorageDai),
-            address(_miltonSpreadModel),
-            address(stanleyDai),
-            address(iporRiskManagementOracle)
-        );
-        MockCase0JosephDai mockCase0JosephDai = getMockCase0JosephDai(
-            address(_daiMockedToken),
-            address(_ipTokenDai),
-            address(mockCase0MiltonDai),
-            address(miltonStorageDai),
-            address(stanleyDai)
-        );
-        prepareApproveForUsersDai(_users, _daiMockedToken, address(mockCase0JosephDai), address(mockCase0MiltonDai));
-        prepareMilton(mockCase0MiltonDai, address(mockCase0JosephDai), address(stanleyDai));
-        prepareJoseph(mockCase0JosephDai);
-        prepareIpToken(_ipTokenDai, address(mockCase0JosephDai));
->>>>>>> 30ff15b8
+       _cfg.miltonTestCase = BuilderUtils.MiltonTestCase.CASE0;
+        _iporProtocol = _iporProtocolFactory.getDaiInstance(_cfg);
+
         vm.prank(_userOne);
         _iporProtocol.iporOracle.itfUpdateIndex(
             address(_iporProtocol.asset),
@@ -384,42 +187,9 @@
 
     function testShouldCalculateExchangeRateWhenExchangeRateIsGreaterThan1And6Decimals() public {
         // given
-<<<<<<< HEAD
-        _cfg.miltonImplementation = address(new MockCase0MiltonUsdt());
+        _cfg.miltonTestCase = BuilderUtils.MiltonTestCase.CASE0;
         _iporProtocol = _iporProtocolFactory.getUsdtInstance(_cfg);
 
-=======
-        ItfIporOracle iporOracle =
-            getIporOracleAsset(_userOne, address(_usdtMockedToken), TestConstants.TC_DEFAULT_EMA_18DEC_64UINT);
-        IIporRiskManagementOracle iporRiskManagementOracle = getRiskManagementOracleAsset(
-            _userOne,
-            address(_usdtMockedToken),
-            TestConstants.RMO_UTILIZATION_RATE_48_PER,
-            TestConstants.RMO_UTILIZATION_RATE_90_PER,
-            TestConstants.RMO_NOTIONAL_1B
-        );
-        MockCase0Stanley stanleyUsdt = getMockCase0Stanley(address(_usdtMockedToken));
-        MiltonStorage miltonStorageUsdt = getMiltonStorage();
-        MockCase0MiltonUsdt mockCase0MiltonUsdt = getMockCase0MiltonUsdt(
-            address(_usdtMockedToken),
-            address(iporOracle),
-            address(miltonStorageUsdt),
-            address(_miltonSpreadModel),
-            address(stanleyUsdt),
-            address(iporRiskManagementOracle)
-        );
-        MockCase0JosephUsdt mockCase0JosephUsdt = getMockCase0JosephUsdt(
-            address(_usdtMockedToken),
-            address(_ipTokenUsdt),
-            address(mockCase0MiltonUsdt),
-            address(miltonStorageUsdt),
-            address(stanleyUsdt)
-        );
-        prepareApproveForUsersUsd(_users, _usdtMockedToken, address(mockCase0JosephUsdt), address(mockCase0MiltonUsdt));
-        prepareMilton(mockCase0MiltonUsdt, address(mockCase0JosephUsdt), address(stanleyUsdt));
-        prepareJoseph(mockCase0JosephUsdt);
-        prepareIpToken(_ipTokenUsdt, address(mockCase0JosephUsdt));
->>>>>>> 30ff15b8
         vm.prank(_userOne);
         _iporProtocol.iporOracle.itfUpdateIndex(
             address(_iporProtocol.asset),
