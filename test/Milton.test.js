const keccak256 = require("keccak256");
const testUtils = require("./TestUtils.js");
const { ZERO } = require("./TestUtils");

contract("Milton", (accounts) => {
    const [admin, userOne, userTwo, userThree, liquidityProvider, _] = accounts;

    let data = null;
    let testData = null;

    before(async () => {
        data = await testUtils.prepareData();
    });

    it("should NOT open position because deposit amount too low", async () => {
        //given
        let testData = await testUtils.prepareTestData(
            [admin, userOne, userTwo, userThree, liquidityProvider],
            ["DAI"],
            data
        );
        await testUtils.prepareApproveForUsers(
            [userOne, userTwo, userThree, liquidityProvider],
            "DAI",
            data,
            testData
        );
        await testUtils.setupTokenDaiInitialValuesForUsers(
            [admin, userOne, userTwo, userThree, liquidityProvider],
            testData
        );

        let asset = testData.tokenDai.address;
        let collateral = 0;
        let slippageValue = 3;
        let direction = 0;
        let collateralizationFactor = testUtils.USD_10_18DEC;
        let timestamp = Math.floor(Date.now() / 1000);
        await testUtils.assertError(
            //when
            data.milton.test_openPosition(
                timestamp,
                asset,
                collateral,
                slippageValue,
                collateralizationFactor,
                direction
            ),
            //then
            "IPOR_4"
        );
    });

    it("should NOT open position because slippage too low", async () => {
        //given
        let testData = await testUtils.prepareTestData(
            [admin, userOne, userTwo, userThree, liquidityProvider],
            ["DAI"],
            data
        );
        await testUtils.prepareApproveForUsers(
            [userOne, userTwo, userThree, liquidityProvider],
            "DAI",
            data,
            testData
        );
        await testUtils.setupTokenDaiInitialValuesForUsers(
            [admin, userOne, userTwo, userThree, liquidityProvider],
            testData
        );

        let asset = testData.tokenDai.address;
        let collateral = BigInt("30000000000000000001");
        let slippageValue = 0;
        let direction = 0;
        let collateralizationFactor = testUtils.USD_10_18DEC;
        let timestamp = Math.floor(Date.now() / 1000);
        await testUtils.assertError(
            //when
            data.milton.test_openPosition(
                timestamp,
                asset,
                collateral,
                slippageValue,
                collateralizationFactor,
                direction
            ),
            //then
            "IPOR_5"
        );
    });

    it("should NOT open position because slippage too high - 18 decimals", async () => {
        //given
        let testData = await testUtils.prepareTestData(
            [admin, userOne, userTwo, userThree, liquidityProvider],
            ["DAI"],
            data
        );
        await testUtils.prepareApproveForUsers(
            [userOne, userTwo, userThree, liquidityProvider],
            "DAI",
            data,
            testData
        );
        await testUtils.setupTokenDaiInitialValuesForUsers(
            [admin, userOne, userTwo, userThree, liquidityProvider],
            testData
        );

        let asset = testData.tokenDai.address;
        let collateral = BigInt("30000000000000000001");
        let slippageValue = web3.utils.toBN(1e20);
        let theOne = web3.utils.toBN(1);
        slippageValue = slippageValue.add(theOne);
        let direction = 0;
        let collateralizationFactor = testUtils.USD_10_18DEC;
        let timestamp = Math.floor(Date.now() / 1000);

        await testUtils.assertError(
            //when
            data.milton.test_openPosition(
                timestamp,
                asset,
                collateral,
                slippageValue,
                collateralizationFactor,
                direction
            ),
            //then
            "IPOR_9"
        );
    });

    it("should NOT open position because slippage too high - 6 decimals", async () => {
        //given
        let testData = await testUtils.prepareTestData(
            [admin, userOne, userTwo, userThree, liquidityProvider],
            ["USDT"],
            data
        );
        await testUtils.prepareApproveForUsers(
            [userOne, userTwo, userThree, liquidityProvider],
            "USDT",
            data,
            testData
        );
        await testUtils.setupTokenUsdtInitialValuesForUsers(
            [admin, userOne, userTwo, userThree, liquidityProvider],
            testData
        );

        let asset = testData.tokenUsdt.address;
        let collateral = BigInt("30000001");
        let slippageValue = web3.utils.toBN(1e8);
        let theOne = web3.utils.toBN(1);
        slippageValue = slippageValue.add(theOne);
        let direction = 0;
        let collateralizationFactor = testUtils.USD_10_6DEC;
        let timestamp = Math.floor(Date.now() / 1000);

        await testUtils.assertError(
            //when
            data.milton.test_openPosition(
                timestamp,
                asset,
                collateral,
                slippageValue,
                collateralizationFactor,
                direction
            ),
            //then
            "IPOR_9"
        );
    });

    it("should NOT open position because deposit amount too high", async () => {
        //given
        let testData = await testUtils.prepareTestData(
            [admin, userOne, userTwo, userThree, liquidityProvider],
            ["DAI"],
            data
        );
        await testUtils.prepareApproveForUsers(
            [userOne, userTwo, userThree, liquidityProvider],
            "DAI",
            data,
            testData
        );
        await testUtils.setupTokenDaiInitialValuesForUsers(
            [admin, userOne, userTwo, userThree, liquidityProvider],
            testData
        );

        let asset = testData.tokenDai.address;
        let collateral = BigInt("1000000000000000000000001");
        let slippageValue = 3;
        let direction = 0;
        let collateralizationFactor = BigInt(10000000000000000000);
        let timestamp = Math.floor(Date.now() / 1000);

        await testUtils.assertError(
            //when
            data.milton.test_openPosition(
                timestamp,
                asset,
                collateral,
                slippageValue,
                collateralizationFactor,
                direction
            ),
            //then
            "IPOR_10"
        );
    });

    it("should open pay fixed position - simple case DAI - 18 decimals", async () => {
        //given
        let testData = await testUtils.prepareTestData(
            [admin, userOne, userTwo, userThree, liquidityProvider],
            ["DAI"],
            data
        );
        await testUtils.prepareApproveForUsers(
            [userOne, userTwo, userThree, liquidityProvider],
            "DAI",
            data,
            testData
        );
        await testUtils.setupTokenDaiInitialValuesForUsers(
            [admin, userOne, userTwo, userThree, liquidityProvider],
            testData
        );
        const params = testUtils.getPayFixedDerivativeParamsDAICase1(
            userTwo,
            testData
        );

        let collateral = testUtils.USD_9063__63_18DEC;
        let openingFee = testUtils.TC_OPENING_FEE_18DEC;

        await data.warren.test_updateIndex(
            params.asset,
            testUtils.PERCENTAGE_3_18DEC,
            params.openTimestamp,
            { from: userOne }
        );

        let miltonBalanceBeforePayout = testUtils.USD_14_000_18DEC;
        await data.joseph.test_provideLiquidity(
            params.asset,
            miltonBalanceBeforePayout,
            params.openTimestamp,
            { from: liquidityProvider }
        );

        let expectedMiltonTokenBalance =
            miltonBalanceBeforePayout + params.totalAmount;
        let expectedLiquidityPoolTotalBalance =
            miltonBalanceBeforePayout + openingFee;
        let expectedDerivativesTotalBalance = collateral;

        //when
        await data.milton.test_openPosition(
            params.openTimestamp,
            params.asset,
            params.totalAmount,
            params.slippageValue,
            params.collateralizationFactor,
            params.direction,
            { from: userTwo }
        );

        //then
        await assertExpectedValues(
            testData,
            params.asset,
            userTwo,
            userTwo,
            miltonBalanceBeforePayout,
            expectedMiltonTokenBalance,
            BigInt("9990000000000000000000000"),
            BigInt("9990000000000000000000000"),
            expectedLiquidityPoolTotalBalance,
            1,
            BigInt("9940179461615154536391"),
            testUtils.USD_20_18DEC,
            BigInt("0")
        );
		const actualPayFixDerivativesBalance = BigInt(
            await (
                await testData.miltonStorage.balances(params.asset)
            ).payFixedDerivatives
        );
		const actualRecFixDerivativesBalance = BigInt(
            await (
                await testData.miltonStorage.balances(params.asset)
            ).recFixedDerivatives
        );
        const actualDerivativesTotalBalance = actualPayFixDerivativesBalance + actualRecFixDerivativesBalance;

        assert(
            expectedDerivativesTotalBalance === actualDerivativesTotalBalance,
            `Incorrect derivatives total balance for ${params.asset} actual ${actualDerivativesTotalBalance}, expected ${expectedDerivativesTotalBalance}`
        );
    });

    it("should open pay fixed position - simple case USDT - 6 decimals", async () => {
        //given
        let testData = await testUtils.prepareTestData(
            [admin, userOne, userTwo, userThree, liquidityProvider],
            ["USDT"],
            data
        );
        await testUtils.prepareApproveForUsers(
            [userOne, userTwo, userThree, liquidityProvider],
            "USDT",
            data,
            testData
        );
        await testUtils.setupTokenUsdtInitialValuesForUsers(
            [admin, userOne, userTwo, userThree, liquidityProvider],
            testData
        );
        const params = testUtils.getPayFixedDerivativeParamsUSDTCase1(
            userTwo,
            testData
        );

        let collateral = testUtils.USD_9063__63_6DEC;
        let openingFee = testUtils.TC_OPENING_FEE_6DEC;

        await data.warren.test_updateIndex(
            params.asset,
            testUtils.PERCENTAGE_3_6DEC,
            params.openTimestamp,
            { from: userOne }
        );

        let miltonBalanceBeforePayout = testUtils.USD_14_000_6DEC;
        await data.joseph.test_provideLiquidity(
            params.asset,
            miltonBalanceBeforePayout,
            params.openTimestamp,
            { from: liquidityProvider }
        );

        let expectedMiltonTokenBalance =
            miltonBalanceBeforePayout + params.totalAmount;
        let expectedLiquidityPoolTotalBalance =
            miltonBalanceBeforePayout + openingFee;
        let expectedDerivativesTotalBalance = collateral;

        //when
        await data.milton.test_openPosition(
            params.openTimestamp,
            params.asset,
            params.totalAmount,
            params.slippageValue,
            params.collateralizationFactor,
            params.direction,
            { from: userTwo }
        );

        //then
        await assertExpectedValues(
            testData,
            params.asset,
            userTwo,
            userTwo,
            miltonBalanceBeforePayout,
            expectedMiltonTokenBalance,
            BigInt("9990000000000"),
            BigInt("9990000000000"),
            expectedLiquidityPoolTotalBalance,
            1,
            BigInt("9940179462"),
            testUtils.USD_20_6DEC,
            BigInt("0")
        );
		const actualPayFixDerivativesBalance = BigInt(
            await (
                await testData.miltonStorage.balances(params.asset)
            ).payFixedDerivatives
        );

		const actualRecFixDerivativesBalance = BigInt(
            await (
                await testData.miltonStorage.balances(params.asset)
            ).recFixedDerivatives
        );

        const actualDerivativesTotalBalance = actualPayFixDerivativesBalance + actualRecFixDerivativesBalance;

        assert(
            expectedDerivativesTotalBalance === actualDerivativesTotalBalance,
            `Incorrect derivatives total balance for ${params.asset} actual ${actualDerivativesTotalBalance}, expected ${expectedDerivativesTotalBalance}`
        );
    });

    it("should close position, DAI, owner, pay fixed, IPOR not changed, IBT price not changed, before maturity", async () => {
        let testData = await testUtils.prepareTestData(
            [admin, userOne, userTwo, userThree, liquidityProvider],
            ["DAI"],
            data
        );
        await testUtils.prepareApproveForUsers(
            [userOne, userTwo, userThree, liquidityProvider],
            "DAI",
            data,
            testData
        );
        await testUtils.setupTokenDaiInitialValuesForUsers(
            [admin, userOne, userTwo, userThree, liquidityProvider],
            testData
        );

        let miltonBalanceBeforePayout = testUtils.USD_14_000_18DEC;
        let liquidationDepositAmount = testUtils.USD_20_18DEC;

        let incomeTax = BigInt("0");

        let totalAmount = testUtils.USD_10_000_18DEC;
        let collateral = testUtils.USD_9063__63_18DEC;
        let openingFee = testUtils.TC_OPENING_FEE_18DEC;

        let diffAfterClose =
            totalAmount - collateral - liquidationDepositAmount;

        let expectedOpenerUserTokenBalanceAfterPayOut =
            testUtils.USER_SUPPLY_18_DECIMALS - diffAfterClose;
        let expectedCloserUserTokenBalanceAfterPayOut =
            testUtils.USER_SUPPLY_18_DECIMALS - diffAfterClose;

        let expectedMiltonTokenBalance =
            miltonBalanceBeforePayout + diffAfterClose;
        let expectedLiquidityPoolTotalBalance =
            miltonBalanceBeforePayout + openingFee - incomeTax;

        await exetuceClosePositionTestCase(
            testData,
            testData.tokenDai.address,
            testUtils.USD_10_18DEC,
            0,
            userTwo,
            userTwo,
            testUtils.PERCENTAGE_3_18DEC,
            testUtils.PERCENTAGE_3_18DEC,
            0,
            miltonBalanceBeforePayout,
            expectedMiltonTokenBalance,
            expectedOpenerUserTokenBalanceAfterPayOut,
            expectedCloserUserTokenBalanceAfterPayOut,
            expectedLiquidityPoolTotalBalance,
            0,
            testUtils.ZERO,
            testUtils.ZERO,
            incomeTax,
            testUtils.ZERO,
            null
        );
    });

    it("should close position, DAI, owner, pay fixed, IPOR not changed, IBT price increased 25%, before maturity, DAI 18 decimals", async () => {
        let testData = await testUtils.prepareTestData(
            [admin, userOne, userTwo, userThree, liquidityProvider],
            ["DAI"],
            data
        );
        await testUtils.prepareApproveForUsers(
            [userOne, userTwo, userThree, liquidityProvider],
            "DAI",
            data,
            testData
        );
        await testUtils.setupTokenDaiInitialValuesForUsers(
            [admin, userOne, userTwo, userThree, liquidityProvider],
            testData
        );

        let incomeTax = BigInt("6808342096996681189");
        let interestAmount = BigInt("68083420969966811892");

        await testCaseWhenMiltonEarnAndUserLost(
            testData,
            testData.tokenDai.address,
            testUtils.USD_10_18DEC,
            0,
            userTwo,
            userTwo,
            testUtils.PERCENTAGE_365_18DEC,
            testUtils.PERCENTAGE_365_18DEC,
            testUtils.PERIOD_25_DAYS_IN_SECONDS,
            0,
            testUtils.ZERO,
            testUtils.ZERO,
            incomeTax,
            testUtils.ZERO,
            null,
            incomeTax,
            interestAmount
        );
    });

    it("should close position, USDT, owner, pay fixed, IPOR not changed, IBT price increased 25%, before maturity, USDT 6 decimals", async () => {
        let testData = await testUtils.prepareTestData(
            [admin, userOne, userTwo, userThree, liquidityProvider],
            ["USDT"],
            data
        );
        await testUtils.prepareApproveForUsers(
            [userOne, userTwo, userThree, liquidityProvider],
            "USDT",
            data,
            testData
        );
        await testUtils.setupTokenUsdtInitialValuesForUsers(
            [admin, userOne, userTwo, userThree, liquidityProvider],
            testData
        );

        let incomeTax = BigInt("6808342");
        let interestAmount = BigInt("68083420");

        await testCaseWhenMiltonEarnAndUserLost(
            testData,
            testData.tokenUsdt.address,
            testUtils.USD_10_6DEC,
            0,
            userTwo,
            userTwo,
            testUtils.PERCENTAGE_365_6DEC,
            testUtils.PERCENTAGE_365_6DEC,
            testUtils.PERIOD_25_DAYS_IN_SECONDS,
            0,
            testUtils.ZERO,
            testUtils.ZERO,
            incomeTax,
            testUtils.ZERO,
            null,
            incomeTax,
            interestAmount
        );
    });
    //
    //
    it("should NOT open position because Liquidity Pool balance is to low", async () => {
        //given
        let testData = await testUtils.prepareTestData(
            [admin, userOne, userTwo, userThree, liquidityProvider],
            ["DAI"],
            data
        );
        await testUtils.prepareApproveForUsers(
            [userOne, userTwo, userThree, liquidityProvider],
            "DAI",
            data,
            testData
        );
        await testUtils.setupTokenDaiInitialValuesForUsers(
            [admin, userOne, userTwo, userThree, liquidityProvider],
            testData
        );

        const params = {
            asset: testData.tokenDai.address,
            totalAmount: BigInt("10000000000000000000000"), //10 000 USD
            slippageValue: 3,
            collateralizationFactor: testUtils.COLLATERALIZATION_FACTOR_18DEC,
            direction: 0,
            openTimestamp: Math.floor(Date.now() / 1000),
            from: userTwo,
        };
        let closePositionTimestamp =
            params.openTimestamp + testUtils.PERIOD_25_DAYS_IN_SECONDS;

        await data.joseph.test_provideLiquidity(
            params.asset,
            testUtils.USD_14_000_18DEC,
            params.openTimestamp,
            { from: liquidityProvider }
        );

        await data.warren.test_updateIndex(
            params.asset,
            BigInt("10000000000000000"),
            params.openTimestamp,
            { from: userOne }
        );
        await openPositionFunc(params);
        await data.warren.test_updateIndex(
            params.asset,
            BigInt("1600000000000000000"),
            params.openTimestamp,
            { from: userOne }
        );
        await data.warren.test_updateIndex(
            params.asset,
            BigInt("50000000000000000"),
            closePositionTimestamp,
            { from: userOne }
        );

        await data.iporConfiguration.setJoseph(userOne);
        await testData.miltonStorage.subtractLiquidity(
            params.asset,
            params.totalAmount,
            { from: userOne }
        );
        await data.iporConfiguration.setJoseph(data.joseph.address);

        //when
        await testUtils.assertError(
            //when
            data.milton.test_closePosition(1, closePositionTimestamp, {
                from: userTwo,
            }),
            //then
            "IPOR_14"
        );
    });
    it("should close position, DAI, owner, pay fixed, Milton earned, User lost > Collateral, before maturity, DAI 18 decimals", async () => {
        let testData = await testUtils.prepareTestData(
            [admin, userOne, userTwo, userThree, liquidityProvider],
            ["DAI"],
            data
        );
        await testUtils.prepareApproveForUsers(
            [userOne, userTwo, userThree, liquidityProvider],
            "DAI",
            data,
            testData
        );
        await testUtils.setupTokenDaiInitialValuesForUsers(
            [admin, userOne, userTwo, userThree, liquidityProvider],
            testData
        );

        let incomeTax = BigInt("994017946161515453639");
        let interestAmount = testUtils.TC_COLLATERAL_18DEC;

        await testCaseWhenMiltonEarnAndUserLost(
            testData,
            testData.tokenDai.address,
            testUtils.USD_10_18DEC,
            0,
            userTwo,
            userTwo,
            testUtils.PERCENTAGE_160_18DEC,
            testUtils.PERCENTAGE_5_18DEC,
            testUtils.PERIOD_25_DAYS_IN_SECONDS,
            0,
            testUtils.ZERO,
            testUtils.ZERO,
            incomeTax,
            testUtils.ZERO,
            null,
            incomeTax,
            interestAmount
        );
    });
    it("should close position, USDT, owner, pay fixed, Milton earned, User lost > Collateral, before maturity, USDT 6 decimals", async () => {
        let testData = await testUtils.prepareTestData(
            [admin, userOne, userTwo, userThree, liquidityProvider],
            ["USDT"],
            data
        );
        await testUtils.prepareApproveForUsers(
            [userOne, userTwo, userThree, liquidityProvider],
            "USDT",
            data,
            testData
        );
        await testUtils.setupTokenUsdtInitialValuesForUsers(
            [admin, userOne, userTwo, userThree, liquidityProvider],
            testData
        );

        let incomeTax = BigInt("994017946");
        let interestAmount = testUtils.TC_COLLATERAL_6DEC;

        await testCaseWhenMiltonEarnAndUserLost(
            testData,
            testData.tokenUsdt.address,
            testUtils.USD_10_6DEC,
            0,
            userTwo,
            userTwo,
            testUtils.PERCENTAGE_160_6DEC,
            testUtils.PERCENTAGE_5_6DEC,
            testUtils.PERIOD_25_DAYS_IN_SECONDS,
            0,
            testUtils.ZERO,
            testUtils.ZERO,
            incomeTax,
            testUtils.ZERO,
            null,
            incomeTax,
            interestAmount
        );
    });

    it("should close position, DAI, owner, pay fixed, Milton earned, User lost < Deposit, before maturity, DAI 18 decimals", async () => {
        let testData = await testUtils.prepareTestData(
            [admin, userOne, userTwo, userThree, liquidityProvider],
            ["DAI"],
            data
        );
        await testUtils.prepareApproveForUsers(
            [userOne, userTwo, userThree, liquidityProvider],
            "DAI",
            data,
            testData
        );
        await testUtils.setupTokenDaiInitialValuesForUsers(
            [admin, userOne, userTwo, userThree, liquidityProvider],
            testData
        );

        let incomeTax = BigInt("789767683251615021364");
        let interestAmount = BigInt("7897676832516150213639");
        await testCaseWhenMiltonEarnAndUserLost(
            testData,
            testData.tokenDai.address,
            testUtils.USD_10_18DEC,
            0,
            userTwo,
            userTwo,
            testUtils.PERCENTAGE_120_18DEC,
            testUtils.PERCENTAGE_5_18DEC,
            testUtils.PERIOD_25_DAYS_IN_SECONDS,
            0,
            testUtils.ZERO,
            testUtils.ZERO,
            incomeTax,
            testUtils.ZERO,
            null,
            incomeTax,
            interestAmount
        );
    });
    it("should close position, USDT, owner, pay fixed, Milton earned, User lost < Deposit, before maturity, USDT 6 decimals", async () => {
        let testData = await testUtils.prepareTestData(
            [admin, userOne, userTwo, userThree, liquidityProvider],
            ["USDT"],
            data
        );
        await testUtils.prepareApproveForUsers(
            [userOne, userTwo, userThree, liquidityProvider],
            "USDT",
            data,
            testData
        );
        await testUtils.setupTokenUsdtInitialValuesForUsers(
            [admin, userOne, userTwo, userThree, liquidityProvider],
            testData
        );

        let incomeTax = BigInt("789764279");
        let interestAmount = BigInt("7897642790");
        await testCaseWhenMiltonEarnAndUserLost(
            testData,
            testData.tokenUsdt.address,
            testUtils.USD_10_6DEC,
            0,
            userTwo,
            userTwo,
            testUtils.PERCENTAGE_120_6DEC,
            testUtils.PERCENTAGE_5_6DEC,
            testUtils.PERIOD_25_DAYS_IN_SECONDS,
            0,
            testUtils.ZERO,
            testUtils.ZERO,
            incomeTax,
            testUtils.ZERO,
            null,
            incomeTax,
            interestAmount
        );
    });

    it("should close position, DAI, owner, pay fixed, Milton earned, User lost < Deposit, after maturity", async () => {
        let testData = await testUtils.prepareTestData(
            [admin, userOne, userTwo, userThree, liquidityProvider],
            ["DAI"],
            data
        );
        await testUtils.prepareApproveForUsers(
            [userOne, userTwo, userThree, liquidityProvider],
            "DAI",
            data,
            testData
        );
        await testUtils.setupTokenDaiInitialValuesForUsers(
            [admin, userOne, userTwo, userThree, liquidityProvider],
            testData
        );

        let incomeTax = BigInt("854583100015023419750");
        let interestAmount = BigInt("8545831000150234197501");

        await testCaseWhenMiltonEarnAndUserLost(
            testData,
            testData.tokenDai.address,
            testUtils.USD_10_18DEC,
            0,
            userTwo,
            userTwo,
            testUtils.PERCENTAGE_120_18DEC,
            testUtils.PERCENTAGE_5_18DEC,
            testUtils.PERIOD_50_DAYS_IN_SECONDS,
            0,
            testUtils.ZERO,
            testUtils.ZERO,
            incomeTax,
            testUtils.ZERO,
            null,
            incomeTax,
            interestAmount
        );
    });

    it("should close position, DAI, owner, pay fixed, Milton lost, User earned > Deposit, before maturity, DAI 18 decimals", async () => {
        let testData = await testUtils.prepareTestData(
            [admin, userOne, userTwo, userThree, liquidityProvider],
            ["DAI"],
            data
        );
        await testUtils.prepareApproveForUsers(
            [userOne, userTwo, userThree, liquidityProvider],
            "DAI",
            data,
            testData
        );
        await testUtils.setupTokenDaiInitialValuesForUsers(
            [admin, userOne, userTwo, userThree, liquidityProvider],
            testData
        );

        let incomeTax = BigInt("994017946161515453639");
        let interestAmount = testUtils.TC_COLLATERAL_18DEC;

        await testCaseWhenMiltonLostAndUserEarn(
            testData,
            testData.tokenDai.address,
            testUtils.USD_10_18DEC,
            0,
            userTwo,
            userTwo,
            testUtils.PERCENTAGE_5_18DEC,
            testUtils.PERCENTAGE_160_18DEC,
            testUtils.PERIOD_25_DAYS_IN_SECONDS,
            0,
            testUtils.ZERO,
            testUtils.ZERO,
            incomeTax,
            testUtils.ZERO,
            null,
            incomeTax,
            interestAmount
        );
    });
    it("should close position, USDT, owner, pay fixed, Milton lost, User earned > Deposit, before maturity, USDT 6 decimals", async () => {
        let testData = await testUtils.prepareTestData(
            [admin, userOne, userTwo, userThree, liquidityProvider],
            ["USDT"],
            data
        );
        await testUtils.prepareApproveForUsers(
            [userOne, userTwo, userThree, liquidityProvider],
            "USDT",
            data,
            testData
        );
        await testUtils.setupTokenUsdtInitialValuesForUsers(
            [admin, userOne, userTwo, userThree, liquidityProvider],
            testData
        );

        let incomeTax = BigInt("994017946");
        let interestAmount = testUtils.TC_COLLATERAL_6DEC;

        await testCaseWhenMiltonLostAndUserEarn(
            testData,
            testData.tokenUsdt.address,
            testUtils.USD_10_6DEC,
            0,
            userTwo,
            userTwo,
            testUtils.PERCENTAGE_5_6DEC,
            testUtils.PERCENTAGE_160_6DEC,
            testUtils.PERIOD_25_DAYS_IN_SECONDS,
            0,
            testUtils.ZERO,
            testUtils.ZERO,
            incomeTax,
            testUtils.ZERO,
            null,
            incomeTax,
            interestAmount
        );
    });

    it("should close position, DAI, owner, pay fixed, Milton lost, User earned < Deposit, before maturity, DAI 18 decimals", async () => {
        let testData = await testUtils.prepareTestData(
            [admin, userOne, userTwo, userThree, liquidityProvider],
            ["DAI"],
            data
        );
        await testUtils.prepareApproveForUsers(
            [userOne, userTwo, userThree, liquidityProvider],
            "DAI",
            data,
            testData
        );
        await testUtils.setupTokenDaiInitialValuesForUsers(
            [admin, userOne, userTwo, userThree, liquidityProvider],
            testData
        );

        let incomeTax = BigInt("776150999057621653403");
        let interestAmount = BigInt("7761509990576216534025");

        await testCaseWhenMiltonLostAndUserEarn(
            testData,
            testData.tokenDai.address,
            testUtils.USD_10_18DEC,
            0,
            userTwo,
            userTwo,
            testUtils.PERCENTAGE_5_18DEC,
            testUtils.PERCENTAGE_120_18DEC,
            testUtils.PERIOD_25_DAYS_IN_SECONDS,
            0,
            testUtils.ZERO,
            testUtils.ZERO,
            incomeTax,
            testUtils.ZERO,
            null,
            incomeTax,
            interestAmount
        );
    });
    it("should close position, USDT, owner, pay fixed, Milton lost, User earned < Deposit, before maturity, USDT 6 decimals", async () => {
        let testData = await testUtils.prepareTestData(
            [admin, userOne, userTwo, userThree, liquidityProvider],
            ["USDT"],
            data
        );
        await testUtils.prepareApproveForUsers(
            [userOne, userTwo, userThree, liquidityProvider],
            "USDT",
            data,
            testData
        );
        await testUtils.setupTokenUsdtInitialValuesForUsers(
            [admin, userOne, userTwo, userThree, liquidityProvider],
            testData
        );

        let incomeTax = BigInt("776153178");
        let interestAmount = BigInt("7761531778");

        await testCaseWhenMiltonLostAndUserEarn(
            testData,
            testData.tokenUsdt.address,
            testUtils.USD_10_6DEC,
            0,
            userTwo,
            userTwo,
            testUtils.PERCENTAGE_5_6DEC,
            testUtils.PERCENTAGE_120_6DEC,
            testUtils.PERIOD_25_DAYS_IN_SECONDS,
            0,
            testUtils.ZERO,
            testUtils.ZERO,
            incomeTax,
            testUtils.ZERO,
            null,
            incomeTax,
            interestAmount
        );
    });

    it("should close position, DAI, owner, pay fixed, Milton lost, User earned > Deposit, after maturity", async () => {
        let testData = await testUtils.prepareTestData(
            [admin, userOne, userTwo, userThree, liquidityProvider],
            ["DAI"],
            data
        );
        await testUtils.prepareApproveForUsers(
            [userOne, userTwo, userThree, liquidityProvider],
            "DAI",
            data,
            testData
        );
        await testUtils.setupTokenDaiInitialValuesForUsers(
            [admin, userOne, userTwo, userThree, liquidityProvider],
            testData
        );

        let incomeTax = BigInt("994017946161515453639");
        let interestAmount = testUtils.TC_COLLATERAL_18DEC;

        await testCaseWhenMiltonLostAndUserEarn(
            testData,
            testData.tokenDai.address,
            testUtils.USD_10_18DEC,
            0,
            userTwo,
            userTwo,
            testUtils.PERCENTAGE_5_18DEC,
            testUtils.PERCENTAGE_160_18DEC,
            testUtils.PERIOD_50_DAYS_IN_SECONDS,
            0,
            testUtils.ZERO,
            testUtils.ZERO,
            incomeTax,
            testUtils.ZERO,
            null,
            incomeTax,
            interestAmount
        );
    });

    it("should close position, DAI, owner, pay fixed, Milton lost, User earned < Deposit, after maturity", async () => {
        let testData = await testUtils.prepareTestData(
            [admin, userOne, userTwo, userThree, liquidityProvider],
            ["DAI"],
            data
        );
        await testUtils.prepareApproveForUsers(
            [userOne, userTwo, userThree, liquidityProvider],
            "DAI",
            data,
            testData
        );
        await testUtils.setupTokenDaiInitialValuesForUsers(
            [admin, userOne, userTwo, userThree, liquidityProvider],
            testData
        );

        let incomeTax = testUtils.SPECIFIC_INCOME_TAX_CASE_1;
        let interestAmount = testUtils.SPECIFIC_INTEREST_AMOUNT_CASE_1;

        await testCaseWhenMiltonLostAndUserEarn(
            testData,
            testData.tokenDai.address,
            testUtils.USD_10_18DEC,
            0,
            userTwo,
            userTwo,
            testUtils.PERCENTAGE_5_18DEC,
            testUtils.PERCENTAGE_50_18DEC,
            testUtils.PERIOD_50_DAYS_IN_SECONDS,
            0,
            testUtils.ZERO,
            testUtils.ZERO,
            incomeTax,
            testUtils.ZERO,
            null,
            incomeTax,
            interestAmount
        );
    });

    it("should close position, DAI, not owner, pay fixed, Milton lost, User earned > Deposit, before maturity", async () => {
        let testData = await testUtils.prepareTestData(
            [admin, userOne, userTwo, userThree, liquidityProvider],
            ["DAI"],
            data
        );
        await testUtils.prepareApproveForUsers(
            [userOne, userTwo, userThree, liquidityProvider],
            "DAI",
            data,
            testData
        );
        await testUtils.setupTokenDaiInitialValuesForUsers(
            [admin, userOne, userTwo, userThree, liquidityProvider],
            testData
        );

        let incomeTax = BigInt("994017946161515453639");
        let interestAmount = testUtils.TC_COLLATERAL_18DEC;

        await testCaseWhenMiltonLostAndUserEarn(
            testData,
            testData.tokenDai.address,
            testUtils.USD_10_18DEC,
            0,
            userTwo,
            userThree,
            testUtils.PERCENTAGE_5_18DEC,
            testUtils.PERCENTAGE_160_18DEC,
            testUtils.PERIOD_25_DAYS_IN_SECONDS,
            0,
            testUtils.ZERO,
            testUtils.ZERO,
            incomeTax,
            testUtils.ZERO,
            null,
            incomeTax,
            interestAmount
        );
    });

    it("should NOT close position, DAI, not owner, pay fixed, Liquidity Pool lost, User earned < Deposit, before maturity", async () => {
        //given
        let testData = await testUtils.prepareTestData(
            [admin, userOne, userTwo, userThree, liquidityProvider],
            ["DAI"],
            data
        );
        await testUtils.prepareApproveForUsers(
            [userOne, userTwo, userThree, liquidityProvider],
            "DAI",
            data,
            testData
        );
        await testUtils.setupTokenDaiInitialValuesForUsers(
            [admin, userOne, userTwo, userThree, liquidityProvider],
            testData
        );

        const params = {
            asset: testData.tokenDai.address,
            totalAmount: testUtils.USD_10_000_18DEC,
            slippageValue: 3,
            collateralizationFactor: testUtils.USD_10_18DEC,
            direction: 0,
            openTimestamp: Math.floor(Date.now() / 1000),
            from: userTwo,
        };
        await data.joseph.test_provideLiquidity(
            params.asset,
            testUtils.USD_14_000_18DEC,
            params.openTimestamp,
            { from: liquidityProvider }
        );
        await data.warren.test_updateIndex(
            params.asset,
            testUtils.PERCENTAGE_5_18DEC,
            params.openTimestamp,
            { from: userOne }
        );
        await openPositionFunc(params);
        await data.warren.test_updateIndex(
            params.asset,
            testUtils.PERCENTAGE_120_18DEC,
            params.openTimestamp,
            { from: userOne }
        );
        let endTimestamp =
            params.openTimestamp + testUtils.PERIOD_25_DAYS_IN_SECONDS;
        await data.warren.test_updateIndex(
            params.asset,
            testUtils.PERCENTAGE_6_18DEC,
            endTimestamp,
            { from: userOne }
        );

        //when
        await testUtils.assertError(
            //when
            data.milton.test_closePosition(1, endTimestamp, {
                from: userThree,
            }),
            //then
            "IPOR_16"
        );
    });

    it("should close position, DAI, not owner, pay fixed, Milton lost, User earned > Deposit, after maturity", async () => {
        let testData = await testUtils.prepareTestData(
            [admin, userOne, userTwo, userThree, liquidityProvider],
            ["DAI"],
            data
        );
        await testUtils.prepareApproveForUsers(
            [userOne, userTwo, userThree, liquidityProvider],
            "DAI",
            data,
            testData
        );
        await testUtils.setupTokenDaiInitialValuesForUsers(
            [admin, userOne, userTwo, userThree, liquidityProvider],
            testData
        );

        let incomeTax = BigInt("994017946161515453639");
        let interestAmount = testUtils.TC_COLLATERAL_18DEC;

        await testCaseWhenMiltonLostAndUserEarn(
            testData,
            testData.tokenDai.address,
            testUtils.USD_10_18DEC,
            0,
            userTwo,
            userThree,
            testUtils.PERCENTAGE_5_18DEC,
            testUtils.PERCENTAGE_160_18DEC,
            testUtils.PERIOD_50_DAYS_IN_SECONDS,
            0,
            testUtils.ZERO,
            testUtils.ZERO,
            incomeTax,
            testUtils.ZERO,
            null,
            incomeTax,
            interestAmount
        );
    });

    it("should close position, DAI, not owner, pay fixed, Milton lost, User earned < Deposit, after maturity", async () => {
        let testData = await testUtils.prepareTestData(
            [admin, userOne, userTwo, userThree, liquidityProvider],
            ["DAI"],
            data
        );
        await testUtils.prepareApproveForUsers(
            [userOne, userTwo, userThree, liquidityProvider],
            "DAI",
            data,
            testData
        );
        await testUtils.setupTokenDaiInitialValuesForUsers(
            [admin, userOne, userTwo, userThree, liquidityProvider],
            testData
        );

        let incomeTax = BigInt("635082150807850422837");
        let interestAmount = BigInt("6350821508078504228366");

        await testCaseWhenMiltonLostAndUserEarn(
            testData,
            testData.tokenDai.address,
            testUtils.USD_10_18DEC,
            0,
            userTwo,
            userThree,
            testUtils.PERCENTAGE_5_18DEC,
            testUtils.PERCENTAGE_50_18DEC,
            testUtils.PERIOD_50_DAYS_IN_SECONDS,
            0,
            testUtils.ZERO,
            testUtils.ZERO,
            incomeTax,
            testUtils.ZERO,
            null,
            incomeTax,
            interestAmount
        );
    });

    it("should close position, DAI, not owner, pay fixed, Milton earned, User lost > Deposit, before maturity", async () => {
        let testData = await testUtils.prepareTestData(
            [admin, userOne, userTwo, userThree, liquidityProvider],
            ["DAI"],
            data
        );
        await testUtils.prepareApproveForUsers(
            [userOne, userTwo, userThree, liquidityProvider],
            "DAI",
            data,
            testData
        );
        await testUtils.setupTokenDaiInitialValuesForUsers(
            [admin, userOne, userTwo, userThree, liquidityProvider],
            testData
        );

        let incomeTax = BigInt("994017946161515453639");
        let interestAmount = testUtils.TC_COLLATERAL_18DEC;

        await testCaseWhenMiltonEarnAndUserLost(
            testData,
            testData.tokenDai.address,
            testUtils.USD_10_18DEC,
            0,
            userTwo,
            userThree,
            testUtils.PERCENTAGE_160_18DEC,
            testUtils.PERCENTAGE_5_18DEC,
            testUtils.PERIOD_25_DAYS_IN_SECONDS,
            0,
            testUtils.ZERO,
            testUtils.ZERO,
            incomeTax,
            testUtils.ZERO,
            null,
            incomeTax,
            interestAmount
        );
    });

    it("should NOT close position, DAI, not owner, pay fixed, Milton earned, User lost < Deposit, before maturity", async () => {
        //given
        let testData = await testUtils.prepareTestData(
            [admin, userOne, userTwo, userThree, liquidityProvider],
            ["DAI"],
            data
        );
        await testUtils.prepareApproveForUsers(
            [userOne, userTwo, userThree, liquidityProvider],
            "DAI",
            data,
            testData
        );
        await testUtils.setupTokenDaiInitialValuesForUsers(
            [admin, userOne, userTwo, userThree, liquidityProvider],
            testData
        );

        const params = {
            asset: testData.tokenDai.address,
            totalAmount: testUtils.USD_10_000_18DEC,
            slippageValue: 3,
            collateralizationFactor: testUtils.COLLATERALIZATION_FACTOR_18DEC,
            direction: 0,
            openTimestamp: Math.floor(Date.now() / 1000),
            from: userTwo,
        };

        await data.joseph.test_provideLiquidity(
            params.asset,
            testUtils.USD_14_000_18DEC,
            params.openTimestamp,
            { from: liquidityProvider }
        );
        await data.warren.test_updateIndex(
            params.asset,
            testUtils.PERCENTAGE_120_18DEC,
            params.openTimestamp,
            { from: userOne }
        );
        await openPositionFunc(params);
        await data.warren.test_updateIndex(
            params.asset,
            testUtils.PERCENTAGE_5_18DEC,
            params.openTimestamp,
            { from: userOne }
        );
        let endTimestamp =
            params.openTimestamp + testUtils.PERIOD_25_DAYS_IN_SECONDS;
        await data.warren.test_updateIndex(
            params.asset,
            testUtils.PERCENTAGE_6_18DEC,
            endTimestamp,
            { from: userOne }
        );

        //when
        await testUtils.assertError(
            //when
            data.milton.test_closePosition(1, endTimestamp, {
                from: userThree,
            }),
            //then
            "IPOR_16"
        );
    });

    it("should close position, DAI, not owner, pay fixed, Milton earned, User lost < Deposit, after maturity", async () => {
        let testData = await testUtils.prepareTestData(
            [admin, userOne, userTwo, userThree, liquidityProvider],
            ["DAI"],
            data
        );
        await testUtils.prepareApproveForUsers(
            [userOne, userTwo, userThree, liquidityProvider],
            "DAI",
            data,
            testData
        );
        await testUtils.setupTokenDaiInitialValuesForUsers(
            [admin, userOne, userTwo, userThree, liquidityProvider],
            testData
        );

        let incomeTax = BigInt("854583100015023419750");
        let interestAmount = BigInt("8545831000150234197501");

        await testCaseWhenMiltonEarnAndUserLost(
            testData,
            testData.tokenDai.address,
            testUtils.USD_10_18DEC,
            0,
            userTwo,
            userThree,
            testUtils.PERCENTAGE_120_18DEC,
            testUtils.PERCENTAGE_5_18DEC,
            testUtils.PERIOD_50_DAYS_IN_SECONDS,
            0,
            testUtils.ZERO,
            testUtils.ZERO,
            incomeTax,
            testUtils.ZERO,
            null,
            incomeTax,
            interestAmount
        );
    });

    it("should close position, DAI, not owner, pay fixed, Milton earned, User lost > Deposit, after maturity", async () => {
        let testData = await testUtils.prepareTestData(
            [admin, userOne, userTwo, userThree, liquidityProvider],
            ["DAI"],
            data
        );
        await testUtils.prepareApproveForUsers(
            [userOne, userTwo, userThree, liquidityProvider],
            "DAI",
            data,
            testData
        );
        await testUtils.setupTokenDaiInitialValuesForUsers(
            [admin, userOne, userTwo, userThree, liquidityProvider],
            testData
        );

        let incomeTax = BigInt("994017946161515453639");
        let interestAmount = testUtils.TC_COLLATERAL_18DEC;

        await testCaseWhenMiltonEarnAndUserLost(
            testData,
            testData.tokenDai.address,
            testUtils.USD_10_18DEC,
            0,
            userTwo,
            userThree,
            testUtils.PERCENTAGE_160_18DEC,
            testUtils.PERCENTAGE_5_18DEC,
            testUtils.PERIOD_50_DAYS_IN_SECONDS,
            0,
            testUtils.ZERO,
            testUtils.ZERO,
            incomeTax,
            testUtils.ZERO,
            null,
            incomeTax,
            interestAmount
        );
    });

    it("should close position, DAI, owner, receive fixed, Milton earned, IPOR not changed, IBT price not changed, before maturity", async () => {
        let testData = await testUtils.prepareTestData(
            [admin, userOne, userTwo, userThree, liquidityProvider],
            ["DAI"],
            data
        );
        await testUtils.prepareApproveForUsers(
            [userOne, userTwo, userThree, liquidityProvider],
            "DAI",
            data,
            testData
        );
        await testUtils.setupTokenDaiInitialValuesForUsers(
            [admin, userOne, userTwo, userThree, liquidityProvider],
            testData
        );

        let incomeTax = BigInt("6808342096996679147");
        let interestAmount = BigInt("68083420969966791467");

        await testCaseWhenMiltonEarnAndUserLost(
            testData,
            testData.tokenDai.address,
            testUtils.USD_10_18DEC,
            1,
            userTwo,
            userTwo,
            testUtils.PERCENTAGE_3_18DEC,
            testUtils.PERCENTAGE_3_18DEC,
            testUtils.PERIOD_25_DAYS_IN_SECONDS,
            0,
            testUtils.ZERO,
            testUtils.ZERO,
            incomeTax,
            testUtils.ZERO,
            null,
            incomeTax,
            interestAmount
        );
    });

    it("should close position, DAI, owner, receive fixed, Milton earned, IPOR not changed, IBT price changed 25%, before maturity", async () => {
        let testData = await testUtils.prepareTestData(
            [admin, userOne, userTwo, userThree, liquidityProvider],
            ["DAI"],
            data
        );
        await testUtils.prepareApproveForUsers(
            [userOne, userTwo, userThree, liquidityProvider],
            "DAI",
            data,
            testData
        );
        await testUtils.setupTokenDaiInitialValuesForUsers(
            [admin, userOne, userTwo, userThree, liquidityProvider],
            testData
        );

        let incomeTax = BigInt("6808342096996681189");
        let interestAmount = BigInt("68083420969966811892");

        await testCaseWhenMiltonEarnAndUserLost(
            testData,
            testData.tokenDai.address,
            testUtils.USD_10_18DEC,
            1,
            userTwo,
            userTwo,
            testUtils.PERCENTAGE_365_18DEC,
            testUtils.PERCENTAGE_365_18DEC,
            testUtils.PERIOD_25_DAYS_IN_SECONDS,
            0,
            testUtils.ZERO,
            testUtils.ZERO,
            incomeTax,
            testUtils.ZERO,
            null,
            incomeTax,
            interestAmount
        );
    });

    it("should close position, DAI, owner, receive fixed, Milton lost, User earned > Deposit, before maturity", async () => {
        let testData = await testUtils.prepareTestData(
            [admin, userOne, userTwo, userThree, liquidityProvider],
            ["DAI"],
            data
        );
        await testUtils.prepareApproveForUsers(
            [userOne, userTwo, userThree, liquidityProvider],
            "DAI",
            data,
            testData
        );
        await testUtils.setupTokenDaiInitialValuesForUsers(
            [admin, userOne, userTwo, userThree, liquidityProvider],
            testData
        );

        let incomeTax = BigInt("994017946161515453639");
        let interestAmount = testUtils.TC_COLLATERAL_18DEC;

        await testCaseWhenMiltonLostAndUserEarn(
            testData,
            testData.tokenDai.address,
            testUtils.USD_10_18DEC,
            1,
            userTwo,
            userTwo,
            testUtils.PERCENTAGE_160_18DEC,
            testUtils.PERCENTAGE_5_18DEC,
            testUtils.PERIOD_25_DAYS_IN_SECONDS,
            0,
            testUtils.ZERO,
            testUtils.ZERO,
            incomeTax,
            testUtils.ZERO,
            null,
            incomeTax,
            interestAmount
        );
    });

    it("should close position, DAI, owner, receive fixed, Milton earned, User earned < Deposit, before maturity", async () => {
        let testData = await testUtils.prepareTestData(
            [admin, userOne, userTwo, userThree, liquidityProvider],
            ["DAI"],
            data
        );
        await testUtils.prepareApproveForUsers(
            [userOne, userTwo, userThree, liquidityProvider],
            "DAI",
            data,
            testData
        );
        await testUtils.setupTokenDaiInitialValuesForUsers(
            [admin, userOne, userTwo, userThree, liquidityProvider],
            testData
        );

        let incomeTax = BigInt("279142025976863929170");
        let interestAmount = BigInt("2791420259768639291701");

        await testCaseWhenMiltonEarnAndUserLost(
            testData,
            testData.tokenDai.address,
            testUtils.USD_10_18DEC,
            1,
            userTwo,
            userTwo,
            testUtils.PERCENTAGE_120_18DEC,
            testUtils.PERCENTAGE_160_18DEC,
            testUtils.PERIOD_25_DAYS_IN_SECONDS,
            0,
            testUtils.ZERO,
            testUtils.ZERO,
            incomeTax,
            testUtils.ZERO,
            null,
            incomeTax,
            interestAmount
        );
    });

    it("should close position, DAI, owner, receive fixed, Milton earned, User lost > Deposit, before maturity", async () => {
        let testData = await testUtils.prepareTestData(
            [admin, userOne, userTwo, userThree, liquidityProvider],
            ["DAI"],
            data
        );
        await testUtils.prepareApproveForUsers(
            [userOne, userTwo, userThree, liquidityProvider],
            "DAI",
            data,
            testData
        );
        await testUtils.setupTokenDaiInitialValuesForUsers(
            [admin, userOne, userTwo, userThree, liquidityProvider],
            testData
        );

        let incomeTax = BigInt("994017946161515453639");
        let interestAmount = testUtils.TC_COLLATERAL_18DEC;

        await testCaseWhenMiltonEarnAndUserLost(
            testData,
            testData.tokenDai.address,
            testUtils.USD_10_18DEC,
            1,
            userTwo,
            userTwo,
            testUtils.PERCENTAGE_5_18DEC,
            testUtils.PERCENTAGE_160_18DEC,
            testUtils.PERIOD_25_DAYS_IN_SECONDS,
            0,
            testUtils.ZERO,
            testUtils.ZERO,
            incomeTax,
            testUtils.ZERO,
            null,
            incomeTax,
            interestAmount
        );
    });

    it("should close position, DAI, owner, receive fixed, Liquidity Pool earned, User lost < Deposit, before maturity", async () => {
        let testData = await testUtils.prepareTestData(
            [admin, userOne, userTwo, userThree, liquidityProvider],
            ["DAI"],
            data
        );
        await testUtils.prepareApproveForUsers(
            [userOne, userTwo, userThree, liquidityProvider],
            "DAI",
            data,
            testData
        );
        await testUtils.setupTokenDaiInitialValuesForUsers(
            [admin, userOne, userTwo, userThree, liquidityProvider],
            testData
        );

        let incomeTax = BigInt("789767683251615015781");
        let interestAmount = BigInt("7897676832516150157811");

        await testCaseWhenMiltonEarnAndUserLost(
            testData,
            testData.tokenDai.address,
            testUtils.USD_10_18DEC,
            1,
            userTwo,
            userTwo,
            testUtils.PERCENTAGE_5_18DEC,
            testUtils.PERCENTAGE_120_18DEC,
            testUtils.PERIOD_25_DAYS_IN_SECONDS,
            0,
            testUtils.ZERO,
            testUtils.ZERO,
            incomeTax,
            testUtils.ZERO,
            null,
            incomeTax,
            interestAmount
        );
    });

    it("should close position, DAI, owner, receive fixed, Milton lost, User earned > Deposit, after maturity", async () => {
        let testData = await testUtils.prepareTestData(
            [admin, userOne, userTwo, userThree, liquidityProvider],
            ["DAI"],
            data
        );
        await testUtils.prepareApproveForUsers(
            [userOne, userTwo, userThree, liquidityProvider],
            "DAI",
            data,
            testData
        );
        await testUtils.setupTokenDaiInitialValuesForUsers(
            [admin, userOne, userTwo, userThree, liquidityProvider],
            testData
        );

        let incomeTax = BigInt("994017946161515453639");
        let interestAmount = testUtils.TC_COLLATERAL_18DEC;

        await testCaseWhenMiltonLostAndUserEarn(
            testData,
            testData.tokenDai.address,
            testUtils.USD_10_18DEC,
            1,
            userTwo,
            userTwo,
            testUtils.PERCENTAGE_160_18DEC,
            testUtils.PERCENTAGE_5_18DEC,
            testUtils.PERIOD_50_DAYS_IN_SECONDS,
            0,
            testUtils.ZERO,
            testUtils.ZERO,
            incomeTax,
            testUtils.ZERO,
            null,
            incomeTax,
            interestAmount
        );
    });

    it("should close position, DAI, owner, receive fixed, Milton lost, User earned < Deposit, after maturity", async () => {
        let testData = await testUtils.prepareTestData(
            [admin, userOne, userTwo, userThree, liquidityProvider],
            ["DAI"],
            data
        );
        await testUtils.prepareApproveForUsers(
            [userOne, userTwo, userThree, liquidityProvider],
            "DAI",
            data,
            testData
        );
        await testUtils.setupTokenDaiInitialValuesForUsers(
            [admin, userOne, userTwo, userThree, liquidityProvider],
            testData
        );

        let incomeTax = BigInt("839332413717750853886");
        let interestAmount = BigInt("8393324137177508538862");

        await testCaseWhenMiltonLostAndUserEarn(
            testData,
            testData.tokenDai.address,
            testUtils.USD_10_18DEC,
            1,
            userTwo,
            userTwo,
            testUtils.PERCENTAGE_120_18DEC,
            testUtils.PERCENTAGE_5_18DEC,
            testUtils.PERIOD_50_DAYS_IN_SECONDS,
            0,
            testUtils.ZERO,
            testUtils.ZERO,
            incomeTax,
            testUtils.ZERO,
            null,
            incomeTax,
            interestAmount
        );
    });

    it("should close position, DAI, owner, receive fixed, Milton earned, User lost > Deposit, after maturity", async () => {
        let testData = await testUtils.prepareTestData(
            [admin, userOne, userTwo, userThree, liquidityProvider],
            ["DAI"],
            data
        );
        await testUtils.prepareApproveForUsers(
            [userOne, userTwo, userThree, liquidityProvider],
            "DAI",
            data,
            testData
        );
        await testUtils.setupTokenDaiInitialValuesForUsers(
            [admin, userOne, userTwo, userThree, liquidityProvider],
            testData
        );

        let incomeTax = BigInt("994017946161515453639");
        let interestAmount = testUtils.TC_COLLATERAL_18DEC;

        await testCaseWhenMiltonEarnAndUserLost(
            testData,
            testData.tokenDai.address,
            testUtils.USD_10_18DEC,
            1,
            userTwo,
            userTwo,
            testUtils.PERCENTAGE_5_18DEC,
            testUtils.PERCENTAGE_120_18DEC,
            testUtils.PERIOD_50_DAYS_IN_SECONDS,
            0,
            testUtils.ZERO,
            testUtils.ZERO,
            incomeTax,
            testUtils.ZERO,
            null,
            incomeTax,
            interestAmount
        );
    });

    it("should close position, DAI, owner, receive fixed, Milton earned, User lost < Deposit, after maturity", async () => {
        let testData = await testUtils.prepareTestData(
            [admin, userOne, userTwo, userThree, liquidityProvider],
            ["DAI"],
            data
        );
        await testUtils.prepareApproveForUsers(
            [userOne, userTwo, userThree, liquidityProvider],
            "DAI",
            data,
            testData
        );
        await testUtils.setupTokenDaiInitialValuesForUsers(
            [admin, userOne, userTwo, userThree, liquidityProvider],
            testData
        );

        let incomeTax = BigInt("650332837105122988701");
        let interestAmount = BigInt("6503328371051229887005");

        await testCaseWhenMiltonEarnAndUserLost(
            testData,
            testData.tokenDai.address,
            testUtils.USD_10_18DEC,
            1,
            userTwo,
            userTwo,
            testUtils.PERCENTAGE_5_18DEC,
            testUtils.PERCENTAGE_50_18DEC,
            testUtils.PERIOD_50_DAYS_IN_SECONDS,
            0,
            testUtils.ZERO,
            testUtils.ZERO,
            incomeTax,
            testUtils.ZERO,
            null,
            incomeTax,
            interestAmount
        );
    });

    it("should close position, DAI, not owner, receive fixed, Milton lost, User earned > Deposit, before maturity", async () => {
        let testData = await testUtils.prepareTestData(
            [admin, userOne, userTwo, userThree, liquidityProvider],
            ["DAI"],
            data
        );
        await testUtils.prepareApproveForUsers(
            [userOne, userTwo, userThree, liquidityProvider],
            "DAI",
            data,
            testData
        );
        await testUtils.setupTokenDaiInitialValuesForUsers(
            [admin, userOne, userTwo, userThree, liquidityProvider],
            testData
        );

        let incomeTax = BigInt("994017946161515453639");
        let interestAmount = testUtils.TC_COLLATERAL_18DEC;

        await testCaseWhenMiltonLostAndUserEarn(
            testData,
            testData.tokenDai.address,
            testUtils.USD_10_18DEC,
            1,
            userTwo,
            userThree,
            testUtils.PERCENTAGE_160_18DEC,
            testUtils.PERCENTAGE_5_18DEC,
            testUtils.PERIOD_25_DAYS_IN_SECONDS,
            0,
            testUtils.ZERO,
            testUtils.ZERO,
            incomeTax,
            testUtils.ZERO,
            null,
            incomeTax,
            interestAmount
        );
    });

    it("should NOT close position, DAI, not owner, receive fixed, Liquidity Pool lost, User earned < Deposit, before maturity", async () => {
        //given
        let testData = await testUtils.prepareTestData(
            [admin, userOne, userTwo, userThree, liquidityProvider],
            ["DAI"],
            data
        );
        await testUtils.prepareApproveForUsers(
            [userOne, userTwo, userThree, liquidityProvider],
            "DAI",
            data,
            testData
        );
        await testUtils.setupTokenDaiInitialValuesForUsers(
            [admin, userOne, userTwo, userThree, liquidityProvider],
            testData
        );

        const params = {
            asset: testData.tokenDai.address,
            totalAmount: testUtils.USD_10_000_18DEC,
            slippageValue: 3,
            collateralizationFactor: testUtils.USD_10_18DEC,
            direction: 1,
            openTimestamp: Math.floor(Date.now() / 1000),
            from: userTwo,
        };

        await data.joseph.test_provideLiquidity(
            params.asset,
            testUtils.USD_14_000_18DEC,
            params.openTimestamp,
            { from: liquidityProvider }
        );
        await data.warren.test_updateIndex(
            params.asset,
            testUtils.PERCENTAGE_120_18DEC,
            params.openTimestamp,
            { from: userOne }
        );
        await openPositionFunc(params);
        await data.warren.test_updateIndex(
            params.asset,
            testUtils.PERCENTAGE_5_18DEC,
            params.openTimestamp,
            { from: userOne }
        );
        let endTimestamp =
            params.openTimestamp + testUtils.PERIOD_25_DAYS_IN_SECONDS;
        await data.warren.test_updateIndex(
            params.asset,
            testUtils.PERCENTAGE_6_18DEC,
            endTimestamp,
            { from: userOne }
        );

        //when
        await testUtils.assertError(
            //when
            data.milton.test_closePosition(1, endTimestamp, {
                from: userThree,
            }),
            //then
            "IPOR_16"
        );
    });

    it("should close position, DAI, not owner, receive fixed, Milton earned, User lost > Deposit, before maturity", async () => {
        let testData = await testUtils.prepareTestData(
            [admin, userOne, userTwo, userThree, liquidityProvider],
            ["DAI"],
            data
        );
        await testUtils.prepareApproveForUsers(
            [userOne, userTwo, userThree, liquidityProvider],
            "DAI",
            data,
            testData
        );
        await testUtils.setupTokenDaiInitialValuesForUsers(
            [admin, userOne, userTwo, userThree, liquidityProvider],
            testData
        );

        let incomeTax = BigInt("994017946161515453639");
        let interestAmount = testUtils.TC_COLLATERAL_18DEC;

        await testCaseWhenMiltonEarnAndUserLost(
            testData,
            testData.tokenDai.address,
            testUtils.USD_10_18DEC,
            1,
            userTwo,
            userThree,
            testUtils.PERCENTAGE_5_18DEC,
            testUtils.PERCENTAGE_160_18DEC,
            testUtils.PERIOD_25_DAYS_IN_SECONDS,
            0,
            testUtils.ZERO,
            testUtils.ZERO,
            incomeTax,
            testUtils.ZERO,
            null,
            incomeTax,
            interestAmount
        );
    });

    it("should NOT close position, DAI, not owner, receive fixed, Liquidity Pool earned, User lost < Deposit, before maturity", async () => {
        //given
        let testData = await testUtils.prepareTestData(
            [admin, userOne, userTwo, userThree, liquidityProvider],
            ["DAI"],
            data
        );
        await testUtils.prepareApproveForUsers(
            [userOne, userTwo, userThree, liquidityProvider],
            "DAI",
            data,
            testData
        );
        await testUtils.setupTokenDaiInitialValuesForUsers(
            [admin, userOne, userTwo, userThree, liquidityProvider],
            testData
        );

        const params = {
            asset: testData.tokenDai.address,
            totalAmount: testUtils.USD_10_000_18DEC,
            slippageValue: 3,
            collateralizationFactor: testUtils.USD_10_18DEC,
            direction: 1,
            openTimestamp: Math.floor(Date.now() / 1000),
            from: userTwo,
        };
        await data.joseph.test_provideLiquidity(
            params.asset,
            testUtils.USD_14_000_18DEC,
            params.openTimestamp,
            { from: liquidityProvider }
        );
        await data.warren.test_updateIndex(
            params.asset,
            testUtils.PERCENTAGE_5_18DEC,
            params.openTimestamp,
            { from: userOne }
        );
        await openPositionFunc(params);
        await data.warren.test_updateIndex(
            params.asset,
            testUtils.PERCENTAGE_120_18DEC,
            params.openTimestamp,
            { from: userOne }
        );
        let endTimestamp =
            params.openTimestamp + testUtils.PERIOD_25_DAYS_IN_SECONDS;
        await data.warren.test_updateIndex(
            params.asset,
            testUtils.PERCENTAGE_6_18DEC,
            endTimestamp,
            { from: userOne }
        );

        //when
        await testUtils.assertError(
            //when
            data.milton.test_closePosition(1, endTimestamp, {
                from: userThree,
            }),
            //then
            "IPOR_16"
        );
    });

    it("should close position, DAI, not owner, receive fixed, Milton lost, User earned > Deposit, after maturity", async () => {
        let testData = await testUtils.prepareTestData(
            [admin, userOne, userTwo, userThree, liquidityProvider],
            ["DAI"],
            data
        );
        await testUtils.prepareApproveForUsers(
            [userOne, userTwo, userThree, liquidityProvider],
            "DAI",
            data,
            testData
        );
        await testUtils.setupTokenDaiInitialValuesForUsers(
            [admin, userOne, userTwo, userThree, liquidityProvider],
            testData
        );

        let incomeTax = BigInt("994017946161515453639");
        let interestAmount = testUtils.TC_COLLATERAL_18DEC;

        await testCaseWhenMiltonLostAndUserEarn(
            testData,
            testData.tokenDai.address,
            testUtils.USD_10_18DEC,
            1,
            userTwo,
            userThree,
            testUtils.PERCENTAGE_160_18DEC,
            testUtils.PERCENTAGE_5_18DEC,
            testUtils.PERIOD_50_DAYS_IN_SECONDS,
            0,
            testUtils.ZERO,
            testUtils.ZERO,
            incomeTax,
            testUtils.ZERO,
            null,
            incomeTax,
            interestAmount
        );
    });

    it("should close position, DAI, not owner, receive fixed, Milton lost, User earned < Deposit, after maturity", async () => {
        let testData = await testUtils.prepareTestData(
            [admin, userOne, userTwo, userThree, liquidityProvider],
            ["DAI"],
            data
        );
        await testUtils.prepareApproveForUsers(
            [userOne, userTwo, userThree, liquidityProvider],
            "DAI",
            data,
            testData
        );
        await testUtils.setupTokenDaiInitialValuesForUsers(
            [admin, userOne, userTwo, userThree, liquidityProvider],
            testData
        );

        let incomeTax = BigInt("839332413717750853886");
        let interestAmount = BigInt("8393324137177508538862");

        await testCaseWhenMiltonLostAndUserEarn(
            testData,
            testData.tokenDai.address,
            testUtils.USD_10_18DEC,
            1,
            userTwo,
            userThree,
            testUtils.PERCENTAGE_120_18DEC,
            testUtils.PERCENTAGE_5_18DEC,
            testUtils.PERIOD_50_DAYS_IN_SECONDS,
            0,
            testUtils.ZERO,
            testUtils.ZERO,
            incomeTax,
            testUtils.ZERO,
            null,
            incomeTax,
            interestAmount
        );
    });

    it("should close position, DAI, not owner, receive fixed, Milton earned, User lost > Deposit, after maturity", async () => {
        let testData = await testUtils.prepareTestData(
            [admin, userOne, userTwo, userThree, liquidityProvider],
            ["DAI"],
            data
        );
        await testUtils.prepareApproveForUsers(
            [userOne, userTwo, userThree, liquidityProvider],
            "DAI",
            data,
            testData
        );
        await testUtils.setupTokenDaiInitialValuesForUsers(
            [admin, userOne, userTwo, userThree, liquidityProvider],
            testData
        );

        let incomeTax = BigInt("994017946161515453639");
        let interestAmount = testUtils.TC_COLLATERAL_18DEC;

        await testCaseWhenMiltonEarnAndUserLost(
            testData,
            testData.tokenDai.address,
            testUtils.USD_10_18DEC,
            1,
            userTwo,
            userThree,
            testUtils.PERCENTAGE_5_18DEC,
            testUtils.PERCENTAGE_160_18DEC,
            testUtils.PERIOD_50_DAYS_IN_SECONDS,
            0,
            testUtils.ZERO,
            testUtils.ZERO,
            incomeTax,
            testUtils.ZERO,
            null,
            incomeTax,
            interestAmount
        );
    });

    it("should close position, DAI, not owner, receive fixed, Milton earned, User lost < Deposit, after maturity", async () => {
        let testData = await testUtils.prepareTestData(
            [admin, userOne, userTwo, userThree, liquidityProvider],
            ["DAI"],
            data
        );
        await testUtils.prepareApproveForUsers(
            [userOne, userTwo, userThree, liquidityProvider],
            "DAI",
            data,
            testData
        );
        await testUtils.setupTokenDaiInitialValuesForUsers(
            [admin, userOne, userTwo, userThree, liquidityProvider],
            testData
        );

        let incomeTax = BigInt("650332837105122988701");
        let interestAmount = BigInt("6503328371051229887005");

        await testCaseWhenMiltonEarnAndUserLost(
            testData,
            testData.tokenDai.address,
            testUtils.USD_10_18DEC,
            1,
            userTwo,
            userThree,
            testUtils.PERCENTAGE_5_18DEC,
            testUtils.PERCENTAGE_50_18DEC,
            testUtils.PERIOD_50_DAYS_IN_SECONDS,
            0,
            testUtils.ZERO,
            testUtils.ZERO,
            incomeTax,
            testUtils.ZERO,
            null,
            incomeTax,
            interestAmount
        );
    });

    it("should close position, DAI, owner, pay fixed, Milton earned, User lost > Deposit, after maturity", async () => {
        let testData = await testUtils.prepareTestData(
            [admin, userOne, userTwo, userThree, liquidityProvider],
            ["DAI"],
            data
        );
        await testUtils.prepareApproveForUsers(
            [userOne, userTwo, userThree, liquidityProvider],
            "DAI",
            data,
            testData
        );
        await testUtils.setupTokenDaiInitialValuesForUsers(
            [admin, userOne, userTwo, userThree, liquidityProvider],
            testData
        );

        let incomeTax = BigInt("994017946161515453639");
        let interestAmount = testUtils.TC_COLLATERAL_18DEC;

        await testCaseWhenMiltonEarnAndUserLost(
            testData,
            testData.tokenDai.address,
            testUtils.USD_10_18DEC,
            0,
            userTwo,
            userTwo,
            testUtils.PERCENTAGE_160_18DEC,
            testUtils.PERCENTAGE_5_18DEC,
            testUtils.PERIOD_50_DAYS_IN_SECONDS,
            0,
            testUtils.ZERO,
            testUtils.ZERO,
            incomeTax,
            testUtils.ZERO,
            null,
            incomeTax,
            interestAmount
        );
    });

    it("should NOT close position, because incorrect derivative Id", async () => {
        //given
        let testData = await testUtils.prepareTestData(
            [admin, userOne, userTwo, userThree, liquidityProvider],
            ["DAI"],
            data
        );
        await testUtils.prepareApproveForUsers(
            [userOne, userTwo, userThree, liquidityProvider],
            "DAI",
            data,
            testData
        );
        await testUtils.setupTokenDaiInitialValuesForUsers(
            [admin, userOne, userTwo, userThree, liquidityProvider],
            testData
        );

        let direction = 0;
        let openerUserAddress = userTwo;
        let closerUserAddress = userTwo;
        let iporValueBeforeOpenPosition = testUtils.PERCENTAGE_3_18DEC;
        let openTimestamp = Math.floor(Date.now() / 1000);

        const derivativeParamsFirst = {
            asset: testData.tokenDai.address,
            totalAmount: testUtils.USD_10_000_18DEC,
            slippageValue: 3,
            collateralizationFactor: testUtils.USD_10_18DEC,
            direction: direction,
            openTimestamp: openTimestamp,
            from: openerUserAddress,
        };
        await data.warren.test_updateIndex(
            derivativeParamsFirst.asset,
            iporValueBeforeOpenPosition,
            derivativeParamsFirst.openTimestamp,
            { from: userOne }
        );
        await data.joseph.test_provideLiquidity(
            derivativeParamsFirst.asset,
            testUtils.USD_14_000_18DEC,
            derivativeParamsFirst.openTimestamp,
            { from: liquidityProvider }
        );
        await openPositionFunc(derivativeParamsFirst);

        await testUtils.assertError(
            //when
            data.milton.test_closePosition(
                0,
                openTimestamp + testUtils.PERIOD_25_DAYS_IN_SECONDS,
                { from: closerUserAddress }
            ),
            //then
            "IPOR_22"
        );
    });

    it("should NOT close position, because derivative has incorrect status", async () => {
        //given
        let testData = await testUtils.prepareTestData(
            [admin, userOne, userTwo, userThree, liquidityProvider],
            ["DAI"],
            data
        );
        await testUtils.prepareApproveForUsers(
            [userOne, userTwo, userThree, liquidityProvider],
            "DAI",
            data,
            testData
        );
        await testUtils.setupTokenDaiInitialValuesForUsers(
            [admin, userOne, userTwo, userThree, liquidityProvider],
            testData
        );

        let direction = 0;
        let openerUserAddress = userTwo;
        let closerUserAddress = userTwo;
        let iporValueBeforeOpenPosition = testUtils.PERCENTAGE_3_18DEC;
        let openTimestamp = Math.floor(Date.now() / 1000);

        const derivativeParamsFirst = {
            asset: testData.tokenDai.address,
            totalAmount: testUtils.USD_10_000_18DEC,
            slippageValue: 3,
            collateralizationFactor: testUtils.USD_10_18DEC,
            direction: direction,
            openTimestamp: openTimestamp,
            from: openerUserAddress,
        };
        await data.warren.test_updateIndex(
            derivativeParamsFirst.asset,
            iporValueBeforeOpenPosition,
            derivativeParamsFirst.openTimestamp,
            { from: userOne }
        );
        await data.joseph.test_provideLiquidity(
            derivativeParamsFirst.asset,
            testUtils.USD_14_000_18DEC + testUtils.USD_14_000_18DEC,
            derivativeParamsFirst.openTimestamp,
            { from: liquidityProvider }
        );
        await openPositionFunc(derivativeParamsFirst);

        const derivativeParams25days = {
            asset: testData.tokenDai.address,
            totalAmount: testUtils.USD_10_000_18DEC,
            slippageValue: 3,
            collateralizationFactor: testUtils.COLLATERALIZATION_FACTOR_18DEC,
            direction: direction,
            openTimestamp: openTimestamp + testUtils.PERIOD_25_DAYS_IN_SECONDS,
            from: openerUserAddress,
        };
        await openPositionFunc(derivativeParams25days);

        let endTimestamp = openTimestamp + testUtils.PERIOD_50_DAYS_IN_SECONDS;

        await data.milton.test_closePosition(1, endTimestamp, {
            from: closerUserAddress,
        });

        await testUtils.assertError(
            //when
            data.milton.test_closePosition(1, endTimestamp, {
                from: closerUserAddress,
            }),
            //then
            "IPOR_23"
        );
    });

    it("should NOT close position, because derivative not exists", async () => {
        //given
        let closerUserAddress = userTwo;
        let openTimestamp = Math.floor(Date.now() / 1000);

        await testUtils.assertError(
            //when
            data.milton.test_closePosition(
                0,
                openTimestamp + testUtils.PERIOD_25_DAYS_IN_SECONDS,
                { from: closerUserAddress }
            ),
            //then
            "IPOR_22"
        );
    });

    it("should close only one position - close first position", async () => {
        //given
        let testData = await testUtils.prepareTestData(
            [admin, userOne, userTwo, userThree, liquidityProvider],
            ["DAI"],
            data
        );
        await testUtils.prepareApproveForUsers(
            [userOne, userTwo, userThree, liquidityProvider],
            "DAI",
            data,
            testData
        );
        await testUtils.setupTokenDaiInitialValuesForUsers(
            [admin, userOne, userTwo, userThree, liquidityProvider],
            testData
        );

        let direction = 0;
        let openerUserAddress = userTwo;
        let closerUserAddress = userTwo;
        let iporValueBeforeOpenPosition = testUtils.PERCENTAGE_3_18DEC;
        let openTimestamp = Math.floor(Date.now() / 1000);

        const derivativeParamsFirst = {
            asset: testData.tokenDai.address,
            totalAmount: testUtils.USD_10_000_18DEC,
            slippageValue: 3,
            collateralizationFactor: testUtils.USD_10_18DEC,
            direction: direction,
            openTimestamp: openTimestamp,
            from: openerUserAddress,
        };
        await data.joseph.test_provideLiquidity(
            derivativeParamsFirst.asset,
            testUtils.USD_14_000_18DEC + testUtils.USD_14_000_18DEC,
            derivativeParamsFirst.openTimestamp,
            { from: liquidityProvider }
        );
        await data.warren.test_updateIndex(
            derivativeParamsFirst.asset,
            iporValueBeforeOpenPosition,
            derivativeParamsFirst.openTimestamp,
            { from: userOne }
        );
        await openPositionFunc(derivativeParamsFirst);

        const derivativeParams25days = {
            asset: testData.tokenDai.address,
            totalAmount: testUtils.USD_10_000_18DEC,
            slippageValue: 3,
            collateralizationFactor: testUtils.USD_10_18DEC,
            direction: direction,
            openTimestamp: openTimestamp + testUtils.PERIOD_25_DAYS_IN_SECONDS,
            from: openerUserAddress,
        };
        await openPositionFunc(derivativeParams25days);
        let endTimestamp = openTimestamp + testUtils.PERIOD_50_DAYS_IN_SECONDS;
        let expectedOpenedPositionsVol = 1;
        let expectedDerivativeId = BigInt(2);

        //when
        await data.milton.test_closePosition(1, endTimestamp, {
            from: closerUserAddress,
        });

        //then
        let actualDerivatives = await testData.miltonStorage.getPositions();
        let actualOpenedPositionsVol = countOpenPositions(actualDerivatives);

        assert(
            expectedOpenedPositionsVol === actualOpenedPositionsVol,
            `Incorrect number of opened positions actual: ${actualOpenedPositionsVol}, expected: ${expectedOpenedPositionsVol}`
        );

        let oneDerivative = actualDerivatives[0];

        assert(
            expectedDerivativeId === BigInt(oneDerivative.id),
            `Incorrect derivative id actual: ${oneDerivative.id}, expected: ${expectedDerivativeId}`
        );
    });

    it("should close only one position - close last position", async () => {
        //given
        let testData = await testUtils.prepareTestData(
            [admin, userOne, userTwo, userThree, liquidityProvider],
            ["DAI"],
            data
        );
        await testUtils.prepareApproveForUsers(
            [userOne, userTwo, userThree, liquidityProvider],
            "DAI",
            data,
            testData
        );
        await testUtils.setupTokenDaiInitialValuesForUsers(
            [admin, userOne, userTwo, userThree, liquidityProvider],
            testData
        );

        let direction = 0;
        let openerUserAddress = userTwo;
        let closerUserAddress = userTwo;
        let iporValueBeforeOpenPosition = testUtils.PERCENTAGE_3_18DEC;
        let openTimestamp = Math.floor(Date.now() / 1000);

        const derivativeParamsFirst = {
            asset: testData.tokenDai.address,
            totalAmount: testUtils.USD_10_000_18DEC,
            slippageValue: 3,
            collateralizationFactor: testUtils.USD_10_18DEC,
            direction: direction,
            openTimestamp: openTimestamp,
            from: openerUserAddress,
        };
        await data.joseph.test_provideLiquidity(
            derivativeParamsFirst.asset,
            testUtils.USD_14_000_18DEC + testUtils.USD_14_000_18DEC,
            derivativeParamsFirst.openTimestamp,
            { from: liquidityProvider }
        );
        await data.warren.test_updateIndex(
            derivativeParamsFirst.asset,
            iporValueBeforeOpenPosition,
            derivativeParamsFirst.openTimestamp,
            { from: userOne }
        );
        await openPositionFunc(derivativeParamsFirst);

        const derivativeParams25days = {
            asset: testData.tokenDai.address,
            totalAmount: testUtils.USD_10_000_18DEC,
            slippageValue: 3,
            collateralizationFactor: testUtils.USD_10_18DEC,
            direction: direction,
            openTimestamp: openTimestamp + testUtils.PERIOD_25_DAYS_IN_SECONDS,
            from: openerUserAddress,
        };
        await openPositionFunc(derivativeParams25days);
        let endTimestamp = openTimestamp + testUtils.PERIOD_50_DAYS_IN_SECONDS;
        let expectedOpenedPositionsVol = 1;
        let expectedDerivativeId = BigInt(1);

        //when
        await data.milton.test_closePosition(2, endTimestamp, {
            from: closerUserAddress,
        });

        //then
        let actualDerivatives = await testData.miltonStorage.getPositions();
        let actualOpenedPositionsVol = countOpenPositions(actualDerivatives);

        assert(
            expectedOpenedPositionsVol === actualOpenedPositionsVol,
            `Incorrect number of opened positions actual: ${actualOpenedPositionsVol}, expected: ${expectedOpenedPositionsVol}`
        );

        let oneDerivative = actualDerivatives[0];

        assert(
            expectedDerivativeId === BigInt(oneDerivative.id),
            `Incorrect derivative id actual: ${oneDerivative.id}, expected: ${expectedDerivativeId}`
        );
    });

    it("should close position with appropriate balance, DAI, owner, pay fixed, Milton lost, User earned < Deposit, after maturity, IPOR index calculated before close", async () => {
        let testData = await testUtils.prepareTestData(
            [admin, userOne, userTwo, userThree, liquidityProvider],
            ["DAI"],
            data
        );
        await testUtils.prepareApproveForUsers(
            [userOne, userTwo, userThree, liquidityProvider],
            "DAI",
            data,
            testData
        );
        await testUtils.setupTokenDaiInitialValuesForUsers(
            [admin, userOne, userTwo, userThree, liquidityProvider],
            testData
        );

        let incomeTax = BigInt("635082150807850422837");
        let interestAmount = BigInt("6350821508078504228366");
        let asset = testData.tokenDai.address;
        let collateralizationFactor = testUtils.USD_10_18DEC;
        let direction = 0;
        let openerUserAddress = userTwo;
        let closerUserAddress = userTwo;
        let iporValueBeforeOpenPosition = testUtils.PERCENTAGE_5_18DEC;
        let iporValueAfterOpenPosition = testUtils.PERCENTAGE_50_18DEC;
        let periodOfTimeElapsedInSeconds = testUtils.PERIOD_50_DAYS_IN_SECONDS;
        let expectedOpenedPositions = 0;
        let expectedDerivativesTotalBalance = testUtils.ZERO;
        let expectedLiquidationDepositTotalBalance = testUtils.ZERO;
        let expectedTreasuryTotalBalance = incomeTax;
        let expectedSoap = testUtils.ZERO;
        let openTimestamp = null;

        let miltonBalanceBeforePayout =
            testUtils.TC_LP_BALANCE_BEFORE_CLOSE_18DEC;

        let closerUserEarned = testUtils.TC_LIQUIDATION_DEPOSIT_AMOUNT_18DEC;
        let openerUserLost =
            testUtils.TC_OPENING_FEE_18DEC +
            testUtils.TC_IPOR_PUBLICATION_AMOUNT_18DEC +
            testUtils.TC_LIQUIDATION_DEPOSIT_AMOUNT_18DEC -
            interestAmount +
            incomeTax;

        let closerUserLost = null;
        let openerUserEarned = null;

        if (openerUserAddress === closerUserAddress) {
            closerUserLost = openerUserLost;
            openerUserEarned = closerUserEarned;
        } else {
            closerUserLost = ZERO;
            openerUserEarned = ZERO;
        }

        let expectedMiltonUnderlyingTokenBalance =
            miltonBalanceBeforePayout +
            testUtils.TC_OPENING_FEE_18DEC +
            testUtils.TC_IPOR_PUBLICATION_AMOUNT_18DEC -
            interestAmount +
            incomeTax;

        let expectedOpenerUserTokenBalanceAfterClose =
            testUtils.USER_SUPPLY_18_DECIMALS +
            openerUserEarned -
            openerUserLost;
        let expectedCloserUserTokenBalanceAfterClose =
            testUtils.USER_SUPPLY_18_DECIMALS +
            closerUserEarned -
            closerUserLost;

        let expectedLiquidityPoolTotalBalance =
            miltonBalanceBeforePayout -
            interestAmount +
            testUtils.TC_OPENING_FEE_18DEC;

        //given
        let localOpenTimestamp = null;
        if (openTimestamp != null) {
            localOpenTimestamp = openTimestamp;
        } else {
            localOpenTimestamp = Math.floor(Date.now() / 1000);
        }
        const params = {
            asset: asset,
            totalAmount: testUtils.USD_10_000_18DEC,
            slippageValue: 3,
            collateralizationFactor: collateralizationFactor,
            direction: direction,
            openTimestamp: localOpenTimestamp,
            from: openerUserAddress,
        };

        if (miltonBalanceBeforePayout != null) {
            //in test we expect that Liquidity Pool is loosing and from its pool Milton has to paid out to closer user
            await data.joseph.test_provideLiquidity(
                params.asset,
                miltonBalanceBeforePayout,
                params.openTimestamp,
                { from: liquidityProvider }
            );
        }

        await data.warren.test_updateIndex(
            params.asset,
            iporValueBeforeOpenPosition,
            params.openTimestamp,
            { from: userOne }
        );
        await openPositionFunc(params);
        let endTimestamp = params.openTimestamp + periodOfTimeElapsedInSeconds;
        await data.warren.test_updateIndex(
            params.asset,
            iporValueAfterOpenPosition,
            params.openTimestamp,
            { from: userOne }
        );

        //Important difference in opposite to other standard test cases - ipor is calculated right before closing position.
        await data.warren.test_updateIndex(
            params.asset,
            iporValueAfterOpenPosition,
            endTimestamp - 1,
            { from: userOne }
        );

        //when
        await data.milton.test_closePosition(1, endTimestamp, {
            from: closerUserAddress,
        });

        //then
        await assertExpectedValues(
            testData,
            params.asset,
            openerUserAddress,
            closerUserAddress,
            miltonBalanceBeforePayout,
            expectedMiltonUnderlyingTokenBalance,
            expectedOpenerUserTokenBalanceAfterClose,
            expectedCloserUserTokenBalanceAfterClose,
            expectedLiquidityPoolTotalBalance,
            expectedOpenedPositions,
            expectedDerivativesTotalBalance,
            expectedLiquidationDepositTotalBalance,
            expectedTreasuryTotalBalance
        );

        const soapParams = {
            asset: params.asset,
            calculateTimestamp: endTimestamp,
            expectedSoap: expectedSoap,
            from: openerUserAddress,
        };
        await assertSoap(soapParams);
    });

    it("should open many positions and arrays with ids have correct state, one user", async () => {
        //given
        let testData = await testUtils.prepareTestData(
            [admin, userOne, userTwo, userThree, liquidityProvider],
            ["DAI"],
            data
        );
        await testUtils.prepareApproveForUsers(
            [userOne, userTwo, userThree, liquidityProvider],
            "DAI",
            data,
            testData
        );
        await testUtils.setupTokenDaiInitialValuesForUsers(
            [admin, userOne, userTwo, userThree, liquidityProvider],
            testData
        );

        let direction = 0;
        let openerUserAddress = userTwo;
        let iporValueBeforeOpenPosition = testUtils.PERCENTAGE_3_18DEC;
        let openTimestamp = Math.floor(Date.now() / 1000);

        const derivativeParams = {
            asset: testData.tokenDai.address,
            totalAmount: testUtils.USD_10_000_18DEC,
            slippageValue: 3,
            collateralizationFactor: testUtils.USD_10_18DEC,
            direction: direction,
            openTimestamp: openTimestamp,
            from: openerUserAddress,
        };
        await data.warren.test_updateIndex(
            derivativeParams.asset,
            iporValueBeforeOpenPosition,
            derivativeParams.openTimestamp,
            { from: userOne }
        );

        let expectedUserDerivativeIdsLength = 3;
        let expectedDerivativeIdsLength = 3;

        await data.joseph.test_provideLiquidity(
            derivativeParams.asset,
            BigInt(3) * testUtils.USD_14_000_18DEC,
            derivativeParams.openTimestamp,
            { from: liquidityProvider }
        );

        //when
        await openPositionFunc(derivativeParams);
        derivativeParams.openTimestamp =
            derivativeParams.openTimestamp +
            testUtils.PERIOD_25_DAYS_IN_SECONDS;
        await openPositionFunc(derivativeParams);
        derivativeParams.openTimestamp =
            derivativeParams.openTimestamp +
            testUtils.PERIOD_25_DAYS_IN_SECONDS;
        await openPositionFunc(derivativeParams);

        //then
        let actualUserDerivativeIds =
            await testData.miltonStorage.getUserDerivativeIds(
                openerUserAddress
            );
        let actualDerivativeIds =
            await testData.miltonStorage.getDerivativeIds();

        assert(
            expectedUserDerivativeIdsLength === actualUserDerivativeIds.length,
            `Incorrect user derivative ids length actual: ${actualUserDerivativeIds.length}, expected: ${expectedUserDerivativeIdsLength}`
        );
        assert(
            expectedDerivativeIdsLength === actualDerivativeIds.length,
            `Incorrect derivative ids length actual: ${actualDerivativeIds.length}, expected: ${expectedDerivativeIdsLength}`
        );

        await assertMiltonDerivativeItem(testData, 1, 0, 0);
        await assertMiltonDerivativeItem(testData, 2, 1, 1);
        await assertMiltonDerivativeItem(testData, 3, 2, 2);
    });

    it("should open many positions and arrays with ids have correct state, two users", async () => {
        //given
        let testData = await testUtils.prepareTestData(
            [admin, userOne, userTwo, userThree, liquidityProvider],
            ["DAI"],
            data
        );
        await testUtils.prepareApproveForUsers(
            [userOne, userTwo, userThree, liquidityProvider],
            "DAI",
            data,
            testData
        );
        await testUtils.setupTokenDaiInitialValuesForUsers(
            [admin, userOne, userTwo, userThree, liquidityProvider],
            testData
        );

        let direction = 0;
        let iporValueBeforeOpenPosition = testUtils.PERCENTAGE_3_18DEC;
        let openTimestamp = Math.floor(Date.now() / 1000);

        const derivativeParams = {
            asset: testData.tokenDai.address,
            totalAmount: testUtils.USD_10_000_18DEC,
            slippageValue: 3,
            collateralizationFactor: testUtils.USD_10_18DEC,
            direction: direction,
            openTimestamp: openTimestamp,
            from: userTwo,
        };
        await data.warren.test_updateIndex(
            derivativeParams.asset,
            iporValueBeforeOpenPosition,
            derivativeParams.openTimestamp,
            { from: userOne }
        );

        let expectedUserDerivativeIdsLengthFirst = 2;
        let expectedUserDerivativeIdsLengthSecond = 1;
        let expectedDerivativeIdsLength = 3;

        await data.joseph.test_provideLiquidity(
            derivativeParams.asset,
            BigInt(3) * testUtils.USD_14_000_18DEC,
            derivativeParams.openTimestamp,
            { from: liquidityProvider }
        );

        //when
        await openPositionFunc(derivativeParams);

        derivativeParams.openTimestamp =
            derivativeParams.openTimestamp +
            testUtils.PERIOD_25_DAYS_IN_SECONDS;
        derivativeParams.from = userThree;
        await openPositionFunc(derivativeParams);

        derivativeParams.openTimestamp =
            derivativeParams.openTimestamp +
            testUtils.PERIOD_25_DAYS_IN_SECONDS;
        derivativeParams.from = userTwo;
        await openPositionFunc(derivativeParams);

        //then
        let actualUserDerivativeIdsFirst =
            await testData.miltonStorage.getUserDerivativeIds(userTwo);
        let actualUserDerivativeIdsSecond =
            await testData.miltonStorage.getUserDerivativeIds(userThree);
        let actualDerivativeIds =
            await testData.miltonStorage.getDerivativeIds();

        assert(
            expectedUserDerivativeIdsLengthFirst ===
                actualUserDerivativeIdsFirst.length,
            `Incorrect first user derivative ids length actual: ${actualUserDerivativeIdsFirst.length}, expected: ${expectedUserDerivativeIdsLengthFirst}`
        );
        assert(
            expectedUserDerivativeIdsLengthSecond ===
                actualUserDerivativeIdsSecond.length,
            `Incorrect second user derivative ids length actual: ${actualUserDerivativeIdsSecond.length}, expected: ${expectedUserDerivativeIdsLengthSecond}`
        );
        assert(
            expectedDerivativeIdsLength === actualDerivativeIds.length,
            `Incorrect derivative ids length actual: ${actualDerivativeIds.length}, expected: ${expectedDerivativeIdsLength}`
        );

        await assertMiltonDerivativeItem(testData, 1, 0, 0);
        await assertMiltonDerivativeItem(testData, 2, 1, 0);
        await assertMiltonDerivativeItem(testData, 3, 2, 1);
    });

    it("should open many positions and close one position and arrays with ids have correct state, two users", async () => {
        //given
        let testData = await testUtils.prepareTestData(
            [admin, userOne, userTwo, userThree, liquidityProvider],
            ["DAI"],
            data
        );
        await testUtils.prepareApproveForUsers(
            [userOne, userTwo, userThree, liquidityProvider],
            "DAI",
            data,
            testData
        );
        await testUtils.setupTokenDaiInitialValuesForUsers(
            [admin, userOne, userTwo, userThree, liquidityProvider],
            testData
        );

        let direction = 0;
        let iporValueBeforeOpenPosition = testUtils.PERCENTAGE_3_18DEC;
        let openTimestamp = Math.floor(Date.now() / 1000);

        const derivativeParams = {
            asset: testData.tokenDai.address,
            totalAmount: testUtils.USD_10_000_18DEC,
            slippageValue: 3,
            collateralizationFactor: testUtils.USD_10_18DEC,
            direction: direction,
            openTimestamp: openTimestamp,
            from: userTwo,
        };
        await data.warren.test_updateIndex(
            derivativeParams.asset,
            iporValueBeforeOpenPosition,
            derivativeParams.openTimestamp,
            { from: userOne }
        );

        let expectedUserDerivativeIdsLengthFirst = 2;
        let expectedUserDerivativeIdsLengthSecond = 0;
        let expectedDerivativeIdsLength = 2;

        await data.joseph.test_provideLiquidity(
            derivativeParams.asset,
            BigInt(3) * testUtils.USD_14_000_18DEC,
            derivativeParams.openTimestamp,
            { from: liquidityProvider }
        );

        await openPositionFunc(derivativeParams);

        derivativeParams.openTimestamp =
            derivativeParams.openTimestamp +
            testUtils.PERIOD_25_DAYS_IN_SECONDS;
        derivativeParams.from = userThree;
        await openPositionFunc(derivativeParams);

        derivativeParams.openTimestamp =
            derivativeParams.openTimestamp +
            testUtils.PERIOD_25_DAYS_IN_SECONDS;
        derivativeParams.from = userTwo;
        await openPositionFunc(derivativeParams);

        //when
        await data.milton.test_closePosition(
            2,
            derivativeParams.openTimestamp +
                testUtils.PERIOD_25_DAYS_IN_SECONDS,
            { from: userThree }
        );

        //then
        let actualUserDerivativeIdsFirst =
            await testData.miltonStorage.getUserDerivativeIds(userTwo);
        let actualUserDerivativeIdsSecond =
            await testData.miltonStorage.getUserDerivativeIds(userThree);
        let actualDerivativeIds =
            await testData.miltonStorage.getDerivativeIds();

        assert(
            expectedUserDerivativeIdsLengthFirst ===
                actualUserDerivativeIdsFirst.length,
            `Incorrect first user derivative ids length actual: ${actualUserDerivativeIdsFirst.length}, expected: ${expectedUserDerivativeIdsLengthFirst}`
        );
        assert(
            expectedUserDerivativeIdsLengthSecond ===
                actualUserDerivativeIdsSecond.length,
            `Incorrect second user derivative ids length actual: ${actualUserDerivativeIdsSecond.length}, expected: ${expectedUserDerivativeIdsLengthSecond}`
        );
        assert(
            expectedDerivativeIdsLength === actualDerivativeIds.length,
            `Incorrect derivative ids length actual: ${actualDerivativeIds.length}, expected: ${expectedDerivativeIdsLength}`
        );

        await assertMiltonDerivativeItem(testData, 1, 0, 0);
        await assertMiltonDerivativeItem(testData, 3, 1, 1);
    });

    it("should open many positions and close two positions and arrays with ids have correct state, two users", async () => {
        //given
        let testData = await testUtils.prepareTestData(
            [admin, userOne, userTwo, userThree, liquidityProvider],
            ["DAI"],
            data
        );
        await testUtils.prepareApproveForUsers(
            [userOne, userTwo, userThree, liquidityProvider],
            "DAI",
            data,
            testData
        );
        await testUtils.setupTokenDaiInitialValuesForUsers(
            [admin, userOne, userTwo, userThree, liquidityProvider],
            testData
        );

        let direction = 0;
        let iporValueBeforeOpenPosition = testUtils.PERCENTAGE_3_18DEC;
        let openTimestamp = Math.floor(Date.now() / 1000);

        const derivativeParams = {
            asset: testData.tokenDai.address,
            totalAmount: testUtils.USD_10_000_18DEC,
            slippageValue: 3,
            collateralizationFactor: testUtils.USD_10_18DEC,
            direction: direction,
            openTimestamp: openTimestamp,
            from: userTwo,
        };
        await data.warren.test_updateIndex(
            derivativeParams.asset,
            iporValueBeforeOpenPosition,
            derivativeParams.openTimestamp,
            { from: userOne }
        );

        let expectedUserDerivativeIdsLengthFirst = 1;
        let expectedUserDerivativeIdsLengthSecond = 0;
        let expectedDerivativeIdsLength = 1;

        await data.joseph.test_provideLiquidity(
            derivativeParams.asset,
            BigInt(3) * testUtils.USD_14_000_18DEC,
            derivativeParams.openTimestamp,
            { from: liquidityProvider }
        );

        await openPositionFunc(derivativeParams);

        derivativeParams.openTimestamp =
            derivativeParams.openTimestamp +
            testUtils.PERIOD_25_DAYS_IN_SECONDS;
        derivativeParams.from = userThree;
        await openPositionFunc(derivativeParams);

        derivativeParams.openTimestamp =
            derivativeParams.openTimestamp +
            testUtils.PERIOD_25_DAYS_IN_SECONDS;
        derivativeParams.from = userTwo;
        await openPositionFunc(derivativeParams);

        //when
        await data.milton.test_closePosition(
            2,
            derivativeParams.openTimestamp +
                testUtils.PERIOD_25_DAYS_IN_SECONDS,
            { from: userThree }
        );
        await data.milton.test_closePosition(
            3,
            derivativeParams.openTimestamp +
                testUtils.PERIOD_25_DAYS_IN_SECONDS,
            { from: userTwo }
        );

        //then
        let actualUserDerivativeIdsFirst =
            await testData.miltonStorage.getUserDerivativeIds(userTwo);
        let actualUserDerivativeIdsSecond =
            await testData.miltonStorage.getUserDerivativeIds(userThree);
        let actualDerivativeIds =
            await testData.miltonStorage.getDerivativeIds();

        assert(
            expectedUserDerivativeIdsLengthFirst ===
                actualUserDerivativeIdsFirst.length,
            `Incorrect first user derivative ids length actual: ${actualUserDerivativeIdsFirst.length}, expected: ${expectedUserDerivativeIdsLengthFirst}`
        );
        assert(
            expectedUserDerivativeIdsLengthSecond ===
                actualUserDerivativeIdsSecond.length,
            `Incorrect second user derivative ids length actual: ${actualUserDerivativeIdsSecond.length}, expected: ${expectedUserDerivativeIdsLengthSecond}`
        );
        assert(
            expectedDerivativeIdsLength === actualDerivativeIds.length,
            `Incorrect derivative ids length actual: ${actualDerivativeIds.length}, expected: ${expectedDerivativeIdsLength}`
        );

        await assertMiltonDerivativeItem(testData, 1, 0, 0);
    });

    it("should open two positions and close two positions - Arithmetic overflow - fix last byte difference - case 1", async () => {
        //given
        let testData = await testUtils.prepareTestData(
            [admin, userOne, userTwo, userThree, liquidityProvider],
            ["DAI"],
            data
        );
        await testUtils.prepareApproveForUsers(
            [userOne, userTwo, userThree, liquidityProvider],
            "DAI",
            data,
            testData
        );
        await testUtils.setupTokenDaiInitialValuesForUsers(
            [admin, userOne, userTwo, userThree, liquidityProvider],
            testData
        );

        let direction = 0;
        let iporValueBeforeOpenPosition = testUtils.PERCENTAGE_3_18DEC;
        let openTimestamp = Math.floor(Date.now() / 1000);

        const derivativeParams = {
            asset: testData.tokenDai.address,
            totalAmount: testUtils.USD_10_000_18DEC,
            slippageValue: 3,
            collateralizationFactor: testUtils.USD_10_18DEC,
            direction: direction,
            openTimestamp: openTimestamp,
            from: userThree,
        };
        await data.joseph.test_provideLiquidity(
            derivativeParams.asset,
            BigInt(2) * testUtils.USD_14_000_18DEC,
            derivativeParams.openTimestamp,
            { from: liquidityProvider }
        );
        await data.warren.test_updateIndex(
            derivativeParams.asset,
            iporValueBeforeOpenPosition,
            derivativeParams.openTimestamp,
            { from: userOne }
        );

        let expectedUserDerivativeIdsLengthFirst = 0;
        let expectedUserDerivativeIdsLengthSecond = 0;
        let expectedDerivativeIdsLength = 0;

        //position 1, user first
        await openPositionFunc(derivativeParams);

        //position 2, user second
        derivativeParams.openTimestamp =
            derivativeParams.openTimestamp +
            testUtils.PERIOD_25_DAYS_IN_SECONDS;
        await openPositionFunc(derivativeParams);

        //when
        await data.milton.test_closePosition(
            1,
            derivativeParams.openTimestamp +
                testUtils.PERIOD_25_DAYS_IN_SECONDS,
            { from: userThree }
        );
        await data.milton.test_closePosition(
            2,
            derivativeParams.openTimestamp +
                testUtils.PERIOD_50_DAYS_IN_SECONDS,
            { from: userThree }
        );

        //then
        let actualUserDerivativeIdsFirst =
            await testData.miltonStorage.getUserDerivativeIds(userTwo);
        let actualUserDerivativeIdsSecond =
            await testData.miltonStorage.getUserDerivativeIds(userTwo);
        let actualDerivativeIds =
            await testData.miltonStorage.getDerivativeIds();

        assert(
            expectedUserDerivativeIdsLengthFirst ===
                actualUserDerivativeIdsFirst.length,
            `Incorrect first user derivative ids length actual: ${actualUserDerivativeIdsFirst.length}, expected: ${expectedUserDerivativeIdsLengthFirst}`
        );
        assert(
            expectedUserDerivativeIdsLengthSecond ===
                actualUserDerivativeIdsSecond.length,
            `Incorrect second user derivative ids length actual: ${actualUserDerivativeIdsSecond.length}, expected: ${expectedUserDerivativeIdsLengthSecond}`
        );
        assert(
            expectedDerivativeIdsLength === actualDerivativeIds.length,
            `Incorrect derivative ids length actual: ${actualDerivativeIds.length}, expected: ${expectedDerivativeIdsLength}`
        );
    });

    it("should open two positions and close two positions - Arithmetic overflow - fix last byte difference - case 1 with minus 3", async () => {
        //given
        let testData = await testUtils.prepareTestData(
            [admin, userOne, userTwo, userThree, liquidityProvider],
            ["DAI"],
            data
        );
        await testUtils.prepareApproveForUsers(
            [userOne, userTwo, userThree, liquidityProvider],
            "DAI",
            data,
            testData
        );
        await testUtils.setupTokenDaiInitialValuesForUsers(
            [admin, userOne, userTwo, userThree, liquidityProvider],
            testData
        );

        let direction = 0;
        let iporValueBeforeOpenPosition = testUtils.PERCENTAGE_3_18DEC;
        let openTimestamp = Math.floor(Date.now() / 1000);

        const derivativeParams = {
            asset: testData.tokenDai.address,
            totalAmount: testUtils.USD_10_000_18DEC,
            slippageValue: 3,
            collateralizationFactor: testUtils.USD_10_18DEC,
            direction: direction,
            openTimestamp: openTimestamp,
            from: userThree,
        };
        await data.joseph.test_provideLiquidity(
            derivativeParams.asset,
            BigInt(2) * testUtils.USD_14_000_18DEC,
            derivativeParams.openTimestamp,
            { from: liquidityProvider }
        );
        await data.warren.test_updateIndex(
            derivativeParams.asset,
            iporValueBeforeOpenPosition,
            derivativeParams.openTimestamp,
            { from: userOne }
        );

        let expectedUserDerivativeIdsLengthFirst = 0;
        let expectedUserDerivativeIdsLengthSecond = 0;
        let expectedDerivativeIdsLength = 0;

        //position 1, user first
        await openPositionFunc(derivativeParams);

        //position 2, user second
        derivativeParams.openTimestamp =
            derivativeParams.openTimestamp +
            testUtils.PERIOD_25_DAYS_IN_SECONDS -
            3;
        await openPositionFunc(derivativeParams);

        //when
        await data.milton.test_closePosition(
            1,
            derivativeParams.openTimestamp +
                testUtils.PERIOD_25_DAYS_IN_SECONDS,
            { from: userThree }
        );
        await data.milton.test_closePosition(
            2,
            derivativeParams.openTimestamp +
                testUtils.PERIOD_50_DAYS_IN_SECONDS,
            { from: userThree }
        );

        //then
        let actualUserDerivativeIdsFirst =
            await testData.miltonStorage.getUserDerivativeIds(userTwo);
        let actualUserDerivativeIdsSecond =
            await testData.miltonStorage.getUserDerivativeIds(userTwo);
        let actualDerivativeIds =
            await testData.miltonStorage.getDerivativeIds();

        assert(
            expectedUserDerivativeIdsLengthFirst ===
                actualUserDerivativeIdsFirst.length,
            `Incorrect first user derivative ids length actual: ${actualUserDerivativeIdsFirst.length}, expected: ${expectedUserDerivativeIdsLengthFirst}`
        );
        assert(
            expectedUserDerivativeIdsLengthSecond ===
                actualUserDerivativeIdsSecond.length,
            `Incorrect second user derivative ids length actual: ${actualUserDerivativeIdsSecond.length}, expected: ${expectedUserDerivativeIdsLengthSecond}`
        );
        assert(
            expectedDerivativeIdsLength === actualDerivativeIds.length,
            `Incorrect derivative ids length actual: ${actualDerivativeIds.length}, expected: ${expectedDerivativeIdsLength}`
        );
    });

    it("should open two positions and close one position - Arithmetic overflow - last byte difference - case 1", async () => {
        //given
        let testData = await testUtils.prepareTestData(
            [admin, userOne, userTwo, userThree, liquidityProvider],
            ["DAI"],
            data
        );
        await testUtils.prepareApproveForUsers(
            [userOne, userTwo, userThree, liquidityProvider],
            "DAI",
            data,
            testData
        );
        await testUtils.setupTokenDaiInitialValuesForUsers(
            [admin, userOne, userTwo, userThree, liquidityProvider],
            testData
        );

        let direction = 0;
        let iporValueBeforeOpenPosition = testUtils.PERCENTAGE_3_18DEC;
        let openTimestamp = Math.floor(Date.now() / 1000);

        const derivativeParams = {
            asset: testData.tokenDai.address,
            totalAmount: testUtils.USD_10_000_18DEC,
            slippageValue: 3,
            collateralizationFactor: testUtils.USD_10_18DEC,
            direction: direction,
            openTimestamp: openTimestamp,
            from: userThree,
        };
        await data.joseph.test_provideLiquidity(
            derivativeParams.asset,
            BigInt(2) * testUtils.USD_14_000_18DEC,
            derivativeParams.openTimestamp,
            { from: liquidityProvider }
        );
        await data.warren.test_updateIndex(
            derivativeParams.asset,
            iporValueBeforeOpenPosition,
            derivativeParams.openTimestamp,
            { from: userOne }
        );

        let expectedUserDerivativeIdsLengthFirst = 0;
        let expectedUserDerivativeIdsLengthSecond = 0;
        let expectedDerivativeIdsLength = 0;

        //position 1, user first
        derivativeParams.from = userThree;
        derivativeParams.direction = 0;
        await openPositionFunc(derivativeParams);

        //position 2, user second
        derivativeParams.openTimestamp =
            derivativeParams.openTimestamp +
            testUtils.PERIOD_25_DAYS_IN_SECONDS;
        derivativeParams.from = userThree;
        derivativeParams.direction = 0;
        await openPositionFunc(derivativeParams);

        await data.milton.test_closePosition(
            1,
            derivativeParams.openTimestamp +
                testUtils.PERIOD_25_DAYS_IN_SECONDS,
            { from: userThree }
        );

        //when
        await data.milton.test_closePosition(
            2,
            derivativeParams.openTimestamp +
                testUtils.PERIOD_50_DAYS_IN_SECONDS,
            { from: userThree }
        );

        //then
        let actualUserDerivativeIdsFirst =
            await testData.miltonStorage.getUserDerivativeIds(userTwo);
        let actualUserDerivativeIdsSecond =
            await testData.miltonStorage.getUserDerivativeIds(userTwo);
        let actualDerivativeIds =
            await testData.miltonStorage.getDerivativeIds();

        assert(
            expectedUserDerivativeIdsLengthFirst ===
                actualUserDerivativeIdsFirst.length,
            `Incorrect first user derivative ids length actual: ${actualUserDerivativeIdsFirst.length}, expected: ${expectedUserDerivativeIdsLengthFirst}`
        );
        assert(
            expectedUserDerivativeIdsLengthSecond ===
                actualUserDerivativeIdsSecond.length,
            `Incorrect second user derivative ids length actual: ${actualUserDerivativeIdsSecond.length}, expected: ${expectedUserDerivativeIdsLengthSecond}`
        );
        assert(
            expectedDerivativeIdsLength === actualDerivativeIds.length,
            `Incorrect derivative ids length actual: ${actualDerivativeIds.length}, expected: ${expectedDerivativeIdsLength}`
        );
    });

<<<<<<< HEAD
    it("should calculate income tax, 5%, not owner, Milton loses, user earns, |I| < D", async () => {
        let testData = await testUtils.prepareTestData(
            [admin, userOne, userTwo, userThree, liquidityProvider],
            ["DAI"],
            data
        );
        await testUtils.prepareApproveForUsers(
            [userOne, userTwo, userThree, liquidityProvider],
            "DAI",
            data,
            testData
        );
        await testUtils.setupTokenDaiInitialValuesForUsers(
            [admin, userOne, userTwo, userThree, liquidityProvider],
            testData
        );
        await testData.iporAssetConfigurationDai.setIncomeTaxPercentage(
            testUtils.PERCENTAGE_5_18DEC
        );
=======

    it('should calculate income tax, 5%, not owner, Milton loses, user earns, |I| < D', async () => {
        let testData = await testUtils.prepareTestData([admin, userOne, userTwo, userThree, liquidityProvider], ["DAI"], data);
        await testData.iporAssetConfigurationDai.grantRole(keccak256("INCOME_TAX_PERCENTAGE_ADMIN_ROLE"), admin);
        await testData.iporAssetConfigurationDai.grantRole(keccak256("INCOME_TAX_PERCENTAGE_ROLE"), admin);
        await testUtils.prepareApproveForUsers([userOne, userTwo, userThree, liquidityProvider], "DAI", data, testData);
        await testUtils.setupTokenDaiInitialValuesForUsers([admin, userOne, userTwo, userThree, liquidityProvider], testData);
        await testData.iporAssetConfigurationDai.setIncomeTaxPercentage(testUtils.PERCENTAGE_5_18DEC);
>>>>>>> 17b69dc5

        let incomeTax = BigInt("419666206858875426943");
        let interestAmount = BigInt("8393324137177508538862");

        await testCaseWhenMiltonLostAndUserEarn(
            testData,
            testData.tokenDai.address,
            testUtils.USD_10_18DEC,
            1,
            userTwo,
            userThree,
            testUtils.PERCENTAGE_120_18DEC,
            testUtils.PERCENTAGE_5_18DEC,
            testUtils.PERIOD_50_DAYS_IN_SECONDS,
            0,
            testUtils.ZERO,
            testUtils.ZERO,
            incomeTax,
            testUtils.ZERO,
            null,
            incomeTax,
            interestAmount
        );
        await testData.iporAssetConfigurationDai.setIncomeTaxPercentage(
            testUtils.PERCENTAGE_10_18DEC
        );
    });

<<<<<<< HEAD
    it("should calculate income tax, 5%, Milton loses, user earns, |I| > D", async () => {
        let testData = await testUtils.prepareTestData(
            [admin, userOne, userTwo, userThree, liquidityProvider],
            ["DAI"],
            data
        );
        await testUtils.prepareApproveForUsers(
            [userOne, userTwo, userThree, liquidityProvider],
            "DAI",
            data,
            testData
        );
        await testUtils.setupTokenDaiInitialValuesForUsers(
            [admin, userOne, userTwo, userThree, liquidityProvider],
            testData
        );
        await testData.iporAssetConfigurationDai.setIncomeTaxPercentage(
            testUtils.PERCENTAGE_5_18DEC
        );
=======
    it('should calculate income tax, 5%, Milton loses, user earns, |I| > D', async () => {
        let testData = await testUtils.prepareTestData([admin, userOne, userTwo, userThree, liquidityProvider], ["DAI"], data);
        await testUtils.prepareApproveForUsers([userOne, userTwo, userThree, liquidityProvider], "DAI", data, testData);
        await testData.iporAssetConfigurationDai.grantRole(keccak256("INCOME_TAX_PERCENTAGE_ADMIN_ROLE"), admin);
        await testData.iporAssetConfigurationDai.grantRole(keccak256("INCOME_TAX_PERCENTAGE_ROLE"), admin);
        await testUtils.setupTokenDaiInitialValuesForUsers([admin, userOne, userTwo, userThree, liquidityProvider], testData);
        await testData.iporAssetConfigurationDai.setIncomeTaxPercentage(testUtils.PERCENTAGE_5_18DEC);
>>>>>>> 17b69dc5

        let incomeTax = BigInt("497008973080757726820");
        let interestAmount = testUtils.TC_COLLATERAL_18DEC;

        await testCaseWhenMiltonLostAndUserEarn(
            testData,
            testData.tokenDai.address,
            testUtils.USD_10_18DEC,
            0,
            userTwo,
            userTwo,
            testUtils.PERCENTAGE_5_18DEC,
            testUtils.PERCENTAGE_160_18DEC,
            testUtils.PERIOD_25_DAYS_IN_SECONDS,
            0,
            testUtils.ZERO,
            testUtils.ZERO,
            incomeTax,
            testUtils.ZERO,
            null,
            incomeTax,
            interestAmount
        );

        await testData.iporAssetConfigurationDai.setIncomeTaxPercentage(
            testUtils.PERCENTAGE_10_18DEC
        );
    });

<<<<<<< HEAD
    it("should calculate income tax, 5%, Milton earns, user loses, |I| < D", async () => {
        let testData = await testUtils.prepareTestData(
            [admin, userOne, userTwo, userThree, liquidityProvider],
            ["DAI"],
            data
        );
        await testUtils.prepareApproveForUsers(
            [userOne, userTwo, userThree, liquidityProvider],
            "DAI",
            data,
            testData
        );
        await testUtils.setupTokenDaiInitialValuesForUsers(
            [admin, userOne, userTwo, userThree, liquidityProvider],
            testData
        );
=======
    it('should calculate income tax, 5%, Milton earns, user loses, |I| < D', async () => {
        let testData = await testUtils.prepareTestData([admin, userOne, userTwo, userThree, liquidityProvider], ["DAI"], data);
        await testData.iporAssetConfigurationDai.grantRole(keccak256("INCOME_TAX_PERCENTAGE_ADMIN_ROLE"), admin);
        await testData.iporAssetConfigurationDai.grantRole(keccak256("INCOME_TAX_PERCENTAGE_ROLE"), admin);
        await testUtils.prepareApproveForUsers([userOne, userTwo, userThree, liquidityProvider], "DAI", data, testData);
        await testUtils.setupTokenDaiInitialValuesForUsers([admin, userOne, userTwo, userThree, liquidityProvider], testData);
>>>>>>> 17b69dc5

        await testData.iporAssetConfigurationDai.setIncomeTaxPercentage(
            testUtils.PERCENTAGE_5_18DEC
        );

        let incomeTax = BigInt("394883841625807510682");
        let interestAmount = BigInt("7897676832516150213639");

        await testCaseWhenMiltonEarnAndUserLost(
            testData,
            testData.tokenDai.address,
            testUtils.USD_10_18DEC,
            0,
            userTwo,
            userTwo,
            testUtils.PERCENTAGE_120_18DEC,
            testUtils.PERCENTAGE_5_18DEC,
            testUtils.PERIOD_25_DAYS_IN_SECONDS,
            0,
            testUtils.ZERO,
            testUtils.ZERO,
            incomeTax,
            testUtils.ZERO,
            null,
            incomeTax,
            interestAmount
        );

        await testData.iporAssetConfigurationDai.setIncomeTaxPercentage(
            testUtils.PERCENTAGE_10_18DEC
        );
    });

    it("should calculate income tax, 5%, Milton earns, user loses, |I| > D", async () => {
        let testData = await testUtils.prepareTestData(
            [admin, userOne, userTwo, userThree, liquidityProvider],
            ["DAI"],
            data
        );
        await testUtils.prepareApproveForUsers(
            [userOne, userTwo, userThree, liquidityProvider],
            "DAI",
            data,
            testData
        );
        await testUtils.setupTokenDaiInitialValuesForUsers(
            [admin, userOne, userTwo, userThree, liquidityProvider],
            testData
        );

<<<<<<< HEAD
        await testData.iporAssetConfigurationDai.setIncomeTaxPercentage(
            testUtils.PERCENTAGE_5_18DEC
        );
=======
    it('should calculate income tax, 5%, Milton earns, user loses, |I| > D', async () => {
        let testData = await testUtils.prepareTestData([admin, userOne, userTwo, userThree, liquidityProvider], ["DAI"], data);
        await testData.iporAssetConfigurationDai.grantRole(keccak256("INCOME_TAX_PERCENTAGE_ADMIN_ROLE"), admin);
        await testData.iporAssetConfigurationDai.grantRole(keccak256("INCOME_TAX_PERCENTAGE_ROLE"), admin);

        await testUtils.prepareApproveForUsers([userOne, userTwo, userThree, liquidityProvider], "DAI", data, testData);
        await testUtils.setupTokenDaiInitialValuesForUsers([admin, userOne, userTwo, userThree, liquidityProvider], testData);

        await testData.iporAssetConfigurationDai.setIncomeTaxPercentage(testUtils.PERCENTAGE_5_18DEC);
>>>>>>> 17b69dc5
        let incomeTax = BigInt("497008973080757726820");
        let interestAmount = testUtils.TC_COLLATERAL_18DEC;

        await testCaseWhenMiltonEarnAndUserLost(
            testData,
            testData.tokenDai.address,
            testUtils.USD_10_18DEC,
            1,
            userTwo,
            userThree,
            testUtils.PERCENTAGE_5_18DEC,
            testUtils.PERCENTAGE_160_18DEC,
            testUtils.PERIOD_50_DAYS_IN_SECONDS,
            0,
            testUtils.ZERO,
            testUtils.ZERO,
            incomeTax,
            testUtils.ZERO,
            null,
            incomeTax,
            interestAmount
        );
        await testData.iporAssetConfigurationDai.setIncomeTaxPercentage(
            testUtils.PERCENTAGE_10_18DEC
        );
    });

<<<<<<< HEAD
    it("should calculate income tax, 100%, Milton loses, user earns, |I| < D", async () => {
        let testData = await testUtils.prepareTestData(
            [admin, userOne, userTwo, userThree, liquidityProvider],
            ["DAI"],
            data
        );
        await testUtils.prepareApproveForUsers(
            [userOne, userTwo, userThree, liquidityProvider],
            "DAI",
            data,
            testData
        );
        await testUtils.setupTokenDaiInitialValuesForUsers(
            [admin, userOne, userTwo, userThree, liquidityProvider],
            testData
        );
        await testData.iporAssetConfigurationDai.setIncomeTaxPercentage(
            testUtils.PERCENTAGE_100_18DEC
        );
=======
    it('should calculate income tax, 100%, Milton loses, user earns, |I| < D', async () => {
        let testData = await testUtils.prepareTestData([admin, userOne, userTwo, userThree, liquidityProvider], ["DAI"], data);
        await testData.iporAssetConfigurationDai.grantRole(keccak256("INCOME_TAX_PERCENTAGE_ADMIN_ROLE"), admin);
        await testData.iporAssetConfigurationDai.grantRole(keccak256("INCOME_TAX_PERCENTAGE_ROLE"), admin);
        await testUtils.prepareApproveForUsers([userOne, userTwo, userThree, liquidityProvider], "DAI", data, testData);
        await testUtils.setupTokenDaiInitialValuesForUsers([admin, userOne, userTwo, userThree, liquidityProvider], testData);
        await testData.iporAssetConfigurationDai.setIncomeTaxPercentage(testUtils.PERCENTAGE_100_18DEC);
>>>>>>> 17b69dc5
        let incomeTax = BigInt("8393324137177508538862");
        let interestAmount = BigInt("8393324137177508538862");

        await testCaseWhenMiltonLostAndUserEarn(
            testData,
            testData.tokenDai.address,
            testUtils.USD_10_18DEC,
            1,
            userTwo,
            userThree,
            testUtils.PERCENTAGE_120_18DEC,
            testUtils.PERCENTAGE_5_18DEC,
            testUtils.PERIOD_50_DAYS_IN_SECONDS,
            0,
            testUtils.ZERO,
            testUtils.ZERO,
            incomeTax,
            testUtils.ZERO,
            null,
            incomeTax,
            interestAmount
        );
        await testData.iporAssetConfigurationDai.setIncomeTaxPercentage(
            testUtils.PERCENTAGE_10_18DEC
        );
    });

<<<<<<< HEAD
    it("should calculate income tax, 100%, Milton loses, user earns, |I| > D", async () => {
        let testData = await testUtils.prepareTestData(
            [admin, userOne, userTwo, userThree, liquidityProvider],
            ["DAI"],
            data
        );
        await testUtils.prepareApproveForUsers(
            [userOne, userTwo, userThree, liquidityProvider],
            "DAI",
            data,
            testData
        );
        await testUtils.setupTokenDaiInitialValuesForUsers(
            [admin, userOne, userTwo, userThree, liquidityProvider],
            testData
        );
        await testData.iporAssetConfigurationDai.setIncomeTaxPercentage(
            testUtils.PERCENTAGE_100_18DEC
        );
=======
    it('should calculate income tax, 100%, Milton loses, user earns, |I| > D', async () => {

        let testData = await testUtils.prepareTestData([admin, userOne, userTwo, userThree, liquidityProvider], ["DAI"], data);
        await testData.iporAssetConfigurationDai.grantRole(keccak256("INCOME_TAX_PERCENTAGE_ADMIN_ROLE"), admin);
        await testData.iporAssetConfigurationDai.grantRole(keccak256("INCOME_TAX_PERCENTAGE_ROLE"), admin);
        await testUtils.prepareApproveForUsers([userOne, userTwo, userThree, liquidityProvider], "DAI", data, testData);
        await testUtils.setupTokenDaiInitialValuesForUsers([admin, userOne, userTwo, userThree, liquidityProvider], testData);
        await testData.iporAssetConfigurationDai.setIncomeTaxPercentage(testUtils.PERCENTAGE_100_18DEC);
>>>>>>> 17b69dc5
        let incomeTax = BigInt("9940179461615154536391");
        let interestAmount = testUtils.TC_COLLATERAL_18DEC;

        await testCaseWhenMiltonLostAndUserEarn(
            testData,
            testData.tokenDai.address,
            testUtils.USD_10_18DEC,
            0,
            userTwo,
            userTwo,
            testUtils.PERCENTAGE_5_18DEC,
            testUtils.PERCENTAGE_160_18DEC,
            testUtils.PERIOD_25_DAYS_IN_SECONDS,
            0,
            testUtils.ZERO,
            testUtils.ZERO,
            incomeTax,
            testUtils.ZERO,
            null,
            incomeTax,
            interestAmount
        );
        await testData.iporAssetConfigurationDai.setIncomeTaxPercentage(
            testUtils.PERCENTAGE_10_18DEC
        );
    });

<<<<<<< HEAD
    it("should calculate income tax, 100%, Milton earns, user loses, |I| < D, to low liquidity pool", async () => {
        let testData = await testUtils.prepareTestData(
            [admin, userOne, userTwo, userThree, liquidityProvider],
            ["DAI"],
            data
        );
        await testUtils.prepareApproveForUsers(
            [userOne, userTwo, userThree, liquidityProvider],
            "DAI",
            data,
            testData
        );
        await testUtils.setupTokenDaiInitialValuesForUsers(
            [admin, userOne, userTwo, userThree, liquidityProvider],
            testData
        );
=======
    it('should calculate income tax, 100%, Milton earns, user loses, |I| < D, to low liquidity pool', async () => {
        let testData = await testUtils.prepareTestData([admin, userOne, userTwo, userThree, liquidityProvider], ["DAI"], data);
        await testData.iporAssetConfigurationDai.grantRole(keccak256("INCOME_TAX_PERCENTAGE_ADMIN_ROLE"), admin);
        await testData.iporAssetConfigurationDai.grantRole(keccak256("INCOME_TAX_PERCENTAGE_ROLE"), admin);
        await testUtils.prepareApproveForUsers([userOne, userTwo, userThree, liquidityProvider], "DAI", data, testData);
        await testUtils.setupTokenDaiInitialValuesForUsers([admin, userOne, userTwo, userThree, liquidityProvider], testData);
>>>>>>> 17b69dc5

        await testData.iporAssetConfigurationDai.setIncomeTaxPercentage(
            testUtils.PERCENTAGE_100_18DEC
        );
        let incomeTax = BigInt("7897676832516150213639");
        let interestAmount = BigInt("7897676832516150213639");

        await testCaseWhenMiltonEarnAndUserLost(
            testData,
            testData.tokenDai.address,
            testUtils.USD_10_18DEC,
            0,
            userTwo,
            userTwo,
            testUtils.PERCENTAGE_120_18DEC,
            testUtils.PERCENTAGE_5_18DEC,
            testUtils.PERIOD_25_DAYS_IN_SECONDS,
            0,
            testUtils.ZERO,
            testUtils.ZERO,
            incomeTax,
            testUtils.ZERO,
            null,
            incomeTax,
            interestAmount
        );

        await testData.iporAssetConfigurationDai.setIncomeTaxPercentage(
            testUtils.PERCENTAGE_10_18DEC
        );
    });

    it("should calculate income tax, 100%, Milton earns, user loses, |I| > D, to low liquidity pool", async () => {
        let testData = await testUtils.prepareTestData(
            [admin, userOne, userTwo, userThree, liquidityProvider],
            ["DAI"],
            data
        );
        await testUtils.prepareApproveForUsers(
            [userOne, userTwo, userThree, liquidityProvider],
            "DAI",
            data,
            testData
        );
        await testUtils.setupTokenDaiInitialValuesForUsers(
            [admin, userOne, userTwo, userThree, liquidityProvider],
            testData
        );

<<<<<<< HEAD
        await testData.iporAssetConfigurationDai.setIncomeTaxPercentage(
            testUtils.PERCENTAGE_100_18DEC
        );
=======
    it('should calculate income tax, 100%, Milton earns, user loses, |I| > D, to low liquidity pool', async () => {

        let testData = await testUtils.prepareTestData([admin, userOne, userTwo, userThree, liquidityProvider], ["DAI"], data);
        await testData.iporAssetConfigurationDai.grantRole(keccak256("INCOME_TAX_PERCENTAGE_ADMIN_ROLE"), admin);
        await testData.iporAssetConfigurationDai.grantRole(keccak256("INCOME_TAX_PERCENTAGE_ROLE"), admin);
        await testUtils.prepareApproveForUsers([userOne, userTwo, userThree, liquidityProvider], "DAI", data, testData);
        await testUtils.setupTokenDaiInitialValuesForUsers([admin, userOne, userTwo, userThree, liquidityProvider], testData);

        await testData.iporAssetConfigurationDai.setIncomeTaxPercentage(testUtils.PERCENTAGE_100_18DEC);
>>>>>>> 17b69dc5
        let incomeTax = BigInt("9940179461615154536391");
        let interestAmount = testUtils.TC_COLLATERAL_18DEC;

        await testCaseWhenMiltonEarnAndUserLost(
            testData,
            testData.tokenDai.address,
            testUtils.USD_10_18DEC,
            1,
            userTwo,
            userThree,
            testUtils.PERCENTAGE_5_18DEC,
            testUtils.PERCENTAGE_160_18DEC,
            testUtils.PERIOD_50_DAYS_IN_SECONDS,
            0,
            testUtils.ZERO,
            testUtils.ZERO,
            incomeTax,
            testUtils.ZERO,
            null,
            incomeTax,
            interestAmount
        );

        await testData.iporAssetConfigurationDai.setIncomeTaxPercentage(
            testUtils.PERCENTAGE_10_18DEC
        );
    });

    it("should open pay fixed position, DAI, custom Opening Fee for Treasury 50%", async () => {
        //given
<<<<<<< HEAD
        let testData = await testUtils.prepareTestData(
            [admin, userOne, userTwo, userThree, liquidityProvider],
            ["DAI"],
            data
        );
        await testUtils.prepareApproveForUsers(
            [userOne, userTwo, userThree, liquidityProvider],
            "DAI",
            data,
            testData
        );
        await testUtils.setupTokenDaiInitialValuesForUsers(
            [admin, userOne, userTwo, userThree, liquidityProvider],
            testData
        );
        const params = testUtils.getPayFixedDerivativeParamsDAICase1(
            userTwo,
            testData
        );
=======
        let testData = await testUtils.prepareTestData([admin, userOne, userTwo, userThree, liquidityProvider], ["DAI"], data);
        await testData.iporAssetConfigurationDai.grantRole(keccak256("OPENING_FEE_FOR_TREASURY_PERCENTAGE_ADMIN_ROLE"), admin);
        await testData.iporAssetConfigurationDai.grantRole(keccak256("OPENING_FEE_FOR_TREASURY_PERCENTAGE_ROLE"), admin);
        await testUtils.prepareApproveForUsers([userOne, userTwo, userThree, liquidityProvider], "DAI", data, testData);
        await testUtils.setupTokenDaiInitialValuesForUsers([admin, userOne, userTwo, userThree, liquidityProvider], testData);
        const params = testUtils.getStandardDerivativeParamsDAI(userTwo, testData);
>>>>>>> 17b69dc5

        await data.warren.test_updateIndex(
            params.asset,
            testUtils.PERCENTAGE_3_18DEC,
            params.openTimestamp,
            { from: userOne }
        );
        await testData.iporAssetConfigurationDai.setOpeningFeeForTreasuryPercentage(
            BigInt("50000000000000000")
        );

        let expectedOpeningFeeTotalBalance = testUtils.TC_OPENING_FEE_18DEC;
        let expectedTreasuryTotalBalance = BigInt("1491026919242273180");

        let miltonBalanceBeforePayout = testUtils.USD_14_000_18DEC;
        let expectedLiquidityPoolTotalBalance =
            miltonBalanceBeforePayout + BigInt("28329511465603190429");
        await data.joseph.test_provideLiquidity(
            params.asset,
            miltonBalanceBeforePayout,
            params.openTimestamp,
            { from: liquidityProvider }
        );

        //when
        await data.milton.test_openPosition(
            params.openTimestamp,
            params.asset,
            params.totalAmount,
            params.slippageValue,
            params.collateralizationFactor,
            params.direction,
            { from: userTwo }
        );

        //then
        let balance = await testData.miltonStorage.balances(params.asset);

        const actualOpeningFeeTotalBalance = BigInt(balance.openingFee);
        const actualLiquidityPoolTotalBalance = BigInt(balance.liquidityPool);
        const actualTreasuryTotalBalance = BigInt(balance.treasury);

        assert(
            expectedOpeningFeeTotalBalance === actualOpeningFeeTotalBalance,
            `Incorrect opening fee total balance for ${params.asset}, actual:  ${actualOpeningFeeTotalBalance},
            expected: ${expectedOpeningFeeTotalBalance}`
        );
        assert(
            expectedLiquidityPoolTotalBalance ===
                actualLiquidityPoolTotalBalance,
            `Incorrect Liquidity Pool total balance for ${params.asset}, actual:  ${actualLiquidityPoolTotalBalance},
            expected: ${expectedLiquidityPoolTotalBalance}`
        );
        assert(
            expectedTreasuryTotalBalance === actualTreasuryTotalBalance,
            `Incorrect Treasury total balance for ${params.asset}, actual:  ${actualTreasuryTotalBalance},
            expected: ${expectedTreasuryTotalBalance}`
        );

        await testData.iporAssetConfigurationDai.setOpeningFeeForTreasuryPercentage(
            ZERO
        );
    });

    it("should open pay fixed position, DAI, custom Opening Fee for Treasury 25%", async () => {
        //given
<<<<<<< HEAD
        let testData = await testUtils.prepareTestData(
            [admin, userOne, userTwo, userThree, liquidityProvider],
            ["DAI"],
            data
        );
        await testUtils.prepareApproveForUsers(
            [userOne, userTwo, userThree, liquidityProvider],
            "DAI",
            data,
            testData
        );
        await testUtils.setupTokenDaiInitialValuesForUsers(
            [admin, userOne, userTwo, userThree, liquidityProvider],
            testData
        );
        const params = testUtils.getPayFixedDerivativeParamsDAICase1(
            userTwo,
            testData
        );
=======
        let testData = await testUtils.prepareTestData([admin, userOne, userTwo, userThree, liquidityProvider], ["DAI"], data);
        await testData.iporAssetConfigurationDai.grantRole(keccak256("OPENING_FEE_FOR_TREASURY_PERCENTAGE_ADMIN_ROLE"), admin);
        await testData.iporAssetConfigurationDai.grantRole(keccak256("OPENING_FEE_FOR_TREASURY_PERCENTAGE_ROLE"), admin);
        await testUtils.prepareApproveForUsers([userOne, userTwo, userThree, liquidityProvider], "DAI", data, testData);
        await testUtils.setupTokenDaiInitialValuesForUsers([admin, userOne, userTwo, userThree, liquidityProvider], testData);
        const params = testUtils.getStandardDerivativeParamsDAI(userTwo, testData);
>>>>>>> 17b69dc5

        await data.warren.test_updateIndex(
            params.asset,
            testUtils.PERCENTAGE_3_18DEC,
            params.openTimestamp,
            { from: userOne }
        );
        await testData.iporAssetConfigurationDai.setOpeningFeeForTreasuryPercentage(
            BigInt("25000000000000000")
        );

        let expectedOpeningFeeTotalBalance = testUtils.TC_OPENING_FEE_18DEC;
        let expectedTreasuryTotalBalance = BigInt("745513459621136590");

        let miltonBalanceBeforePayout = testUtils.USD_14_000_18DEC;
        let expectedLiquidityPoolTotalBalance =
            miltonBalanceBeforePayout + BigInt("29075024925224327019");
        await data.joseph.test_provideLiquidity(
            params.asset,
            miltonBalanceBeforePayout,
            params.openTimestamp,
            { from: liquidityProvider }
        );

        //when
        await data.milton.test_openPosition(
            params.openTimestamp,
            params.asset,
            params.totalAmount,
            params.slippageValue,
            params.collateralizationFactor,
            params.direction,
            { from: userTwo }
        );

        //then
        let balance = await testData.miltonStorage.balances(params.asset);

        const actualOpeningFeeTotalBalance = BigInt(balance.openingFee);
        const actualLiquidityPoolTotalBalance = BigInt(balance.liquidityPool);
        const actualTreasuryTotalBalance = BigInt(balance.treasury);

        assert(
            expectedOpeningFeeTotalBalance === actualOpeningFeeTotalBalance,
            `Incorrect opening fee total balance for ${params.asset}, actual:  ${actualOpeningFeeTotalBalance},
            expected: ${expectedOpeningFeeTotalBalance}`
        );
        assert(
            expectedLiquidityPoolTotalBalance ===
                actualLiquidityPoolTotalBalance,
            `Incorrect Liquidity Pool total balance for ${params.asset}, actual:  ${actualLiquidityPoolTotalBalance},
            expected: ${expectedLiquidityPoolTotalBalance}`
        );
        assert(
            expectedTreasuryTotalBalance === actualTreasuryTotalBalance,
            `Incorrect Treasury total balance for ${params.asset}, actual:  ${actualTreasuryTotalBalance},
            expected: ${expectedTreasuryTotalBalance}`
        );

        await testData.iporAssetConfigurationDai.setOpeningFeeForTreasuryPercentage(
            ZERO
        );
    });

    it("should NOT transfer Publication Fee to Charlie Treasury - caller not publication fee transferer", async () => {
        //given
        let testData = await testUtils.prepareTestData(
            [admin, userOne, userTwo, userThree, liquidityProvider],
            ["DAI"],
            data
        );
        await testUtils.prepareApproveForUsers(
            [userOne, userTwo, userThree, liquidityProvider],
            "DAI",
            data,
            testData
        );
        await testUtils.setupTokenDaiInitialValuesForUsers(
            [admin, userOne, userTwo, userThree, liquidityProvider],
            testData
        );
        const params = testUtils.getPayFixedDerivativeParamsDAICase1(
            userTwo,
            testData
        );

        await data.warren.test_updateIndex(
            params.asset,
            testUtils.PERCENTAGE_3_18DEC,
            params.openTimestamp,
            { from: userOne }
        );

        await data.joseph.test_provideLiquidity(
            params.asset,
            testUtils.USD_14_000_18DEC,
            params.openTimestamp,
            { from: liquidityProvider }
        );

        await data.milton.test_openPosition(
            params.openTimestamp,
            params.asset,
            params.totalAmount,
            params.slippageValue,
            params.collateralizationFactor,
            params.direction,
            { from: userTwo }
        );

        //when
        await testUtils.assertError(
            //when
            data.milton.transferPublicationFee(
                testData.tokenDai.address,
                BigInt("100")
            ),
            //then
            "IPOR_31"
        );
    });

    it("should NOT transfer Publication Fee to Charlie Treasury - Charlie Treasury address incorrect", async () => {
        //given
        let testData = await testUtils.prepareTestData(
            [admin, userOne, userTwo, userThree, liquidityProvider],
            ["DAI"],
            data
        );
        await testUtils.prepareApproveForUsers(
            [userOne, userTwo, userThree, liquidityProvider],
            "DAI",
            data,
            testData
        );
        await testUtils.setupTokenDaiInitialValuesForUsers(
            [admin, userOne, userTwo, userThree, liquidityProvider],
            testData
        );
        const params = testUtils.getPayFixedDerivativeParamsDAICase1(
            userTwo,
            testData
        );

        await data.warren.test_updateIndex(
            params.asset,
            testUtils.PERCENTAGE_3_18DEC,
            params.openTimestamp,
            { from: userOne }
        );

        await data.joseph.test_provideLiquidity(
            params.asset,
            testUtils.USD_14_000_18DEC,
            params.openTimestamp,
            { from: liquidityProvider }
        );

        await data.milton.test_openPosition(
            params.openTimestamp,
            params.asset,
            params.totalAmount,
            params.slippageValue,
            params.collateralizationFactor,
            params.direction,
            { from: userTwo }
        );

        await data.iporConfiguration.setMiltonPublicationFeeTransferer(admin);

        //when
        await testUtils.assertError(
            //when
            data.milton.transferPublicationFee(
                testData.tokenDai.address,
                BigInt("100")
            ),
            //then
            "IPOR_29"
        );
    });

    it("should transfer Publication Fee to Charlie Treasury - simple case 1", async () => {
        //given
<<<<<<< HEAD
        let testData = await testUtils.prepareTestData(
            [admin, userOne, userTwo, userThree, liquidityProvider],
            ["DAI"],
            data
        );
        await testUtils.prepareApproveForUsers(
            [userOne, userTwo, userThree, liquidityProvider],
            "DAI",
            data,
            testData
        );
        await testUtils.setupTokenDaiInitialValuesForUsers(
            [admin, userOne, userTwo, userThree, liquidityProvider],
            testData
        );
        const params = testUtils.getPayFixedDerivativeParamsDAICase1(
            userTwo,
            testData
        );
=======
        let testData = await testUtils.prepareTestData([admin, userOne, userTwo, userThree, liquidityProvider], ["DAI"], data);
        await testData.iporAssetConfigurationDai.grantRole(keccak256("CHARLIE_TREASURER_ADMIN_ROLE"), admin);
        await testData.iporAssetConfigurationDai.grantRole(keccak256("CHARLIE_TREASURER_ROLE"), admin);
        await data.iporConfiguration.grantRole(keccak256("MILTON_PUBLICATION_FEE_TRANSFERER_ADMIN_ROLE"), admin);
        await data.iporConfiguration.grantRole(keccak256("MILTON_PUBLICATION_FEE_TRANSFERER_ROLE"), admin);

        await testUtils.prepareApproveForUsers([userOne, userTwo, userThree, liquidityProvider], "DAI", data, testData);
        await testUtils.setupTokenDaiInitialValuesForUsers([admin, userOne, userTwo, userThree, liquidityProvider], testData);
        const params = testUtils.getStandardDerivativeParamsDAI(userTwo, testData);
>>>>>>> 17b69dc5

        await data.warren.test_updateIndex(
            params.asset,
            testUtils.PERCENTAGE_3_18DEC,
            params.openTimestamp,
            { from: userOne }
        );

        await data.joseph.test_provideLiquidity(
            params.asset,
            testUtils.USD_14_000_18DEC,
            params.openTimestamp,
            { from: liquidityProvider }
        );

        await data.milton.test_openPosition(
            params.openTimestamp,
            params.asset,
            params.totalAmount,
            params.slippageValue,
            params.collateralizationFactor,
            params.direction,
            { from: userTwo }
        );

        await data.iporConfiguration.setMiltonPublicationFeeTransferer(admin);
        await testData.iporAssetConfigurationDai.setCharlieTreasurer(userThree);

        const transferedAmount = BigInt("100");

        //when
        await data.milton.transferPublicationFee(
            testData.tokenDai.address,
            transferedAmount
        );

        //then
        let balance = await testData.miltonStorage.balances(params.asset);

        let expectedErc20BalanceCharlieTreasurer =
            testUtils.USER_SUPPLY_18_DECIMALS + transferedAmount;
        let actualErc20BalanceCharlieTreasurer = BigInt(
            await testData.tokenDai.balanceOf(userThree)
        );

        let expectedErc20BalanceMilton =
            testUtils.USD_14_000_18DEC +
            testUtils.USD_10_000_18DEC -
            transferedAmount;
        let actualErc20BalanceMilton = BigInt(
            await testData.tokenDai.balanceOf(data.milton.address)
        );

        let expectedPublicationFeeBalanceMilton =
            testUtils.USD_10_18DEC - transferedAmount;
        const actualPublicationFeeBalanceMilton = BigInt(
            balance.iporPublicationFee
        );

        assert(
            expectedErc20BalanceCharlieTreasurer ===
                actualErc20BalanceCharlieTreasurer,
            `Incorrect ERC20 Charlie Treasurer balance for ${params.asset}, actual:  ${actualErc20BalanceCharlieTreasurer},
                expected: ${expectedErc20BalanceCharlieTreasurer}`
        );

        assert(
            expectedErc20BalanceMilton === actualErc20BalanceMilton,
            `Incorrect ERC20 Milton balance for ${params.asset}, actual:  ${actualErc20BalanceMilton},
                expected: ${expectedErc20BalanceMilton}`
        );

        assert(
            expectedPublicationFeeBalanceMilton ===
                actualPublicationFeeBalanceMilton,
            `Incorrect Milton balance for ${params.asset}, actual:  ${actualPublicationFeeBalanceMilton},
                expected: ${expectedPublicationFeeBalanceMilton}`
        );
    });

    it("should NOT open pay fixed position, DAI, collateralization factor too low", async () => {
        //given
        let testData = await testUtils.prepareTestData(
            [admin, userOne, userTwo, userThree, liquidityProvider],
            ["DAI"],
            data
        );
        await testUtils.prepareApproveForUsers(
            [userOne, userTwo, userThree, liquidityProvider],
            "DAI",
            data,
            testData
        );
        await testUtils.setupTokenDaiInitialValuesForUsers(
            [admin, userOne, userTwo, userThree, liquidityProvider],
            testData
        );

        const params = {
            asset: testData.tokenDai.address,
            totalAmount: testUtils.USD_10_000_18DEC,
            slippageValue: 3,
            collateralizationFactor: BigInt(500),
            direction: 0,
            openTimestamp: Math.floor(Date.now() / 1000),
            from: userTwo,
        };
        await data.warren.test_updateIndex(
            params.asset,
            testUtils.PERCENTAGE_3_18DEC,
            params.openTimestamp,
            { from: userOne }
        );

        //when
        await testUtils.assertError(
            //when
            data.milton.test_openPosition(
                params.openTimestamp,
                params.asset,
                params.totalAmount,
                params.slippageValue,
                params.collateralizationFactor,
                params.direction,
                { from: userTwo }
            ),
            //then
            "IPOR_12"
        );
    });

    it("should NOT open pay fixed position, DAI, collateralization factor too high", async () => {
        //given
        let testData = await testUtils.prepareTestData(
            [admin, userOne, userTwo, userThree, liquidityProvider],
            ["DAI"],
            data
        );
        await testUtils.prepareApproveForUsers(
            [userOne, userTwo, userThree, liquidityProvider],
            "DAI",
            data,
            testData
        );
        await testUtils.setupTokenDaiInitialValuesForUsers(
            [admin, userOne, userTwo, userThree, liquidityProvider],
            testData
        );

        const params = {
            asset: testData.tokenDai.address,
            totalAmount: testUtils.USD_10_000_18DEC,
            slippageValue: 3,
            collateralizationFactor: BigInt("50000000000000000001"),
            direction: 0,
            openTimestamp: Math.floor(Date.now() / 1000),
            from: userTwo,
        };
        await data.warren.test_updateIndex(
            params.asset,
            testUtils.PERCENTAGE_3_18DEC,
            params.openTimestamp,
            { from: userOne }
        );

        //when
        await testUtils.assertError(
            //when
            data.milton.test_openPosition(
                params.openTimestamp,
                params.asset,
                params.totalAmount,
                params.slippageValue,
                params.collateralizationFactor,
                params.direction,
                { from: userTwo }
            ),
            //then
            "IPOR_34"
        );
    });

    it("should open pay fixed position, DAI, custom collateralization factor - simple case 1", async () => {
        //given
        let testData = await testUtils.prepareTestData(
            [admin, userOne, userTwo, userThree, liquidityProvider],
            ["DAI"],
            data
        );
        await testUtils.prepareApproveForUsers(
            [userOne, userTwo, userThree, liquidityProvider],
            "DAI",
            data,
            testData
        );
        await testUtils.setupTokenDaiInitialValuesForUsers(
            [admin, userOne, userTwo, userThree, liquidityProvider],
            testData
        );

        const params = {
            asset: testData.tokenDai.address,
            totalAmount: testUtils.USD_10_000_18DEC,
            slippageValue: 3,
            collateralizationFactor: BigInt("15125000000000000000"),
            direction: 0,
            openTimestamp: Math.floor(Date.now() / 1000),
            from: userTwo,
        };
        await data.warren.test_updateIndex(
            params.asset,
            testUtils.PERCENTAGE_3_18DEC,
            params.openTimestamp,
            { from: userOne }
        );

        await data.joseph.test_provideLiquidity(
            params.asset,
            testUtils.USD_14_000_18DEC,
            params.openTimestamp,
            { from: liquidityProvider }
        );

        //when
        await data.milton.test_openPosition(
            params.openTimestamp,
            params.asset,
            params.totalAmount,
            params.slippageValue,
            params.collateralizationFactor,
            params.direction,
            { from: userTwo }
        );

        //then
        let actualDerivativeItem =
            await testData.miltonStorage.getDerivativeItem(1);
        let actualNotionalAmount = BigInt(
            actualDerivativeItem.item.notionalAmount
        );
        let expectedNotionalAmount = BigInt("150115102721401640058243");

        assert(
            expectedNotionalAmount === actualNotionalAmount,
            `Incorrect notional amount for ${params.asset}, actual:  ${actualNotionalAmount},
            expected: ${expectedNotionalAmount}`
        );
    });

    it("should open pay fixed position - liquidity pool utilisation not exceeded, custom utilisation", async () => {
        //given
<<<<<<< HEAD
        let testData = await testUtils.prepareTestData(
            [admin, userOne, userTwo, userThree, liquidityProvider],
            ["DAI"],
            data
        );
        await testUtils.prepareApproveForUsers(
            [userOne, userTwo, userThree, liquidityProvider],
            "DAI",
            data,
            testData
        );
        await testUtils.setupTokenDaiInitialValuesForUsers(
            [admin, userOne, userTwo, userThree, liquidityProvider],
            testData
        );
        const params = testUtils.getPayFixedDerivativeParamsDAICase1(
            userTwo,
            testData
        );
=======
        let testData = await testUtils.prepareTestData([admin, userOne, userTwo, userThree, liquidityProvider], ["DAI"], data);
        await testData.iporAssetConfigurationDai.grantRole(keccak256("LIQUIDITY_POOLMAX_UTILIZATION_PERCENTAGE_ADMIN_ROLE"), admin);
        await testData.iporAssetConfigurationDai.grantRole(keccak256("LIQUIDITY_POOLMAX_UTILIZATION_PERCENTAGE_ROLE"), admin);
        await testUtils.prepareApproveForUsers([userOne, userTwo, userThree, liquidityProvider], "DAI", data, testData);
        await testUtils.setupTokenDaiInitialValuesForUsers([admin, userOne, userTwo, userThree, liquidityProvider], testData);
        const params = testUtils.getStandardDerivativeParamsDAI(userTwo, testData);
>>>>>>> 17b69dc5

        let closerUserEarned = ZERO;
        let openerUserLost =
            testUtils.TC_OPENING_FEE_18DEC +
            testUtils.TC_IPOR_PUBLICATION_AMOUNT_18DEC +
            testUtils.TC_LIQUIDATION_DEPOSIT_AMOUNT_18DEC +
            testUtils.TC_COLLATERAL_18DEC;

        let closerUserLost = openerUserLost;
        let openerUserEarned = closerUserEarned;

        let expectedOpenerUserTokenBalanceAfterClose =
            testUtils.USER_SUPPLY_18_DECIMALS +
            openerUserEarned -
            openerUserLost;
        let expectedCloserUserTokenBalanceAfterClose =
            testUtils.USER_SUPPLY_18_DECIMALS +
            closerUserEarned -
            closerUserLost;

        let miltonBalanceBeforePayout =
            testUtils.TC_LP_BALANCE_BEFORE_CLOSE_18DEC;
        await data.joseph.test_provideLiquidity(
            params.asset,
            miltonBalanceBeforePayout,
            params.openTimestamp,
            { from: liquidityProvider }
        );

        let expectedMiltonUnderlyingTokenBalance =
            miltonBalanceBeforePayout +
            testUtils.TC_OPENING_FEE_18DEC +
            testUtils.TC_IPOR_PUBLICATION_AMOUNT_18DEC +
            testUtils.TC_COLLATERAL_18DEC +
            testUtils.TC_LIQUIDATION_DEPOSIT_AMOUNT_18DEC;

        let expectedLiquidityPoolTotalBalance =
            miltonBalanceBeforePayout + testUtils.TC_OPENING_FEE_18DEC;

        let oldLiquidityPoolMaxUtilizationPercentage =
            await testData.iporAssetConfigurationDai.getLiquidityPoolMaxUtilizationPercentage();

        let liquidityPoolMaxUtilizationEdge = BigInt(718503678605107622);

        await testData.iporAssetConfigurationDai.setLiquidityPoolMaxUtilizationPercentage(
            liquidityPoolMaxUtilizationEdge
        );

        await data.warren.test_updateIndex(
            params.asset,
            testUtils.PERCENTAGE_3_18DEC,
            params.openTimestamp,
            { from: userOne }
        );

        //when
        await data.milton.test_openPosition(
            params.openTimestamp,
            params.asset,
            params.totalAmount,
            params.slippageValue,
            params.collateralizationFactor,
            params.direction,
            { from: userTwo }
        );

        //then
        await assertExpectedValues(
            testData,
            params.asset,
            userTwo,
            userTwo,
            miltonBalanceBeforePayout,
            expectedMiltonUnderlyingTokenBalance,
            expectedOpenerUserTokenBalanceAfterClose,
            expectedCloserUserTokenBalanceAfterClose,
            expectedLiquidityPoolTotalBalance,
            1,
            testUtils.TC_COLLATERAL_18DEC,
            testUtils.USD_20_18DEC,
            ZERO
        );

        await testData.iporAssetConfigurationDai.setLiquidityPoolMaxUtilizationPercentage(
            oldLiquidityPoolMaxUtilizationPercentage
        );
    });

    it("should NOT open pay fixed position - when new position opened then liquidity pool utilisation exceeded, custom utilisation", async () => {
        //given
<<<<<<< HEAD
        let testData = await testUtils.prepareTestData(
            [admin, userOne, userTwo, userThree, liquidityProvider],
            ["DAI"],
            data
        );
        await testUtils.prepareApproveForUsers(
            [userOne, userTwo, userThree, liquidityProvider],
            "DAI",
            data,
            testData
        );
        await testUtils.setupTokenDaiInitialValuesForUsers(
            [admin, userOne, userTwo, userThree, liquidityProvider],
            testData
        );
        const params = testUtils.getPayFixedDerivativeParamsDAICase1(
            userTwo,
            testData
        );
=======
        let testData = await testUtils.prepareTestData([admin, userOne, userTwo, userThree, liquidityProvider], ["DAI"], data);
        await testData.iporAssetConfigurationDai.grantRole(keccak256("OPENING_FEE_PERCENTAGE_ADMIN_ROLE"), admin);
        await testData.iporAssetConfigurationDai.grantRole(keccak256("OPENING_FEE_PERCENTAGE_ROLE"), admin);
        await testData.iporAssetConfigurationDai.grantRole(keccak256("LIQUIDITY_POOLMAX_UTILIZATION_PERCENTAGE_ADMIN_ROLE"), admin);
        await testData.iporAssetConfigurationDai.grantRole(keccak256("LIQUIDITY_POOLMAX_UTILIZATION_PERCENTAGE_ROLE"), admin);
        await testUtils.prepareApproveForUsers([userOne, userTwo, userThree, liquidityProvider], "DAI", data, testData);
        await testUtils.setupTokenDaiInitialValuesForUsers([admin, userOne, userTwo, userThree, liquidityProvider], testData);
        const params = testUtils.getStandardDerivativeParamsDAI(userTwo, testData);
>>>>>>> 17b69dc5

        let miltonBalanceBeforePayout =
            testUtils.TC_LP_BALANCE_BEFORE_CLOSE_18DEC;
        await data.joseph.test_provideLiquidity(
            params.asset,
            miltonBalanceBeforePayout,
            params.openTimestamp,
            { from: liquidityProvider }
        );

        let oldLiquidityPoolMaxUtilizationPercentage =
            await testData.iporAssetConfigurationDai.getLiquidityPoolMaxUtilizationPercentage();

        let liquidityPoolMaxUtilizationEdge = BigInt(608038055741904007);

        await testData.iporAssetConfigurationDai.setLiquidityPoolMaxUtilizationPercentage(
            liquidityPoolMaxUtilizationEdge
        );

        await data.warren.test_updateIndex(
            params.asset,
            testUtils.PERCENTAGE_3_18DEC,
            params.openTimestamp,
            { from: userOne }
        );

        //when
        await testUtils.assertError(
            //when
            data.milton.test_openPosition(
                params.openTimestamp,
                params.asset,
                params.totalAmount,
                params.slippageValue,
                params.collateralizationFactor,
                params.direction,
                { from: userTwo }
            ),
            //then
            "IPOR_35"
        );

        await testData.iporAssetConfigurationDai.setLiquidityPoolMaxUtilizationPercentage(
            oldLiquidityPoolMaxUtilizationPercentage
        );
    });

    it("should NOT open pay fixed position - liquidity pool utilisation already exceeded, custom utilisation", async () => {
        //given
<<<<<<< HEAD
        let testData = await testUtils.prepareTestData(
            [admin, userOne, userTwo, userThree, liquidityProvider],
            ["DAI"],
            data
        );
        await testUtils.prepareApproveForUsers(
            [userOne, userTwo, userThree, liquidityProvider],
            "DAI",
            data,
            testData
        );
        await testUtils.setupTokenDaiInitialValuesForUsers(
            [admin, userOne, userTwo, userThree, liquidityProvider],
            testData
        );
        const params = testUtils.getPayFixedDerivativeParamsDAICase1(
            userTwo,
            testData
        );
=======
        let testData = await testUtils.prepareTestData([admin, userOne, userTwo, userThree, liquidityProvider], ["DAI"], data);
        await testData.iporAssetConfigurationDai.grantRole(keccak256("LIQUIDITY_POOLMAX_UTILIZATION_PERCENTAGE_ADMIN_ROLE"), admin);
        await testData.iporAssetConfigurationDai.grantRole(keccak256("LIQUIDITY_POOLMAX_UTILIZATION_PERCENTAGE_ROLE"), admin);
        await testUtils.prepareApproveForUsers([userOne, userTwo, userThree, liquidityProvider], "DAI", data, testData);
        await testUtils.setupTokenDaiInitialValuesForUsers([admin, userOne, userTwo, userThree, liquidityProvider], testData);
        const params = testUtils.getStandardDerivativeParamsDAI(userTwo, testData);
>>>>>>> 17b69dc5

        let oldLiquidityPoolMaxUtilizationPercentage =
            await testData.iporAssetConfigurationDai.getLiquidityPoolMaxUtilizationPercentage();
        await data.warren.test_updateIndex(
            params.asset,
            testUtils.PERCENTAGE_3_18DEC,
            params.openTimestamp,
            { from: userOne }
        );

        let miltonBalanceBeforePayout = testUtils.USD_14_000_18DEC;
        await data.joseph.test_provideLiquidity(
            params.asset,
            miltonBalanceBeforePayout,
            params.openTimestamp,
            { from: liquidityProvider }
        );

        let liquiditiPoolMaxUtilizationEdge = BigInt(758503678605107622);
        await testData.iporAssetConfigurationDai.setLiquidityPoolMaxUtilizationPercentage(
            liquiditiPoolMaxUtilizationEdge
        );

        //First open position not exceeded liquidity utilization
        await data.milton.test_openPosition(
            params.openTimestamp,
            params.asset,
            params.totalAmount,
            params.slippageValue,
            params.collateralizationFactor,
            params.direction,
            { from: userTwo }
        );

        //when
        //Second open position exceeded liquidity utilization
        await testUtils.assertError(
            //when
            data.milton.test_openPosition(
                params.openTimestamp,
                params.asset,
                params.totalAmount,
                params.slippageValue,
                params.collateralizationFactor,
                params.direction,
                { from: userTwo }
            ),
            //then
            "IPOR_35"
        );

        await testData.iporAssetConfigurationDai.setLiquidityPoolMaxUtilizationPercentage(
            oldLiquidityPoolMaxUtilizationPercentage
        );
    });

    it("should NOT open pay fixed position - liquidity pool utilisation exceeded, liquidity pool and opening fee are ZERO", async () => {
        //given
<<<<<<< HEAD
        let testData = await testUtils.prepareTestData(
            [admin, userOne, userTwo, userThree, liquidityProvider],
            ["DAI"],
            data
        );
        await testUtils.prepareApproveForUsers(
            [userOne, userTwo, userThree, liquidityProvider],
            "DAI",
            data,
            testData
        );
        await testUtils.setupTokenDaiInitialValuesForUsers(
            [admin, userOne, userTwo, userThree, liquidityProvider],
            testData
        );
        const params = testUtils.getPayFixedDerivativeParamsDAICase1(
            userTwo,
            testData
        );
=======
        let testData = await testUtils.prepareTestData([admin, userOne, userTwo, userThree, liquidityProvider], ["DAI"], data);
        await testData.iporAssetConfigurationDai.grantRole(keccak256("OPENING_FEE_PERCENTAGE_ADMIN_ROLE"), admin);
        await testData.iporAssetConfigurationDai.grantRole(keccak256("OPENING_FEE_PERCENTAGE_ROLE"), admin);
        await testData.iporAssetConfigurationDai.grantRole(keccak256("LIQUIDITY_POOLMAX_UTILIZATION_PERCENTAGE_ADMIN_ROLE"), admin);
        await testData.iporAssetConfigurationDai.grantRole(keccak256("LIQUIDITY_POOLMAX_UTILIZATION_PERCENTAGE_ROLE"), admin);
        await testUtils.prepareApproveForUsers([userOne, userTwo, userThree, liquidityProvider], "DAI", data, testData);
        await testUtils.setupTokenDaiInitialValuesForUsers([admin, userOne, userTwo, userThree, liquidityProvider], testData);
        const params = testUtils.getStandardDerivativeParamsDAI(userTwo, testData);
>>>>>>> 17b69dc5

        let oldLiquidityPoolMaxUtilizationPercentage =
            await testData.iporAssetConfigurationDai.getLiquidityPoolMaxUtilizationPercentage();
        let oldOpeningFeePercentage =
            await testData.iporAssetConfigurationDai.getOpeningFeePercentage();

        await data.warren.test_updateIndex(
            params.asset,
            testUtils.PERCENTAGE_3_18DEC,
            params.openTimestamp,
            { from: userOne }
        );

        await testData.iporAssetConfigurationDai.setOpeningFeePercentage(ZERO);
        //very high value
        await testData.iporAssetConfigurationDai.setLiquidityPoolMaxUtilizationPercentage(
            BigInt(99999999999999999999999999999999999999999)
        );

        await testUtils.assertError(
            //when
            data.milton.test_openPosition(
                params.openTimestamp,
                params.asset,
                params.totalAmount,
                params.slippageValue,
                params.collateralizationFactor,
                params.direction,
                { from: userTwo }
            ),
            //then
            "IPOR_35"
        );

        await testData.iporAssetConfigurationDai.setLiquidityPoolMaxUtilizationPercentage(
            oldLiquidityPoolMaxUtilizationPercentage
        );
        await testData.iporAssetConfigurationDai.setOpeningFeePercentage(
            oldOpeningFeePercentage
        );
    });

    it("should open pay fixed position - when open timestamp is long time ago", async () => {
        //given
        let testData = await testUtils.prepareTestData(
            [admin, userOne, userTwo, userThree, liquidityProvider],
            ["DAI"],
            data
        );
        await testUtils.prepareApproveForUsers(
            [userOne, userTwo, userThree, liquidityProvider],
            "DAI",
            data,
            testData
        );
        await testUtils.setupTokenDaiInitialValuesForUsers(
            [admin, userOne, userTwo, userThree, liquidityProvider],
            testData
        );

        let veryLongTimeAgoTimestamp = 31536000; //1971-01-01
        let incomeTax = ZERO;
        let interestAmount = ZERO;

        await testCaseWhenMiltonEarnAndUserLost(
            testData,
            testData.tokenDai.address,
            testUtils.USD_10_18DEC,
            0,
            userTwo,
            userTwo,
            testUtils.PERCENTAGE_3_18DEC,
            testUtils.PERCENTAGE_3_18DEC,
            0,
            0,
            testUtils.ZERO,
            testUtils.ZERO,
            incomeTax,
            testUtils.ZERO,
            veryLongTimeAgoTimestamp,
            incomeTax,
            interestAmount
        );
    });

    it("should NOT open pay fixed position - asset address not supported", async () => {
        //given

        let testData = await testUtils.prepareTestData(
            [admin, userOne, userTwo, userThree, liquidityProvider],
            ["DAI"],
            data
        );
        await testUtils.prepareApproveForUsers(
            [userOne, userTwo, userThree, liquidityProvider],
            "DAI",
            data,
            testData
        );
        await testUtils.setupTokenDaiInitialValuesForUsers(
            [admin, userOne, userTwo, userThree, liquidityProvider],
            testData
        );
        const params = testUtils.getPayFixedDerivativeParamsDAICase1(
            userTwo,
            testData
        );

        await data.warren.test_updateIndex(
            params.asset,
            testUtils.PERCENTAGE_3_18DEC,
            params.openTimestamp,
            { from: userOne }
        );

        let miltonBalanceBeforePayout = testUtils.USD_14_000_18DEC;
        await data.joseph.test_provideLiquidity(
            params.asset,
            miltonBalanceBeforePayout,
            params.openTimestamp,
            { from: liquidityProvider }
        );

        //when
        await testUtils.assertError(
            //when
            data.milton.test_openPosition(
                params.openTimestamp,
                liquidityProvider,
                params.totalAmount,
                params.slippageValue,
                params.collateralizationFactor,
                params.direction,
                { from: userTwo }
            ),
            //then
            "IPOR_39"
        );
    });

    it("should calculate Position Value - simple case 1", async () => {
        //given
        let testData = await testUtils.prepareTestData(
            [admin, userOne, userTwo, userThree, liquidityProvider],
            ["DAI"],
            data
        );
        await testUtils.prepareApproveForUsers(
            [userOne, userTwo, userThree, liquidityProvider],
            "DAI",
            data,
            testData
        );
        await testUtils.setupTokenDaiInitialValuesForUsers(
            [admin, userOne, userTwo, userThree, liquidityProvider],
            testData
        );
        const params = testUtils.getPayFixedDerivativeParamsDAICase1(
            userTwo,
            testData
        );

        await data.warren.test_updateIndex(
            params.asset,
            testUtils.PERCENTAGE_3_18DEC,
            params.openTimestamp,
            { from: userOne }
        );
        let miltonBalanceBeforePayout = testUtils.USD_14_000_18DEC;
        await data.joseph.test_provideLiquidity(
            params.asset,
            miltonBalanceBeforePayout,
            params.openTimestamp,
            { from: liquidityProvider }
        );
        await openPositionFunc(params);
        let derivativeItem = await testData.miltonStorage.getDerivativeItem(1);
        let expectedPositionValue = BigInt("-38126715743181445978");

        //when
        let actualPositionValue = BigInt(
            await data.milton.test_calculatePositionValue(
                params.openTimestamp + testUtils.PERIOD_14_DAYS_IN_SECONDS,
                derivativeItem.item
            )
        );

        //then
        assert(
            expectedPositionValue === actualPositionValue,
            `Incorrect position value, actual: ${actualPositionValue}, expected: ${expectedPositionValue}`
        );
    });

    //TODO: !!!! add test when closing derivative, Milton lost, Trader earn, but milton don't have enough balance to withdraw during closing position

    //TODO: check initial IBT

    //TODO: test when transfer ownership and Milton still works properly

    //TODO: add test: open long, change index, open short, change index, close long and short and check if soap = 0

    //TODO: add simple test where iporassetcopnfiguration or iporconfiguration is changing and milton see this.

    //TODO: test when ipor not ready yet

    //TODO: create test when ipor index not yet created for specific asset

    //TODO: add test where total amount higher than openingfeeamount

    //TODO: add test which checks emited events!!!
    //TODO: add test when warren address will change and check if milton see this
    //TODO: add test when user try to send eth on milton
    //TODO: add test where milton storage is changing - how balance behave
    //TODO: add tests for pausable methods

    const calculateSoap = async (params) => {
        return await data.milton.test_calculateSoap.call(
            params.asset,
            params.calculateTimestamp,
            { from: params.from }
        );
    };

    const openPositionFunc = async (params) => {
        await data.milton.test_openPosition(
            params.openTimestamp,
            params.asset,
            params.totalAmount,
            params.slippageValue,
            params.collateralizationFactor,
            params.direction,
            { from: params.from }
        );
    };

    const countOpenPositions = (derivatives) => {
        let count = 0;
        for (let i = 0; i < derivatives.length; i++) {
            if (derivatives[i].state == 1) {
                count++;
            }
        }
        return count;
    };

    const assertMiltonDerivativeItem = async (
        testData,
        derivativeId,
        expectedIdsIndex,
        expectedUserDerivativeIdsIndex
    ) => {
        let actualDerivativeItem =
            await testData.miltonStorage.getDerivativeItem(derivativeId);
        assert(
            BigInt(expectedIdsIndex) === BigInt(actualDerivativeItem.idsIndex),
            `Incorrect idsIndex for derivative id ${actualDerivativeItem.item.id} actual: ${actualDerivativeItem.idsIndex}, expected: ${expectedIdsIndex}`
        );
        assert(
            BigInt(expectedUserDerivativeIdsIndex) ===
                BigInt(actualDerivativeItem.userDerivativeIdsIndex),
            `Incorrect userDerivativeIdsIndex for derivative id ${actualDerivativeItem.item.id} actual: ${actualDerivativeItem.userDerivativeIdsIndex}, expected: ${expectedUserDerivativeIdsIndex}`
        );
    };

    //TODO: add to every test..
    const assertDerivative = async (derivativeId, expectedDerivative) => {
        // let actualDerivative = await data.milton.getOpenPosition(derivativeId);
        //
        // assertDerivativeItem('ID', expectedDerivative.id, actualDerivative.id);
        // assertDerivativeItem('State', expectedDerivative.state, actualDerivative.state);
        // assertDerivativeItem('Buyer', expectedDerivative.buyer, actualDerivative.buyer);
        // assertDerivativeItem('Asset', expectedDerivative.asset, actualDerivative.asset);
        // assertDerivativeItem('Direction', expectedDerivative.direction, actualDerivative.direction);
        // assertDerivativeItem('Deposit Amount', expectedDerivative.depositAmount, actualDerivative.depositAmount);
        // assertDerivativeItem('Liquidation Deposit Amount', expectedDerivative.fee.liquidationDepositAmount, actualDerivative.fee.liquidationDepositAmount);
        // assertDerivativeItem('Opening Amount Fee', expectedDerivative.fee.openingAmount, actualDerivative.fee.openingAmount);
        // assertDerivativeItem('IPOR Publication Amount Fee', expectedDerivative.fee.iporPublicationAmount, actualDerivative.fee.iporPublicationAmount);
        // assertDerivativeItem('Spread Percentage Fee', expectedDerivative.fee.spreadPercentage, actualDerivative.fee.spreadPercentage);
        // assertDerivativeItem('Collateralization', expectedDerivative.collateralization, actualDerivative.collateralization);
        // assertDerivativeItem('Notional Amount', expectedDerivative.notionalAmount, actualDerivative.notionalAmount);
        // // assertDerivativeItem('Derivative starting timestamp', expectedDerivative.startingTimestamp, actualDerivative.startingTimestamp);
        // // assertDerivativeItem('Derivative ending timestamp', expectedDerivative.endingTimestamp, actualDerivative.endingTimestamp);
        // assertDerivativeItem('IPOR Index Value', expectedDerivative.indicator.iporIndexValue, actualDerivative.indicator.iporIndexValue);
        // assertDerivativeItem('IBT Price', expectedDerivative.indicator.ibtPrice, actualDerivative.indicator.ibtPrice);
        // assertDerivativeItem('IBT Quantity', expectedDerivative.indicator.ibtQuantity, actualDerivative.indicator.ibtQuantity);
        // assertDerivativeItem('Fixed Interest Rate', expectedDerivative.indicator.fixedInterestRate, actualDerivative.indicator.fixedInterestRate);
        // assertDerivativeItem('SOAP', expectedDerivative.indicator.soap, actualDerivative.indicator.soap);
    };

    const testCaseWhenMiltonEarnAndUserLost = async function (
        testData,
        asset,
        collateralizationFactor,
        direction,
        openerUserAddress,
        closerUserAddress,
        iporValueBeforeOpenPosition,
        iporValueAfterOpenPosition,
        periodOfTimeElapsedInSeconds,
        expectedOpenedPositions,
        expectedDerivativesTotalBalance,
        expectedLiquidationDepositTotalBalance,
        expectedTreasuryTotalBalance,
        expectedSoap,
        openTimestamp,
        incomeTax,
        interestAmount
    ) {
        let miltonBalanceBeforePayout = null;
        let openerUserLost = null;
        let openerUserEarned = null;
        let closerUserLost = null;
        let closerUserEarned = null;
        let expectedOpenerUserTokenBalanceAfterClose = null;
        let expectedCloserUserTokenBalanceAfterClose = null;
        let expectedMiltonUnderlyingTokenBalance = null;
        let expectedLiquidityPoolTotalBalance = null;

        if (testData.tokenDai && asset === testData.tokenDai.address) {
            miltonBalanceBeforePayout =
                testUtils.TC_LP_BALANCE_BEFORE_CLOSE_18DEC;
            closerUserEarned = testUtils.TC_LIQUIDATION_DEPOSIT_AMOUNT_18DEC;
            openerUserLost =
                testUtils.TC_OPENING_FEE_18DEC +
                testUtils.TC_IPOR_PUBLICATION_AMOUNT_18DEC +
                testUtils.TC_LIQUIDATION_DEPOSIT_AMOUNT_18DEC +
                interestAmount;

            if (openerUserAddress === closerUserAddress) {
                closerUserLost = openerUserLost;
                openerUserEarned = closerUserEarned;
            } else {
                closerUserLost = ZERO;
                openerUserEarned = ZERO;
            }

            expectedOpenerUserTokenBalanceAfterClose =
                testUtils.USER_SUPPLY_18_DECIMALS +
                openerUserEarned -
                openerUserLost;
            expectedCloserUserTokenBalanceAfterClose =
                testUtils.USER_SUPPLY_18_DECIMALS +
                closerUserEarned -
                closerUserLost;

            expectedMiltonUnderlyingTokenBalance =
                miltonBalanceBeforePayout +
                testUtils.TC_OPENING_FEE_18DEC +
                testUtils.TC_IPOR_PUBLICATION_AMOUNT_18DEC +
                interestAmount;
            expectedLiquidityPoolTotalBalance =
                miltonBalanceBeforePayout +
                testUtils.TC_OPENING_FEE_18DEC +
                interestAmount -
                incomeTax;
        }

        if (testData.tokenUsdt && asset === testData.tokenUsdt.address) {
            miltonBalanceBeforePayout =
                testUtils.TC_LP_BALANCE_BEFORE_CLOSE_6DEC;
            closerUserEarned = testUtils.TC_LIQUIDATION_DEPOSIT_AMOUNT_6DEC;
            openerUserLost =
                testUtils.TC_OPENING_FEE_6DEC +
                testUtils.TC_IPOR_PUBLICATION_AMOUNT_6DEC +
                testUtils.TC_LIQUIDATION_DEPOSIT_AMOUNT_6DEC +
                interestAmount;

            if (openerUserAddress === closerUserAddress) {
                closerUserLost = openerUserLost;
                openerUserEarned = closerUserEarned;
            } else {
                closerUserLost = ZERO;
                openerUserEarned = ZERO;
            }

            expectedOpenerUserTokenBalanceAfterClose =
                testUtils.USER_SUPPLY_6_DECIMALS +
                openerUserEarned -
                openerUserLost;
            expectedCloserUserTokenBalanceAfterClose =
                testUtils.USER_SUPPLY_6_DECIMALS +
                closerUserEarned -
                closerUserLost;

            expectedMiltonUnderlyingTokenBalance =
                miltonBalanceBeforePayout +
                testUtils.TC_OPENING_FEE_6DEC +
                testUtils.TC_IPOR_PUBLICATION_AMOUNT_6DEC +
                interestAmount;
            expectedLiquidityPoolTotalBalance =
                miltonBalanceBeforePayout +
                testUtils.TC_OPENING_FEE_6DEC +
                interestAmount -
                incomeTax;
        }

        await exetuceClosePositionTestCase(
            testData,
            asset,
            collateralizationFactor,
            direction,
            openerUserAddress,
            closerUserAddress,
            iporValueBeforeOpenPosition,
            iporValueAfterOpenPosition,
            periodOfTimeElapsedInSeconds,
            miltonBalanceBeforePayout,
            expectedMiltonUnderlyingTokenBalance,
            expectedOpenerUserTokenBalanceAfterClose,
            expectedCloserUserTokenBalanceAfterClose,
            expectedLiquidityPoolTotalBalance,
            expectedOpenedPositions,
            expectedDerivativesTotalBalance,
            expectedLiquidationDepositTotalBalance,
            incomeTax,
            expectedSoap,
            openTimestamp
        );
    };

    const testCaseWhenMiltonLostAndUserEarn = async function (
        testData,
        asset,
        collateralizationFactor,
        direction,
        openerUserAddress,
        closerUserAddress,
        iporValueBeforeOpenPosition,
        iporValueAfterOpenPosition,
        periodOfTimeElapsedInSeconds,
        expectedOpenedPositions,
        expectedDerivativesTotalBalance,
        expectedLiquidationDepositTotalBalance,
        expectedTreasuryTotalBalance,
        expectedSoap,
        openTimestamp,
        incomeTax,
        interestAmount
    ) {
        let miltonBalanceBeforePayout = null;
        let closerUserEarned = null;
        let openerUserLost = null;
        let closerUserLost = null;
        let openerUserEarned = null;
        let expectedMiltonUnderlyingTokenBalance = null;
        let expectedOpenerUserTokenBalanceAfterClose = null;
        let expectedCloserUserTokenBalanceAfterClose = null;
        let expectedLiquidityPoolTotalBalance = null;

        if (testData.tokenDai && asset === testData.tokenDai.address) {
            miltonBalanceBeforePayout =
                testUtils.TC_LP_BALANCE_BEFORE_CLOSE_18DEC;

            closerUserEarned = testUtils.TC_LIQUIDATION_DEPOSIT_AMOUNT_18DEC;
            openerUserLost =
                testUtils.TC_OPENING_FEE_18DEC +
                testUtils.TC_IPOR_PUBLICATION_AMOUNT_18DEC +
                testUtils.TC_LIQUIDATION_DEPOSIT_AMOUNT_18DEC -
                interestAmount +
                incomeTax;

            if (openerUserAddress === closerUserAddress) {
                closerUserLost = openerUserLost;
                openerUserEarned = closerUserEarned;
            } else {
                closerUserLost = ZERO;
                openerUserEarned = ZERO;
            }

            expectedMiltonUnderlyingTokenBalance =
                miltonBalanceBeforePayout +
                testUtils.TC_OPENING_FEE_18DEC +
                testUtils.TC_IPOR_PUBLICATION_AMOUNT_18DEC -
                interestAmount +
                incomeTax;

            expectedOpenerUserTokenBalanceAfterClose =
                testUtils.USER_SUPPLY_18_DECIMALS +
                openerUserEarned -
                openerUserLost;
            expectedCloserUserTokenBalanceAfterClose =
                testUtils.USER_SUPPLY_18_DECIMALS +
                closerUserEarned -
                closerUserLost;

            expectedLiquidityPoolTotalBalance =
                miltonBalanceBeforePayout -
                interestAmount +
                testUtils.TC_OPENING_FEE_18DEC;
        }

        if (testData.tokenUsdt && asset === testData.tokenUsdt.address) {
            miltonBalanceBeforePayout =
                testUtils.TC_LP_BALANCE_BEFORE_CLOSE_6DEC;

            closerUserEarned = testUtils.TC_LIQUIDATION_DEPOSIT_AMOUNT_6DEC;
            openerUserLost =
                testUtils.TC_OPENING_FEE_6DEC +
                testUtils.TC_IPOR_PUBLICATION_AMOUNT_6DEC +
                testUtils.TC_LIQUIDATION_DEPOSIT_AMOUNT_6DEC -
                interestAmount +
                incomeTax;

            if (openerUserAddress === closerUserAddress) {
                closerUserLost = openerUserLost;
                openerUserEarned = closerUserEarned;
            } else {
                closerUserLost = ZERO;
                openerUserEarned = ZERO;
            }

            expectedMiltonUnderlyingTokenBalance =
                miltonBalanceBeforePayout +
                testUtils.TC_OPENING_FEE_6DEC +
                testUtils.TC_IPOR_PUBLICATION_AMOUNT_6DEC -
                interestAmount +
                incomeTax;

            expectedOpenerUserTokenBalanceAfterClose =
                testUtils.USER_SUPPLY_6_DECIMALS +
                openerUserEarned -
                openerUserLost;
            expectedCloserUserTokenBalanceAfterClose =
                testUtils.USER_SUPPLY_6_DECIMALS +
                closerUserEarned -
                closerUserLost;
            expectedLiquidityPoolTotalBalance =
                miltonBalanceBeforePayout -
                interestAmount +
                testUtils.TC_OPENING_FEE_6DEC;
        }

        await exetuceClosePositionTestCase(
            testData,
            asset,
            collateralizationFactor,
            direction,
            openerUserAddress,
            closerUserAddress,
            iporValueBeforeOpenPosition,
            iporValueAfterOpenPosition,
            periodOfTimeElapsedInSeconds,
            miltonBalanceBeforePayout,
            expectedMiltonUnderlyingTokenBalance,
            expectedOpenerUserTokenBalanceAfterClose,
            expectedCloserUserTokenBalanceAfterClose,
            expectedLiquidityPoolTotalBalance,
            expectedOpenedPositions,
            expectedDerivativesTotalBalance,
            expectedLiquidationDepositTotalBalance,
            incomeTax,
            expectedSoap,
            openTimestamp
        );
    };

    const exetuceClosePositionTestCase = async function (
        testData,
        asset,
        collateralizationFactor,
        direction,
        openerUserAddress,
        closerUserAddress,
        iporValueBeforeOpenPosition,
        iporValueAfterOpenPosition,
        periodOfTimeElapsedInSeconds,
        providedLiquidityAmount,
        expectedMiltonUnderlyingTokenBalance,
        expectedOpenerUserTokenBalanceAfterPayOut,
        expectedCloserUserTokenBalanceAfterPayOut,
        expectedLiquidityPoolTotalBalance,
        expectedOpenedPositions,
        expectedDerivativesTotalBalance,
        expectedLiquidationDepositTotalBalance,
        expectedTreasuryTotalBalance,
        expectedSoap,
        openTimestamp
    ) {
        //given
        let localOpenTimestamp = null;
        if (openTimestamp != null) {
            localOpenTimestamp = openTimestamp;
        } else {
            localOpenTimestamp = Math.floor(Date.now() / 1000);
        }

        let totalAmount = null;

        if (testData.tokenDai && asset === testData.tokenDai.address) {
            totalAmount = testUtils.USD_10_000_18DEC;
        }

        if (testData.tokenUsdt && asset === testData.tokenUsdt.address) {
            totalAmount = testUtils.USD_10_000_6DEC;
        }

        const params = {
            asset: asset,
            totalAmount: totalAmount,
            slippageValue: 3,
            collateralizationFactor: collateralizationFactor,
            direction: direction,
            openTimestamp: localOpenTimestamp,
            from: openerUserAddress,
        };

        if (providedLiquidityAmount != null) {
            //in test we expect that Liquidity Pool is loosing and from its pool Milton has to paid out to closer user
            await data.joseph.test_provideLiquidity(
                params.asset,
                providedLiquidityAmount,
                params.openTimestamp,
                { from: liquidityProvider }
            );
        }

        await data.warren.test_updateIndex(
            params.asset,
            iporValueBeforeOpenPosition,
            params.openTimestamp,
            { from: userOne }
        );
        await openPositionFunc(params);
        await data.warren.test_updateIndex(
            params.asset,
            iporValueAfterOpenPosition,
            params.openTimestamp,
            { from: userOne }
        );

        let endTimestamp = params.openTimestamp + periodOfTimeElapsedInSeconds;

        //when
        await data.milton.test_closePosition(1, endTimestamp, {
            from: closerUserAddress,
        });

        //then
        await assertExpectedValues(
            testData,
            params.asset,
            openerUserAddress,
            closerUserAddress,
            providedLiquidityAmount,
            expectedMiltonUnderlyingTokenBalance,
            expectedOpenerUserTokenBalanceAfterPayOut,
            expectedCloserUserTokenBalanceAfterPayOut,
            expectedLiquidityPoolTotalBalance,
            expectedOpenedPositions,
            expectedDerivativesTotalBalance,
            expectedLiquidationDepositTotalBalance,
            expectedTreasuryTotalBalance
        );

        const soapParams = {
            asset: params.asset,
            calculateTimestamp: endTimestamp,
            expectedSoap: expectedSoap,
            from: openerUserAddress,
        };
        await assertSoap(soapParams);
    };

    const assertExpectedValues = async function (
        testData,
        asset,
        openerUserAddress,
        closerUserAddress,
        miltonBalanceBeforePayout,
        expectedMiltonUnderlyingTokenBalance,
        expectedOpenerUserTokenBalanceAfterPayOut,
        expectedCloserUserTokenBalanceAfterPayOut,
        expectedLiquidityPoolTotalBalance,
        expectedOpenedPositions,
        expectedDerivativesTotalBalance,
        expectedLiquidationDepositTotalBalance,
        expectedTreasuryTotalBalance
    ) {
        let actualDerivatives = await testData.miltonStorage.getPositions();
        let actualOpenPositionsVol = countOpenPositions(actualDerivatives);
        assert(
            expectedOpenedPositions === actualOpenPositionsVol,
            `Incorrect number of opened derivatives, actual:  ${actualOpenPositionsVol}, expected: ${expectedOpenedPositions}`
        );

        let expectedOpeningFeeTotalBalance = null;
        let expectedPublicationFeeTotalBalance = null;
        let openerUserTokenBalanceBeforePayout = null;
        let closerUserTokenBalanceBeforePayout = null;
        let ammTokenBalanceAfterPayout = null;
        let openerUserTokenBalanceAfterPayout = null;
        let closerUserTokenBalanceAfterPayout = null;

        if (testData.tokenDai && asset === testData.tokenDai.address) {
            expectedOpeningFeeTotalBalance = testUtils.TC_OPENING_FEE_18DEC;
            expectedPublicationFeeTotalBalance = testUtils.USD_10_18DEC;
            openerUserTokenBalanceBeforePayout = testUtils.USD_10_000_000_18DEC;
            closerUserTokenBalanceBeforePayout = testUtils.USD_10_000_000_18DEC;
            ammTokenBalanceAfterPayout = BigInt(
                await testData.tokenDai.balanceOf(data.milton.address)
            );
            openerUserTokenBalanceAfterPayout = BigInt(
                await testData.tokenDai.balanceOf(openerUserAddress)
            );
            closerUserTokenBalanceAfterPayout = BigInt(
                await testData.tokenDai.balanceOf(closerUserAddress)
            );
        }

        if (testData.tokenUsdt && asset === testData.tokenUsdt.address) {
            expectedOpeningFeeTotalBalance = testUtils.TC_OPENING_FEE_6DEC;
            expectedPublicationFeeTotalBalance = testUtils.USD_10_6DEC;
            openerUserTokenBalanceBeforePayout = testUtils.USD_10_000_000_6DEC;
            closerUserTokenBalanceBeforePayout = testUtils.USD_10_000_000_6DEC;
            ammTokenBalanceAfterPayout = BigInt(
                await testData.tokenUsdt.balanceOf(data.milton.address)
            );
            openerUserTokenBalanceAfterPayout = BigInt(
                await testData.tokenUsdt.balanceOf(openerUserAddress)
            );
            closerUserTokenBalanceAfterPayout = BigInt(
                await testData.tokenUsdt.balanceOf(closerUserAddress)
            );
        }

        await assertBalances(
            testData,
            asset,
            openerUserAddress,
            closerUserAddress,
            expectedOpenerUserTokenBalanceAfterPayOut,
            expectedCloserUserTokenBalanceAfterPayOut,
            expectedMiltonUnderlyingTokenBalance,
            expectedDerivativesTotalBalance,
            expectedOpeningFeeTotalBalance,
            expectedLiquidationDepositTotalBalance,
            expectedPublicationFeeTotalBalance,
            expectedLiquidityPoolTotalBalance,
            expectedTreasuryTotalBalance
        );

        let expectedSumOfBalancesBeforePayout = null;
        let actualSumOfBalances = null;

        if (openerUserAddress === closerUserAddress) {
            expectedSumOfBalancesBeforePayout =
                miltonBalanceBeforePayout + openerUserTokenBalanceBeforePayout;
            actualSumOfBalances =
                openerUserTokenBalanceAfterPayout + ammTokenBalanceAfterPayout;
        } else {
            expectedSumOfBalancesBeforePayout =
                miltonBalanceBeforePayout +
                openerUserTokenBalanceBeforePayout +
                closerUserTokenBalanceBeforePayout;
            actualSumOfBalances =
                openerUserTokenBalanceAfterPayout +
                closerUserTokenBalanceAfterPayout +
                ammTokenBalanceAfterPayout;
        }

        assert(
            expectedSumOfBalancesBeforePayout === actualSumOfBalances,
            `Incorrect balance between AMM Balance and Users Balance for asset ${asset}, actual: ${actualSumOfBalances}, expected ${expectedSumOfBalancesBeforePayout}`
        );
    };

    const assertSoap = async (params) => {
        let actualSoapStruct = await calculateSoap(params);
        let actualSoap = BigInt(actualSoapStruct.soap);

        //then
        assert(
            params.expectedSoap === actualSoap,
            `Incorrect SOAP for asset ${params.asset} actual: ${actualSoap}, expected: ${params.expectedSoap}`
        );
    };

    const assertBalances = async (
        testData,
        asset,
        openerUserAddress,
        closerUserAddress,
        expectedOpenerUserTokenBalance,
        expectedCloserUserTokenBalance,
        expectedMiltonUnderlyingTokenBalance,
        expectedDerivativesTotalBalance,
        expectedOpeningFeeTotalBalance,
        expectedLiquidationDepositTotalBalance,
        expectedPublicationFeeTotalBalance,
        expectedLiquidityPoolTotalBalance,
        expectedTreasuryTotalBalance
    ) => {
        let actualOpenerUserTokenBalance = null;
        let actualCloserUserTokenBalance = null;

        if (testData.tokenDai && asset === testData.tokenDai.address) {
            actualOpenerUserTokenBalance = BigInt(
                await testData.tokenDai.balanceOf(openerUserAddress)
            );
            actualCloserUserTokenBalance = BigInt(
                await testData.tokenDai.balanceOf(closerUserAddress)
            );
        }

        if (testData.tokenUsdt && asset === testData.tokenUsdt.address) {
            actualOpenerUserTokenBalance = BigInt(
                await testData.tokenUsdt.balanceOf(openerUserAddress)
            );
            actualCloserUserTokenBalance = BigInt(
                await testData.tokenUsdt.balanceOf(closerUserAddress)
            );
        }

        let balance = await testData.miltonStorage.balances(asset);

        const actualMiltonUnderlyingTokenBalance = BigInt(
            await data.miltonDevToolDataProvider.getMiltonTotalSupply(asset)
        );
		const actualPayFixedDerivativesBalance = BigInt(balance.payFixedDerivatives);
		const actualRecFixedDerivativesBalance = BigInt(balance.recFixedDerivatives);
        const actualDerivativesTotalBalance = actualPayFixedDerivativesBalance + actualRecFixedDerivativesBalance;
        const actualOpeningFeeTotalBalance = BigInt(balance.openingFee);
        const actualLiquidationDepositTotalBalance = BigInt(
            balance.liquidationDeposit
        );
        const actualPublicationFeeTotalBalance = BigInt(
            balance.iporPublicationFee
        );
        const actualLiquidityPoolTotalBalance = BigInt(balance.liquidityPool);
        const actualTreasuryTotalBalance = BigInt(balance.treasury);

        if (expectedMiltonUnderlyingTokenBalance !== null) {
            assert(
                actualMiltonUnderlyingTokenBalance ===
                    expectedMiltonUnderlyingTokenBalance,
                `Incorrect underlying token balance for ${asset} in Milton address, actual: ${actualMiltonUnderlyingTokenBalance}, expected: ${expectedMiltonUnderlyingTokenBalance}`
            );
        }

        if (expectedOpenerUserTokenBalance != null) {
            assert(
                actualOpenerUserTokenBalance === expectedOpenerUserTokenBalance,
                `Incorrect token balance for ${asset} in Opener User address, actual: ${actualOpenerUserTokenBalance}, expected: ${expectedOpenerUserTokenBalance}`
            );
        }

        if (expectedCloserUserTokenBalance != null) {
            assert(
                actualCloserUserTokenBalance === expectedCloserUserTokenBalance,
                `Incorrect token balance for ${asset} in Closer User address, actual: ${actualCloserUserTokenBalance}, expected: ${expectedCloserUserTokenBalance}`
            );
        }

        if (expectedDerivativesTotalBalance != null) {
            assert(
                expectedDerivativesTotalBalance ===
                    actualDerivativesTotalBalance,
                `Incorrect derivatives total balance for ${asset}, actual:  ${actualDerivativesTotalBalance}, expected: ${expectedDerivativesTotalBalance}`
            );
        }

        if (expectedOpeningFeeTotalBalance != null) {
            assert(
                expectedOpeningFeeTotalBalance === actualOpeningFeeTotalBalance,
                `Incorrect opening fee total balance for ${asset}, actual:  ${actualOpeningFeeTotalBalance}, expected: ${expectedOpeningFeeTotalBalance}`
            );
        }

        if (expectedLiquidationDepositTotalBalance !== null) {
            assert(
                expectedLiquidationDepositTotalBalance ===
                    actualLiquidationDepositTotalBalance,
                `Incorrect liquidation deposit fee total balance for ${asset}, actual:  ${actualLiquidationDepositTotalBalance}, expected: ${expectedLiquidationDepositTotalBalance}`
            );
        }

        if (expectedPublicationFeeTotalBalance != null) {
            assert(
                expectedPublicationFeeTotalBalance ===
                    actualPublicationFeeTotalBalance,
                `Incorrect ipor publication fee total balance for ${asset}, actual: ${actualPublicationFeeTotalBalance}, expected: ${expectedPublicationFeeTotalBalance}`
            );
        }

        if (expectedLiquidityPoolTotalBalance != null) {
            assert(
                expectedLiquidityPoolTotalBalance ===
                    actualLiquidityPoolTotalBalance,
                `Incorrect Liquidity Pool total balance for ${asset}, actual:  ${actualLiquidityPoolTotalBalance}, expected: ${expectedLiquidityPoolTotalBalance}`
            );
        }

        if (expectedTreasuryTotalBalance != null) {
            assert(
                expectedTreasuryTotalBalance === actualTreasuryTotalBalance,
                `Incorrect Treasury total balance for ${asset}, actual:  ${actualTreasuryTotalBalance}, expected: ${expectedTreasuryTotalBalance}`
            );
        }
    };
});<|MERGE_RESOLUTION|>--- conflicted
+++ resolved
@@ -287,17 +287,18 @@
             testUtils.USD_20_18DEC,
             BigInt("0")
         );
-		const actualPayFixDerivativesBalance = BigInt(
+        const actualPayFixDerivativesBalance = BigInt(
             await (
                 await testData.miltonStorage.balances(params.asset)
             ).payFixedDerivatives
         );
-		const actualRecFixDerivativesBalance = BigInt(
+        const actualRecFixDerivativesBalance = BigInt(
             await (
                 await testData.miltonStorage.balances(params.asset)
             ).recFixedDerivatives
         );
-        const actualDerivativesTotalBalance = actualPayFixDerivativesBalance + actualRecFixDerivativesBalance;
+        const actualDerivativesTotalBalance =
+            actualPayFixDerivativesBalance + actualRecFixDerivativesBalance;
 
         assert(
             expectedDerivativesTotalBalance === actualDerivativesTotalBalance,
@@ -378,19 +379,20 @@
             testUtils.USD_20_6DEC,
             BigInt("0")
         );
-		const actualPayFixDerivativesBalance = BigInt(
+        const actualPayFixDerivativesBalance = BigInt(
             await (
                 await testData.miltonStorage.balances(params.asset)
             ).payFixedDerivatives
         );
 
-		const actualRecFixDerivativesBalance = BigInt(
+        const actualRecFixDerivativesBalance = BigInt(
             await (
                 await testData.miltonStorage.balances(params.asset)
             ).recFixedDerivatives
         );
 
-        const actualDerivativesTotalBalance = actualPayFixDerivativesBalance + actualRecFixDerivativesBalance;
+        const actualDerivativesTotalBalance =
+            actualPayFixDerivativesBalance + actualRecFixDerivativesBalance;
 
         assert(
             expectedDerivativesTotalBalance === actualDerivativesTotalBalance,
@@ -542,8 +544,7 @@
             interestAmount
         );
     });
-    //
-    //
+
     it("should NOT open position because Liquidity Pool balance is to low", async () => {
         //given
         let testData = await testUtils.prepareTestData(
@@ -619,6 +620,7 @@
             "IPOR_14"
         );
     });
+
     it("should close position, DAI, owner, pay fixed, Milton earned, User lost > Collateral, before maturity, DAI 18 decimals", async () => {
         let testData = await testUtils.prepareTestData(
             [admin, userOne, userTwo, userThree, liquidityProvider],
@@ -659,6 +661,7 @@
             interestAmount
         );
     });
+
     it("should close position, USDT, owner, pay fixed, Milton earned, User lost > Collateral, before maturity, USDT 6 decimals", async () => {
         let testData = await testUtils.prepareTestData(
             [admin, userOne, userTwo, userThree, liquidityProvider],
@@ -739,6 +742,7 @@
             interestAmount
         );
     });
+
     it("should close position, USDT, owner, pay fixed, Milton earned, User lost < Deposit, before maturity, USDT 6 decimals", async () => {
         let testData = await testUtils.prepareTestData(
             [admin, userOne, userTwo, userThree, liquidityProvider],
@@ -860,6 +864,7 @@
             interestAmount
         );
     });
+
     it("should close position, USDT, owner, pay fixed, Milton lost, User earned > Deposit, before maturity, USDT 6 decimals", async () => {
         let testData = await testUtils.prepareTestData(
             [admin, userOne, userTwo, userThree, liquidityProvider],
@@ -941,6 +946,7 @@
             interestAmount
         );
     });
+
     it("should close position, USDT, owner, pay fixed, Milton lost, User earned < Deposit, before maturity, USDT 6 decimals", async () => {
         let testData = await testUtils.prepareTestData(
             [admin, userOne, userTwo, userThree, liquidityProvider],
@@ -3413,12 +3419,19 @@
         );
     });
 
-<<<<<<< HEAD
     it("should calculate income tax, 5%, not owner, Milton loses, user earns, |I| < D", async () => {
         let testData = await testUtils.prepareTestData(
             [admin, userOne, userTwo, userThree, liquidityProvider],
             ["DAI"],
             data
+        );
+        await testData.iporAssetConfigurationDai.grantRole(
+            keccak256("INCOME_TAX_PERCENTAGE_ADMIN_ROLE"),
+            admin
+        );
+        await testData.iporAssetConfigurationDai.grantRole(
+            keccak256("INCOME_TAX_PERCENTAGE_ROLE"),
+            admin
         );
         await testUtils.prepareApproveForUsers(
             [userOne, userTwo, userThree, liquidityProvider],
@@ -3433,16 +3446,6 @@
         await testData.iporAssetConfigurationDai.setIncomeTaxPercentage(
             testUtils.PERCENTAGE_5_18DEC
         );
-=======
-
-    it('should calculate income tax, 5%, not owner, Milton loses, user earns, |I| < D', async () => {
-        let testData = await testUtils.prepareTestData([admin, userOne, userTwo, userThree, liquidityProvider], ["DAI"], data);
-        await testData.iporAssetConfigurationDai.grantRole(keccak256("INCOME_TAX_PERCENTAGE_ADMIN_ROLE"), admin);
-        await testData.iporAssetConfigurationDai.grantRole(keccak256("INCOME_TAX_PERCENTAGE_ROLE"), admin);
-        await testUtils.prepareApproveForUsers([userOne, userTwo, userThree, liquidityProvider], "DAI", data, testData);
-        await testUtils.setupTokenDaiInitialValuesForUsers([admin, userOne, userTwo, userThree, liquidityProvider], testData);
-        await testData.iporAssetConfigurationDai.setIncomeTaxPercentage(testUtils.PERCENTAGE_5_18DEC);
->>>>>>> 17b69dc5
 
         let incomeTax = BigInt("419666206858875426943");
         let interestAmount = BigInt("8393324137177508538862");
@@ -3471,7 +3474,6 @@
         );
     });
 
-<<<<<<< HEAD
     it("should calculate income tax, 5%, Milton loses, user earns, |I| > D", async () => {
         let testData = await testUtils.prepareTestData(
             [admin, userOne, userTwo, userThree, liquidityProvider],
@@ -3483,6 +3485,14 @@
             "DAI",
             data,
             testData
+        );
+        await testData.iporAssetConfigurationDai.grantRole(
+            keccak256("INCOME_TAX_PERCENTAGE_ADMIN_ROLE"),
+            admin
+        );
+        await testData.iporAssetConfigurationDai.grantRole(
+            keccak256("INCOME_TAX_PERCENTAGE_ROLE"),
+            admin
         );
         await testUtils.setupTokenDaiInitialValuesForUsers(
             [admin, userOne, userTwo, userThree, liquidityProvider],
@@ -3491,15 +3501,6 @@
         await testData.iporAssetConfigurationDai.setIncomeTaxPercentage(
             testUtils.PERCENTAGE_5_18DEC
         );
-=======
-    it('should calculate income tax, 5%, Milton loses, user earns, |I| > D', async () => {
-        let testData = await testUtils.prepareTestData([admin, userOne, userTwo, userThree, liquidityProvider], ["DAI"], data);
-        await testUtils.prepareApproveForUsers([userOne, userTwo, userThree, liquidityProvider], "DAI", data, testData);
-        await testData.iporAssetConfigurationDai.grantRole(keccak256("INCOME_TAX_PERCENTAGE_ADMIN_ROLE"), admin);
-        await testData.iporAssetConfigurationDai.grantRole(keccak256("INCOME_TAX_PERCENTAGE_ROLE"), admin);
-        await testUtils.setupTokenDaiInitialValuesForUsers([admin, userOne, userTwo, userThree, liquidityProvider], testData);
-        await testData.iporAssetConfigurationDai.setIncomeTaxPercentage(testUtils.PERCENTAGE_5_18DEC);
->>>>>>> 17b69dc5
 
         let incomeTax = BigInt("497008973080757726820");
         let interestAmount = testUtils.TC_COLLATERAL_18DEC;
@@ -3529,31 +3530,30 @@
         );
     });
 
-<<<<<<< HEAD
     it("should calculate income tax, 5%, Milton earns, user loses, |I| < D", async () => {
         let testData = await testUtils.prepareTestData(
             [admin, userOne, userTwo, userThree, liquidityProvider],
             ["DAI"],
             data
         );
-        await testUtils.prepareApproveForUsers(
-            [userOne, userTwo, userThree, liquidityProvider],
-            "DAI",
-            data,
-            testData
-        );
-        await testUtils.setupTokenDaiInitialValuesForUsers(
-            [admin, userOne, userTwo, userThree, liquidityProvider],
-            testData
-        );
-=======
-    it('should calculate income tax, 5%, Milton earns, user loses, |I| < D', async () => {
-        let testData = await testUtils.prepareTestData([admin, userOne, userTwo, userThree, liquidityProvider], ["DAI"], data);
-        await testData.iporAssetConfigurationDai.grantRole(keccak256("INCOME_TAX_PERCENTAGE_ADMIN_ROLE"), admin);
-        await testData.iporAssetConfigurationDai.grantRole(keccak256("INCOME_TAX_PERCENTAGE_ROLE"), admin);
-        await testUtils.prepareApproveForUsers([userOne, userTwo, userThree, liquidityProvider], "DAI", data, testData);
-        await testUtils.setupTokenDaiInitialValuesForUsers([admin, userOne, userTwo, userThree, liquidityProvider], testData);
->>>>>>> 17b69dc5
+        await testData.iporAssetConfigurationDai.grantRole(
+            keccak256("INCOME_TAX_PERCENTAGE_ADMIN_ROLE"),
+            admin
+        );
+        await testData.iporAssetConfigurationDai.grantRole(
+            keccak256("INCOME_TAX_PERCENTAGE_ROLE"),
+            admin
+        );
+        await testUtils.prepareApproveForUsers(
+            [userOne, userTwo, userThree, liquidityProvider],
+            "DAI",
+            data,
+            testData
+        );
+        await testUtils.setupTokenDaiInitialValuesForUsers(
+            [admin, userOne, userTwo, userThree, liquidityProvider],
+            testData
+        );
 
         await testData.iporAssetConfigurationDai.setIncomeTaxPercentage(
             testUtils.PERCENTAGE_5_18DEC
@@ -3603,22 +3603,38 @@
             [admin, userOne, userTwo, userThree, liquidityProvider],
             testData
         );
-
-<<<<<<< HEAD
+    });
+
+    it("should calculate income tax, 5%, Milton earns, user loses, |I| > D", async () => {
+        let testData = await testUtils.prepareTestData(
+            [admin, userOne, userTwo, userThree, liquidityProvider],
+            ["DAI"],
+            data
+        );
+        await testData.iporAssetConfigurationDai.grantRole(
+            keccak256("INCOME_TAX_PERCENTAGE_ADMIN_ROLE"),
+            admin
+        );
+        await testData.iporAssetConfigurationDai.grantRole(
+            keccak256("INCOME_TAX_PERCENTAGE_ROLE"),
+            admin
+        );
+
+        await testUtils.prepareApproveForUsers(
+            [userOne, userTwo, userThree, liquidityProvider],
+            "DAI",
+            data,
+            testData
+        );
+        await testUtils.setupTokenDaiInitialValuesForUsers(
+            [admin, userOne, userTwo, userThree, liquidityProvider],
+            testData
+        );
+
         await testData.iporAssetConfigurationDai.setIncomeTaxPercentage(
             testUtils.PERCENTAGE_5_18DEC
         );
-=======
-    it('should calculate income tax, 5%, Milton earns, user loses, |I| > D', async () => {
-        let testData = await testUtils.prepareTestData([admin, userOne, userTwo, userThree, liquidityProvider], ["DAI"], data);
-        await testData.iporAssetConfigurationDai.grantRole(keccak256("INCOME_TAX_PERCENTAGE_ADMIN_ROLE"), admin);
-        await testData.iporAssetConfigurationDai.grantRole(keccak256("INCOME_TAX_PERCENTAGE_ROLE"), admin);
-
-        await testUtils.prepareApproveForUsers([userOne, userTwo, userThree, liquidityProvider], "DAI", data, testData);
-        await testUtils.setupTokenDaiInitialValuesForUsers([admin, userOne, userTwo, userThree, liquidityProvider], testData);
-
-        await testData.iporAssetConfigurationDai.setIncomeTaxPercentage(testUtils.PERCENTAGE_5_18DEC);
->>>>>>> 17b69dc5
+
         let incomeTax = BigInt("497008973080757726820");
         let interestAmount = testUtils.TC_COLLATERAL_18DEC;
 
@@ -3646,12 +3662,19 @@
         );
     });
 
-<<<<<<< HEAD
     it("should calculate income tax, 100%, Milton loses, user earns, |I| < D", async () => {
         let testData = await testUtils.prepareTestData(
             [admin, userOne, userTwo, userThree, liquidityProvider],
             ["DAI"],
             data
+        );
+        await testData.iporAssetConfigurationDai.grantRole(
+            keccak256("INCOME_TAX_PERCENTAGE_ADMIN_ROLE"),
+            admin
+        );
+        await testData.iporAssetConfigurationDai.grantRole(
+            keccak256("INCOME_TAX_PERCENTAGE_ROLE"),
+            admin
         );
         await testUtils.prepareApproveForUsers(
             [userOne, userTwo, userThree, liquidityProvider],
@@ -3666,15 +3689,7 @@
         await testData.iporAssetConfigurationDai.setIncomeTaxPercentage(
             testUtils.PERCENTAGE_100_18DEC
         );
-=======
-    it('should calculate income tax, 100%, Milton loses, user earns, |I| < D', async () => {
-        let testData = await testUtils.prepareTestData([admin, userOne, userTwo, userThree, liquidityProvider], ["DAI"], data);
-        await testData.iporAssetConfigurationDai.grantRole(keccak256("INCOME_TAX_PERCENTAGE_ADMIN_ROLE"), admin);
-        await testData.iporAssetConfigurationDai.grantRole(keccak256("INCOME_TAX_PERCENTAGE_ROLE"), admin);
-        await testUtils.prepareApproveForUsers([userOne, userTwo, userThree, liquidityProvider], "DAI", data, testData);
-        await testUtils.setupTokenDaiInitialValuesForUsers([admin, userOne, userTwo, userThree, liquidityProvider], testData);
-        await testData.iporAssetConfigurationDai.setIncomeTaxPercentage(testUtils.PERCENTAGE_100_18DEC);
->>>>>>> 17b69dc5
+
         let incomeTax = BigInt("8393324137177508538862");
         let interestAmount = BigInt("8393324137177508538862");
 
@@ -3702,12 +3717,19 @@
         );
     });
 
-<<<<<<< HEAD
     it("should calculate income tax, 100%, Milton loses, user earns, |I| > D", async () => {
         let testData = await testUtils.prepareTestData(
             [admin, userOne, userTwo, userThree, liquidityProvider],
             ["DAI"],
             data
+        );
+        await testData.iporAssetConfigurationDai.grantRole(
+            keccak256("INCOME_TAX_PERCENTAGE_ADMIN_ROLE"),
+            admin
+        );
+        await testData.iporAssetConfigurationDai.grantRole(
+            keccak256("INCOME_TAX_PERCENTAGE_ROLE"),
+            admin
         );
         await testUtils.prepareApproveForUsers(
             [userOne, userTwo, userThree, liquidityProvider],
@@ -3722,16 +3744,7 @@
         await testData.iporAssetConfigurationDai.setIncomeTaxPercentage(
             testUtils.PERCENTAGE_100_18DEC
         );
-=======
-    it('should calculate income tax, 100%, Milton loses, user earns, |I| > D', async () => {
-
-        let testData = await testUtils.prepareTestData([admin, userOne, userTwo, userThree, liquidityProvider], ["DAI"], data);
-        await testData.iporAssetConfigurationDai.grantRole(keccak256("INCOME_TAX_PERCENTAGE_ADMIN_ROLE"), admin);
-        await testData.iporAssetConfigurationDai.grantRole(keccak256("INCOME_TAX_PERCENTAGE_ROLE"), admin);
-        await testUtils.prepareApproveForUsers([userOne, userTwo, userThree, liquidityProvider], "DAI", data, testData);
-        await testUtils.setupTokenDaiInitialValuesForUsers([admin, userOne, userTwo, userThree, liquidityProvider], testData);
-        await testData.iporAssetConfigurationDai.setIncomeTaxPercentage(testUtils.PERCENTAGE_100_18DEC);
->>>>>>> 17b69dc5
+
         let incomeTax = BigInt("9940179461615154536391");
         let interestAmount = testUtils.TC_COLLATERAL_18DEC;
 
@@ -3759,31 +3772,30 @@
         );
     });
 
-<<<<<<< HEAD
     it("should calculate income tax, 100%, Milton earns, user loses, |I| < D, to low liquidity pool", async () => {
         let testData = await testUtils.prepareTestData(
             [admin, userOne, userTwo, userThree, liquidityProvider],
             ["DAI"],
             data
         );
-        await testUtils.prepareApproveForUsers(
-            [userOne, userTwo, userThree, liquidityProvider],
-            "DAI",
-            data,
-            testData
-        );
-        await testUtils.setupTokenDaiInitialValuesForUsers(
-            [admin, userOne, userTwo, userThree, liquidityProvider],
-            testData
-        );
-=======
-    it('should calculate income tax, 100%, Milton earns, user loses, |I| < D, to low liquidity pool', async () => {
-        let testData = await testUtils.prepareTestData([admin, userOne, userTwo, userThree, liquidityProvider], ["DAI"], data);
-        await testData.iporAssetConfigurationDai.grantRole(keccak256("INCOME_TAX_PERCENTAGE_ADMIN_ROLE"), admin);
-        await testData.iporAssetConfigurationDai.grantRole(keccak256("INCOME_TAX_PERCENTAGE_ROLE"), admin);
-        await testUtils.prepareApproveForUsers([userOne, userTwo, userThree, liquidityProvider], "DAI", data, testData);
-        await testUtils.setupTokenDaiInitialValuesForUsers([admin, userOne, userTwo, userThree, liquidityProvider], testData);
->>>>>>> 17b69dc5
+        await testData.iporAssetConfigurationDai.grantRole(
+            keccak256("INCOME_TAX_PERCENTAGE_ADMIN_ROLE"),
+            admin
+        );
+        await testData.iporAssetConfigurationDai.grantRole(
+            keccak256("INCOME_TAX_PERCENTAGE_ROLE"),
+            admin
+        );
+        await testUtils.prepareApproveForUsers(
+            [userOne, userTwo, userThree, liquidityProvider],
+            "DAI",
+            data,
+            testData
+        );
+        await testUtils.setupTokenDaiInitialValuesForUsers(
+            [admin, userOne, userTwo, userThree, liquidityProvider],
+            testData
+        );
 
         await testData.iporAssetConfigurationDai.setIncomeTaxPercentage(
             testUtils.PERCENTAGE_100_18DEC
@@ -3832,22 +3844,36 @@
             [admin, userOne, userTwo, userThree, liquidityProvider],
             testData
         );
-
-<<<<<<< HEAD
+    });
+
+    it("should calculate income tax, 100%, Milton earns, user loses, |I| > D, to low liquidity pool", async () => {
+        let testData = await testUtils.prepareTestData(
+            [admin, userOne, userTwo, userThree, liquidityProvider],
+            ["DAI"],
+            data
+        );
+        await testData.iporAssetConfigurationDai.grantRole(
+            keccak256("INCOME_TAX_PERCENTAGE_ADMIN_ROLE"),
+            admin
+        );
+        await testData.iporAssetConfigurationDai.grantRole(
+            keccak256("INCOME_TAX_PERCENTAGE_ROLE"),
+            admin
+        );
+        await testUtils.prepareApproveForUsers(
+            [userOne, userTwo, userThree, liquidityProvider],
+            "DAI",
+            data,
+            testData
+        );
+        await testUtils.setupTokenDaiInitialValuesForUsers(
+            [admin, userOne, userTwo, userThree, liquidityProvider],
+            testData
+        );
         await testData.iporAssetConfigurationDai.setIncomeTaxPercentage(
             testUtils.PERCENTAGE_100_18DEC
         );
-=======
-    it('should calculate income tax, 100%, Milton earns, user loses, |I| > D, to low liquidity pool', async () => {
-
-        let testData = await testUtils.prepareTestData([admin, userOne, userTwo, userThree, liquidityProvider], ["DAI"], data);
-        await testData.iporAssetConfigurationDai.grantRole(keccak256("INCOME_TAX_PERCENTAGE_ADMIN_ROLE"), admin);
-        await testData.iporAssetConfigurationDai.grantRole(keccak256("INCOME_TAX_PERCENTAGE_ROLE"), admin);
-        await testUtils.prepareApproveForUsers([userOne, userTwo, userThree, liquidityProvider], "DAI", data, testData);
-        await testUtils.setupTokenDaiInitialValuesForUsers([admin, userOne, userTwo, userThree, liquidityProvider], testData);
-
-        await testData.iporAssetConfigurationDai.setIncomeTaxPercentage(testUtils.PERCENTAGE_100_18DEC);
->>>>>>> 17b69dc5
+
         let incomeTax = BigInt("9940179461615154536391");
         let interestAmount = testUtils.TC_COLLATERAL_18DEC;
 
@@ -3878,34 +3904,33 @@
 
     it("should open pay fixed position, DAI, custom Opening Fee for Treasury 50%", async () => {
         //given
-<<<<<<< HEAD
-        let testData = await testUtils.prepareTestData(
-            [admin, userOne, userTwo, userThree, liquidityProvider],
-            ["DAI"],
-            data
-        );
-        await testUtils.prepareApproveForUsers(
-            [userOne, userTwo, userThree, liquidityProvider],
-            "DAI",
-            data,
-            testData
-        );
-        await testUtils.setupTokenDaiInitialValuesForUsers(
-            [admin, userOne, userTwo, userThree, liquidityProvider],
-            testData
-        );
-        const params = testUtils.getPayFixedDerivativeParamsDAICase1(
-            userTwo,
-            testData
-        );
-=======
-        let testData = await testUtils.prepareTestData([admin, userOne, userTwo, userThree, liquidityProvider], ["DAI"], data);
-        await testData.iporAssetConfigurationDai.grantRole(keccak256("OPENING_FEE_FOR_TREASURY_PERCENTAGE_ADMIN_ROLE"), admin);
-        await testData.iporAssetConfigurationDai.grantRole(keccak256("OPENING_FEE_FOR_TREASURY_PERCENTAGE_ROLE"), admin);
-        await testUtils.prepareApproveForUsers([userOne, userTwo, userThree, liquidityProvider], "DAI", data, testData);
-        await testUtils.setupTokenDaiInitialValuesForUsers([admin, userOne, userTwo, userThree, liquidityProvider], testData);
-        const params = testUtils.getStandardDerivativeParamsDAI(userTwo, testData);
->>>>>>> 17b69dc5
+        let testData = await testUtils.prepareTestData(
+            [admin, userOne, userTwo, userThree, liquidityProvider],
+            ["DAI"],
+            data
+        );
+        await testData.iporAssetConfigurationDai.grantRole(
+            keccak256("OPENING_FEE_FOR_TREASURY_PERCENTAGE_ADMIN_ROLE"),
+            admin
+        );
+        await testData.iporAssetConfigurationDai.grantRole(
+            keccak256("OPENING_FEE_FOR_TREASURY_PERCENTAGE_ROLE"),
+            admin
+        );
+        await testUtils.prepareApproveForUsers(
+            [userOne, userTwo, userThree, liquidityProvider],
+            "DAI",
+            data,
+            testData
+        );
+        await testUtils.setupTokenDaiInitialValuesForUsers(
+            [admin, userOne, userTwo, userThree, liquidityProvider],
+            testData
+        );
+        const params = testUtils.getStandardDerivativeParamsDAI(
+            userTwo,
+            testData
+        );
 
         await data.warren.test_updateIndex(
             params.asset,
@@ -3972,34 +3997,33 @@
 
     it("should open pay fixed position, DAI, custom Opening Fee for Treasury 25%", async () => {
         //given
-<<<<<<< HEAD
-        let testData = await testUtils.prepareTestData(
-            [admin, userOne, userTwo, userThree, liquidityProvider],
-            ["DAI"],
-            data
-        );
-        await testUtils.prepareApproveForUsers(
-            [userOne, userTwo, userThree, liquidityProvider],
-            "DAI",
-            data,
-            testData
-        );
-        await testUtils.setupTokenDaiInitialValuesForUsers(
-            [admin, userOne, userTwo, userThree, liquidityProvider],
-            testData
-        );
-        const params = testUtils.getPayFixedDerivativeParamsDAICase1(
-            userTwo,
-            testData
-        );
-=======
-        let testData = await testUtils.prepareTestData([admin, userOne, userTwo, userThree, liquidityProvider], ["DAI"], data);
-        await testData.iporAssetConfigurationDai.grantRole(keccak256("OPENING_FEE_FOR_TREASURY_PERCENTAGE_ADMIN_ROLE"), admin);
-        await testData.iporAssetConfigurationDai.grantRole(keccak256("OPENING_FEE_FOR_TREASURY_PERCENTAGE_ROLE"), admin);
-        await testUtils.prepareApproveForUsers([userOne, userTwo, userThree, liquidityProvider], "DAI", data, testData);
-        await testUtils.setupTokenDaiInitialValuesForUsers([admin, userOne, userTwo, userThree, liquidityProvider], testData);
-        const params = testUtils.getStandardDerivativeParamsDAI(userTwo, testData);
->>>>>>> 17b69dc5
+        let testData = await testUtils.prepareTestData(
+            [admin, userOne, userTwo, userThree, liquidityProvider],
+            ["DAI"],
+            data
+        );
+        await testData.iporAssetConfigurationDai.grantRole(
+            keccak256("OPENING_FEE_FOR_TREASURY_PERCENTAGE_ADMIN_ROLE"),
+            admin
+        );
+        await testData.iporAssetConfigurationDai.grantRole(
+            keccak256("OPENING_FEE_FOR_TREASURY_PERCENTAGE_ROLE"),
+            admin
+        );
+        await testUtils.prepareApproveForUsers(
+            [userOne, userTwo, userThree, liquidityProvider],
+            "DAI",
+            data,
+            testData
+        );
+        await testUtils.setupTokenDaiInitialValuesForUsers(
+            [admin, userOne, userTwo, userThree, liquidityProvider],
+            testData
+        );
+        const params = testUtils.getStandardDerivativeParamsDAI(
+            userTwo,
+            testData
+        );
 
         await data.warren.test_updateIndex(
             params.asset,
@@ -4184,37 +4208,42 @@
 
     it("should transfer Publication Fee to Charlie Treasury - simple case 1", async () => {
         //given
-<<<<<<< HEAD
-        let testData = await testUtils.prepareTestData(
-            [admin, userOne, userTwo, userThree, liquidityProvider],
-            ["DAI"],
-            data
-        );
-        await testUtils.prepareApproveForUsers(
-            [userOne, userTwo, userThree, liquidityProvider],
-            "DAI",
-            data,
-            testData
-        );
-        await testUtils.setupTokenDaiInitialValuesForUsers(
-            [admin, userOne, userTwo, userThree, liquidityProvider],
-            testData
-        );
-        const params = testUtils.getPayFixedDerivativeParamsDAICase1(
-            userTwo,
-            testData
-        );
-=======
-        let testData = await testUtils.prepareTestData([admin, userOne, userTwo, userThree, liquidityProvider], ["DAI"], data);
-        await testData.iporAssetConfigurationDai.grantRole(keccak256("CHARLIE_TREASURER_ADMIN_ROLE"), admin);
-        await testData.iporAssetConfigurationDai.grantRole(keccak256("CHARLIE_TREASURER_ROLE"), admin);
-        await data.iporConfiguration.grantRole(keccak256("MILTON_PUBLICATION_FEE_TRANSFERER_ADMIN_ROLE"), admin);
-        await data.iporConfiguration.grantRole(keccak256("MILTON_PUBLICATION_FEE_TRANSFERER_ROLE"), admin);
-
-        await testUtils.prepareApproveForUsers([userOne, userTwo, userThree, liquidityProvider], "DAI", data, testData);
-        await testUtils.setupTokenDaiInitialValuesForUsers([admin, userOne, userTwo, userThree, liquidityProvider], testData);
-        const params = testUtils.getStandardDerivativeParamsDAI(userTwo, testData);
->>>>>>> 17b69dc5
+        let testData = await testUtils.prepareTestData(
+            [admin, userOne, userTwo, userThree, liquidityProvider],
+            ["DAI"],
+            data
+        );
+        await testData.iporAssetConfigurationDai.grantRole(
+            keccak256("CHARLIE_TREASURER_ADMIN_ROLE"),
+            admin
+        );
+        await testData.iporAssetConfigurationDai.grantRole(
+            keccak256("CHARLIE_TREASURER_ROLE"),
+            admin
+        );
+        await data.iporConfiguration.grantRole(
+            keccak256("MILTON_PUBLICATION_FEE_TRANSFERER_ADMIN_ROLE"),
+            admin
+        );
+        await data.iporConfiguration.grantRole(
+            keccak256("MILTON_PUBLICATION_FEE_TRANSFERER_ROLE"),
+            admin
+        );
+
+        await testUtils.prepareApproveForUsers(
+            [userOne, userTwo, userThree, liquidityProvider],
+            "DAI",
+            data,
+            testData
+        );
+        await testUtils.setupTokenDaiInitialValuesForUsers(
+            [admin, userOne, userTwo, userThree, liquidityProvider],
+            testData
+        );
+        const params = testUtils.getStandardDerivativeParamsDAI(
+            userTwo,
+            testData
+        );
 
         await data.warren.test_updateIndex(
             params.asset,
@@ -4466,34 +4495,33 @@
 
     it("should open pay fixed position - liquidity pool utilisation not exceeded, custom utilisation", async () => {
         //given
-<<<<<<< HEAD
-        let testData = await testUtils.prepareTestData(
-            [admin, userOne, userTwo, userThree, liquidityProvider],
-            ["DAI"],
-            data
-        );
-        await testUtils.prepareApproveForUsers(
-            [userOne, userTwo, userThree, liquidityProvider],
-            "DAI",
-            data,
-            testData
-        );
-        await testUtils.setupTokenDaiInitialValuesForUsers(
-            [admin, userOne, userTwo, userThree, liquidityProvider],
-            testData
-        );
-        const params = testUtils.getPayFixedDerivativeParamsDAICase1(
-            userTwo,
-            testData
-        );
-=======
-        let testData = await testUtils.prepareTestData([admin, userOne, userTwo, userThree, liquidityProvider], ["DAI"], data);
-        await testData.iporAssetConfigurationDai.grantRole(keccak256("LIQUIDITY_POOLMAX_UTILIZATION_PERCENTAGE_ADMIN_ROLE"), admin);
-        await testData.iporAssetConfigurationDai.grantRole(keccak256("LIQUIDITY_POOLMAX_UTILIZATION_PERCENTAGE_ROLE"), admin);
-        await testUtils.prepareApproveForUsers([userOne, userTwo, userThree, liquidityProvider], "DAI", data, testData);
-        await testUtils.setupTokenDaiInitialValuesForUsers([admin, userOne, userTwo, userThree, liquidityProvider], testData);
-        const params = testUtils.getStandardDerivativeParamsDAI(userTwo, testData);
->>>>>>> 17b69dc5
+        let testData = await testUtils.prepareTestData(
+            [admin, userOne, userTwo, userThree, liquidityProvider],
+            ["DAI"],
+            data
+        );
+        await testData.iporAssetConfigurationDai.grantRole(
+            keccak256("LIQUIDITY_POOLMAX_UTILIZATION_PERCENTAGE_ADMIN_ROLE"),
+            admin
+        );
+        await testData.iporAssetConfigurationDai.grantRole(
+            keccak256("LIQUIDITY_POOLMAX_UTILIZATION_PERCENTAGE_ROLE"),
+            admin
+        );
+        await testUtils.prepareApproveForUsers(
+            [userOne, userTwo, userThree, liquidityProvider],
+            "DAI",
+            data,
+            testData
+        );
+        await testUtils.setupTokenDaiInitialValuesForUsers(
+            [admin, userOne, userTwo, userThree, liquidityProvider],
+            testData
+        );
+        const params = testUtils.getStandardDerivativeParamsDAI(
+            userTwo,
+            testData
+        );
 
         let closerUserEarned = ZERO;
         let openerUserLost =
@@ -4584,36 +4612,41 @@
 
     it("should NOT open pay fixed position - when new position opened then liquidity pool utilisation exceeded, custom utilisation", async () => {
         //given
-<<<<<<< HEAD
-        let testData = await testUtils.prepareTestData(
-            [admin, userOne, userTwo, userThree, liquidityProvider],
-            ["DAI"],
-            data
-        );
-        await testUtils.prepareApproveForUsers(
-            [userOne, userTwo, userThree, liquidityProvider],
-            "DAI",
-            data,
-            testData
-        );
-        await testUtils.setupTokenDaiInitialValuesForUsers(
-            [admin, userOne, userTwo, userThree, liquidityProvider],
-            testData
-        );
-        const params = testUtils.getPayFixedDerivativeParamsDAICase1(
-            userTwo,
-            testData
-        );
-=======
-        let testData = await testUtils.prepareTestData([admin, userOne, userTwo, userThree, liquidityProvider], ["DAI"], data);
-        await testData.iporAssetConfigurationDai.grantRole(keccak256("OPENING_FEE_PERCENTAGE_ADMIN_ROLE"), admin);
-        await testData.iporAssetConfigurationDai.grantRole(keccak256("OPENING_FEE_PERCENTAGE_ROLE"), admin);
-        await testData.iporAssetConfigurationDai.grantRole(keccak256("LIQUIDITY_POOLMAX_UTILIZATION_PERCENTAGE_ADMIN_ROLE"), admin);
-        await testData.iporAssetConfigurationDai.grantRole(keccak256("LIQUIDITY_POOLMAX_UTILIZATION_PERCENTAGE_ROLE"), admin);
-        await testUtils.prepareApproveForUsers([userOne, userTwo, userThree, liquidityProvider], "DAI", data, testData);
-        await testUtils.setupTokenDaiInitialValuesForUsers([admin, userOne, userTwo, userThree, liquidityProvider], testData);
-        const params = testUtils.getStandardDerivativeParamsDAI(userTwo, testData);
->>>>>>> 17b69dc5
+        let testData = await testUtils.prepareTestData(
+            [admin, userOne, userTwo, userThree, liquidityProvider],
+            ["DAI"],
+            data
+        );
+        await testData.iporAssetConfigurationDai.grantRole(
+            keccak256("OPENING_FEE_PERCENTAGE_ADMIN_ROLE"),
+            admin
+        );
+        await testData.iporAssetConfigurationDai.grantRole(
+            keccak256("OPENING_FEE_PERCENTAGE_ROLE"),
+            admin
+        );
+        await testData.iporAssetConfigurationDai.grantRole(
+            keccak256("LIQUIDITY_POOLMAX_UTILIZATION_PERCENTAGE_ADMIN_ROLE"),
+            admin
+        );
+        await testData.iporAssetConfigurationDai.grantRole(
+            keccak256("LIQUIDITY_POOLMAX_UTILIZATION_PERCENTAGE_ROLE"),
+            admin
+        );
+        await testUtils.prepareApproveForUsers(
+            [userOne, userTwo, userThree, liquidityProvider],
+            "DAI",
+            data,
+            testData
+        );
+        await testUtils.setupTokenDaiInitialValuesForUsers(
+            [admin, userOne, userTwo, userThree, liquidityProvider],
+            testData
+        );
+        const params = testUtils.getStandardDerivativeParamsDAI(
+            userTwo,
+            testData
+        );
 
         let miltonBalanceBeforePayout =
             testUtils.TC_LP_BALANCE_BEFORE_CLOSE_18DEC;
@@ -4663,34 +4696,33 @@
 
     it("should NOT open pay fixed position - liquidity pool utilisation already exceeded, custom utilisation", async () => {
         //given
-<<<<<<< HEAD
-        let testData = await testUtils.prepareTestData(
-            [admin, userOne, userTwo, userThree, liquidityProvider],
-            ["DAI"],
-            data
-        );
-        await testUtils.prepareApproveForUsers(
-            [userOne, userTwo, userThree, liquidityProvider],
-            "DAI",
-            data,
-            testData
-        );
-        await testUtils.setupTokenDaiInitialValuesForUsers(
-            [admin, userOne, userTwo, userThree, liquidityProvider],
-            testData
-        );
-        const params = testUtils.getPayFixedDerivativeParamsDAICase1(
-            userTwo,
-            testData
-        );
-=======
-        let testData = await testUtils.prepareTestData([admin, userOne, userTwo, userThree, liquidityProvider], ["DAI"], data);
-        await testData.iporAssetConfigurationDai.grantRole(keccak256("LIQUIDITY_POOLMAX_UTILIZATION_PERCENTAGE_ADMIN_ROLE"), admin);
-        await testData.iporAssetConfigurationDai.grantRole(keccak256("LIQUIDITY_POOLMAX_UTILIZATION_PERCENTAGE_ROLE"), admin);
-        await testUtils.prepareApproveForUsers([userOne, userTwo, userThree, liquidityProvider], "DAI", data, testData);
-        await testUtils.setupTokenDaiInitialValuesForUsers([admin, userOne, userTwo, userThree, liquidityProvider], testData);
-        const params = testUtils.getStandardDerivativeParamsDAI(userTwo, testData);
->>>>>>> 17b69dc5
+        let testData = await testUtils.prepareTestData(
+            [admin, userOne, userTwo, userThree, liquidityProvider],
+            ["DAI"],
+            data
+        );
+        await testData.iporAssetConfigurationDai.grantRole(
+            keccak256("LIQUIDITY_POOLMAX_UTILIZATION_PERCENTAGE_ADMIN_ROLE"),
+            admin
+        );
+        await testData.iporAssetConfigurationDai.grantRole(
+            keccak256("LIQUIDITY_POOLMAX_UTILIZATION_PERCENTAGE_ROLE"),
+            admin
+        );
+        await testUtils.prepareApproveForUsers(
+            [userOne, userTwo, userThree, liquidityProvider],
+            "DAI",
+            data,
+            testData
+        );
+        await testUtils.setupTokenDaiInitialValuesForUsers(
+            [admin, userOne, userTwo, userThree, liquidityProvider],
+            testData
+        );
+        const params = testUtils.getStandardDerivativeParamsDAI(
+            userTwo,
+            testData
+        );
 
         let oldLiquidityPoolMaxUtilizationPercentage =
             await testData.iporAssetConfigurationDai.getLiquidityPoolMaxUtilizationPercentage();
@@ -4749,36 +4781,41 @@
 
     it("should NOT open pay fixed position - liquidity pool utilisation exceeded, liquidity pool and opening fee are ZERO", async () => {
         //given
-<<<<<<< HEAD
-        let testData = await testUtils.prepareTestData(
-            [admin, userOne, userTwo, userThree, liquidityProvider],
-            ["DAI"],
-            data
-        );
-        await testUtils.prepareApproveForUsers(
-            [userOne, userTwo, userThree, liquidityProvider],
-            "DAI",
-            data,
-            testData
-        );
-        await testUtils.setupTokenDaiInitialValuesForUsers(
-            [admin, userOne, userTwo, userThree, liquidityProvider],
-            testData
-        );
-        const params = testUtils.getPayFixedDerivativeParamsDAICase1(
-            userTwo,
-            testData
-        );
-=======
-        let testData = await testUtils.prepareTestData([admin, userOne, userTwo, userThree, liquidityProvider], ["DAI"], data);
-        await testData.iporAssetConfigurationDai.grantRole(keccak256("OPENING_FEE_PERCENTAGE_ADMIN_ROLE"), admin);
-        await testData.iporAssetConfigurationDai.grantRole(keccak256("OPENING_FEE_PERCENTAGE_ROLE"), admin);
-        await testData.iporAssetConfigurationDai.grantRole(keccak256("LIQUIDITY_POOLMAX_UTILIZATION_PERCENTAGE_ADMIN_ROLE"), admin);
-        await testData.iporAssetConfigurationDai.grantRole(keccak256("LIQUIDITY_POOLMAX_UTILIZATION_PERCENTAGE_ROLE"), admin);
-        await testUtils.prepareApproveForUsers([userOne, userTwo, userThree, liquidityProvider], "DAI", data, testData);
-        await testUtils.setupTokenDaiInitialValuesForUsers([admin, userOne, userTwo, userThree, liquidityProvider], testData);
-        const params = testUtils.getStandardDerivativeParamsDAI(userTwo, testData);
->>>>>>> 17b69dc5
+        let testData = await testUtils.prepareTestData(
+            [admin, userOne, userTwo, userThree, liquidityProvider],
+            ["DAI"],
+            data
+        );
+        await testData.iporAssetConfigurationDai.grantRole(
+            keccak256("OPENING_FEE_PERCENTAGE_ADMIN_ROLE"),
+            admin
+        );
+        await testData.iporAssetConfigurationDai.grantRole(
+            keccak256("OPENING_FEE_PERCENTAGE_ROLE"),
+            admin
+        );
+        await testData.iporAssetConfigurationDai.grantRole(
+            keccak256("LIQUIDITY_POOLMAX_UTILIZATION_PERCENTAGE_ADMIN_ROLE"),
+            admin
+        );
+        await testData.iporAssetConfigurationDai.grantRole(
+            keccak256("LIQUIDITY_POOLMAX_UTILIZATION_PERCENTAGE_ROLE"),
+            admin
+        );
+        await testUtils.prepareApproveForUsers(
+            [userOne, userTwo, userThree, liquidityProvider],
+            "DAI",
+            data,
+            testData
+        );
+        await testUtils.setupTokenDaiInitialValuesForUsers(
+            [admin, userOne, userTwo, userThree, liquidityProvider],
+            testData
+        );
+        const params = testUtils.getStandardDerivativeParamsDAI(
+            userTwo,
+            testData
+        );
 
         let oldLiquidityPoolMaxUtilizationPercentage =
             await testData.iporAssetConfigurationDai.getLiquidityPoolMaxUtilizationPercentage();
@@ -5598,9 +5635,14 @@
         const actualMiltonUnderlyingTokenBalance = BigInt(
             await data.miltonDevToolDataProvider.getMiltonTotalSupply(asset)
         );
-		const actualPayFixedDerivativesBalance = BigInt(balance.payFixedDerivatives);
-		const actualRecFixedDerivativesBalance = BigInt(balance.recFixedDerivatives);
-        const actualDerivativesTotalBalance = actualPayFixedDerivativesBalance + actualRecFixedDerivativesBalance;
+        const actualPayFixedDerivativesBalance = BigInt(
+            balance.payFixedDerivatives
+        );
+        const actualRecFixedDerivativesBalance = BigInt(
+            balance.recFixedDerivatives
+        );
+        const actualDerivativesTotalBalance =
+            actualPayFixedDerivativesBalance + actualRecFixedDerivativesBalance;
         const actualOpeningFeeTotalBalance = BigInt(balance.openingFee);
         const actualLiquidationDepositTotalBalance = BigInt(
             balance.liquidationDeposit
