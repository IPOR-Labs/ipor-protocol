--- conflicted
+++ resolved
@@ -70,8 +70,6 @@
             [admin, userOne, userTwo, userThree, liquidityProvider],
             1
         );
-<<<<<<< HEAD
-=======
     });
 
     it("should transfer ownership - simple case 1", async () => {
@@ -118,6 +116,11 @@
             //then
             "Ownable: caller is not the owner"
         );
+        data = await prepareData(
+            libraries,
+            [admin, userOne, userTwo, userThree, liquidityProvider],
+            1
+        );
     });
 
     it("should NOT confirm transfer ownership - sender not appointed owner", async () => {
@@ -195,7 +198,6 @@
             //then
             "Ownable: caller is not the owner"
         );
->>>>>>> 0d2c28a6
     });
 
     it("should have rights to transfer ownership - sender still have rights", async () => {
