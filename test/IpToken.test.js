const { expect } = require("chai");
const { ethers } = require("hardhat");

<<<<<<< HEAD
const { assertError, prepareData, prepareTestData, prepareTestDataDaiCase000 } = require("./Utils");
=======
const { assertError, prepareData, prepareTestData, prepareTestDataDaiCase1 } = require("./Utils");
>>>>>>> 75cff843

const { TC_TOTAL_AMOUNT_10_000_18DEC } = require("./Const.js");

describe("IpToken", () => {
    let admin, userOne, userTwo, userThree, liquidityProvider;
    let data = null;
    let testData;

    before(async () => {
        [admin, userOne, userTwo, userThree, liquidityProvider] = await ethers.getSigners();
        data = await prepareData([admin, userOne, userTwo, userThree, liquidityProvider], 1);
    });

    beforeEach(async () => {
        testData = await prepareTestData(
            [admin, userOne, userTwo, userThree, liquidityProvider],
            ["DAI"],
            data,
            0,
            1,
            0
        );
    });

    it("should transfer ownership - simple case 1", async () => {
        //given
        const testData = await prepareTestDataDaiCase000(
            [admin, userOne, userTwo, userThree, liquidityProvider],
            data
        );
        const expectedNewOwner = userTwo;

        //when
        await testData.ipTokenDai.connect(admin).transferOwnership(expectedNewOwner.address);

        await testData.ipTokenDai.connect(expectedNewOwner).confirmTransferOwnership();

        //then
        const actualNewOwner = await testData.ipTokenDai.connect(userOne).owner();
        expect(expectedNewOwner.address).to.be.eql(actualNewOwner);
    });

    it("should NOT transfer ownership - sender not current owner", async () => {
        //given
        const testData = await prepareTestDataDaiCase000(
            [admin, userOne, userTwo, userThree, liquidityProvider],
            data
        );
        const expectedNewOwner = userTwo;

        //when
        await assertError(
            testData.ipTokenDai.connect(userThree).transferOwnership(expectedNewOwner.address),
            //then
            "Ownable: caller is not the owner"
        );
    });

    it("should NOT confirm transfer ownership - sender not appointed owner", async () => {
        //given
        const testData = await prepareTestDataDaiCase000(
            [admin, userOne, userTwo, userThree, liquidityProvider],
            data
        );
        const expectedNewOwner = userTwo;

        //when
        await testData.ipTokenDai.connect(admin).transferOwnership(expectedNewOwner.address);

        await assertError(
            testData.ipTokenDai.connect(userThree).confirmTransferOwnership(),
            //then
            "IPOR_007"
        );
    });

    it("should NOT confirm transfer ownership twice - sender not appointed owner", async () => {
        //given
        const testData = await prepareTestDataDaiCase000(
            [admin, userOne, userTwo, userThree, liquidityProvider],
            data
        );
        const expectedNewOwner = userTwo;

        //when
        await testData.ipTokenDai.connect(admin).transferOwnership(expectedNewOwner.address);

        await testData.ipTokenDai.connect(expectedNewOwner).confirmTransferOwnership();

        await assertError(
            testData.ipTokenDai.connect(expectedNewOwner).confirmTransferOwnership(),
<<<<<<< HEAD
            "IPOR_6"
=======
            "IPOR_007"
>>>>>>> 75cff843
        );
    });

    it("should NOT transfer ownership - sender already lost ownership", async () => {
        //given
        let testData = await prepareTestData(
            [admin, userOne, userTwo, userThree, liquidityProvider],
            ["DAI"],
            data,
            1,
            1,
            0
        );
        const expectedNewOwner = userTwo;

        await testData.ipTokenDai.connect(admin).transferOwnership(expectedNewOwner.address);

        await testData.ipTokenDai.connect(expectedNewOwner).confirmTransferOwnership();

        //when
        await assertError(
            testData.ipTokenDai.connect(admin).transferOwnership(expectedNewOwner.address),
            //then
            "Ownable: caller is not the owner"
        );
    });

    it("should have rights to transfer ownership - sender still have rights", async () => {
        //given
        let testData = await prepareTestData(
            [admin, userOne, userTwo, userThree, liquidityProvider],
            ["DAI"],
            data,
            1,
            1,
            0
        );
        const expectedNewOwner = userTwo;

        await testData.ipTokenDai.connect(admin).transferOwnership(expectedNewOwner.address);

        //when
        await testData.ipTokenDai.connect(admin).transferOwnership(expectedNewOwner.address);

        //then
        const actualNewOwner = await testData.ipTokenDai.connect(userOne).owner();
        expect(admin.address).to.be.eql(actualNewOwner);
    });

    it("should NOT mint ipToken if not a Joseph", async () => {
        //when
        await assertError(
            //when
            testData.ipTokenDai
                .connect(userTwo)
                .mint(userOne.address, TC_TOTAL_AMOUNT_10_000_18DEC),
            //then
            "IPOR_325"
        );
    });

    it("should NOT burn ipToken if not a Joseph", async () => {
        //when
        await assertError(
            //when
            testData.ipTokenDai
                .connect(userTwo)
                .burn(userOne.address, TC_TOTAL_AMOUNT_10_000_18DEC),
            //then
            "IPOR_325"
        );
    });

    it("should emit event", async () => {
        //given
        await testData.ipTokenDai.setJoseph(admin.address);

        await expect(testData.ipTokenDai.mint(userOne.address, TC_TOTAL_AMOUNT_10_000_18DEC))
            .to.emit(testData.ipTokenDai, "Mint")
            .withArgs(userOne.address, TC_TOTAL_AMOUNT_10_000_18DEC);

        await testData.ipTokenDai.setJoseph(testData.josephDai.address);
    });

    it("should contain 18 decimals", async () => {
        //given
        await testData.ipTokenDai.setJoseph(admin.address);
        const expectedDecimals = BigInt("18");
        //when
        let actualDecimals = BigInt(await testData.ipTokenDai.decimals());

        //then
        expect(
            expectedDecimals,
            `Incorrect decimals actual: ${actualDecimals}, expected: ${expectedDecimals}`
        ).to.be.eql(actualDecimals);

        await testData.ipTokenDai.setJoseph(testData.josephDai.address);
    });

    it("should contain correct underlying token address", async () => {
        //given
        const expectedUnderlyingTokenAddress = testData.tokenDai.address;
        //when
        let actualUnderlyingTokenAddress = await testData.ipTokenDai.getAsset();

        //then
        expect(
            expectedUnderlyingTokenAddress,
            `Incorrect underlying token address actual: ${actualUnderlyingTokenAddress}, expected: ${expectedUnderlyingTokenAddress}`
        ).to.be.eql(actualUnderlyingTokenAddress);
    });
});<|MERGE_RESOLUTION|>--- conflicted
+++ resolved
@@ -1,11 +1,7 @@
 const { expect } = require("chai");
 const { ethers } = require("hardhat");
 
-<<<<<<< HEAD
 const { assertError, prepareData, prepareTestData, prepareTestDataDaiCase000 } = require("./Utils");
-=======
-const { assertError, prepareData, prepareTestData, prepareTestDataDaiCase1 } = require("./Utils");
->>>>>>> 75cff843
 
 const { TC_TOTAL_AMOUNT_10_000_18DEC } = require("./Const.js");
 
@@ -97,11 +93,7 @@
 
         await assertError(
             testData.ipTokenDai.connect(expectedNewOwner).confirmTransferOwnership(),
-<<<<<<< HEAD
-            "IPOR_6"
-=======
             "IPOR_007"
->>>>>>> 75cff843
         );
     });
 
