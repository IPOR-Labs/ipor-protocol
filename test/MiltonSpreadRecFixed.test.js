const { expect } = require("chai");
const { ethers } = require("hardhat");

const keccak256 = require("keccak256");
const { utils } = require("web3");

const {
    USD_1_18DEC,
    USD_20_18DEC,
    USD_2_000_18DEC,
    PERCENTAGE_3_18DEC,
    USD_10_000_18DEC,
    USD_13_000_18DEC,
    USD_14_000_18DEC,
    USD_15_000_18DEC,
    USD_28_000_18DEC,
    USD_100_18DEC,
    USD_500_18DEC,
    ZERO,
    USD_10_000_000_18DEC,
} = require("./Const.js");

const {
    assertError,
    getLibraries,
    prepareData,
    prepareTestData,
    prepareMiltonSpreadBase,
    prepareMiltonSpreadCase6,
    prepareMiltonSpreadCase7,
    prepareMiltonSpreadCase8,
    prepareMiltonSpreadCase9,
    prepareMiltonSpreadCase10,
    prepareMiltonSpreadCase11,
    setupTokenUsdtInitialValuesForUsers,
    getPayFixedDerivativeParamsDAICase1,
    setupTokenDaiInitialValuesForUsers,
    getPayFixedDerivativeParamsUSDTCase1,
    prepareApproveForUsers,
} = require("./Utils");

describe("MiltonSpreadModel - Rec Fixed", () => {
    let data = null;
    let admin, userOne, userTwo, userThree, liquidityProvider;
    let libraries;

    before(async () => {
        libraries = await getLibraries();
        [admin, userOne, userTwo, userThree, liquidityProvider] =
            await ethers.getSigners();
        data = await prepareData(
            libraries,
            [admin, userOne, userTwo, userThree, liquidityProvider],
            0
        );
    });

    it("should calculate Quote Value Receive Fixed Value - Spread Premium < Spread Premium Max Value, refLeg < spreadPremiums", async () => {
        //given
        const miltonSpread = await prepareMiltonSpreadCase10();

        const soap = BigInt("500000000000000000000");
        const liquidityPoolBalance = USD_15_000_18DEC;
        const swapCollateral = USD_10_000_18DEC;
        const openingFee = USD_20_18DEC;
        const accruedIpor = {
            indexValue: BigInt("30000000000000000"),
            ibtPrice: ZERO,
            exponentialMovingAverage: BigInt("400000000000000000"),
            exponentialWeightedMovingVariance: BigInt("35000000000000000"),
        };
        const accruedBalance = {
            payFixedSwaps: BigInt("1000000000000000000000") + swapCollateral,
            receiveFixedSwaps: USD_13_000_18DEC,
            openingFee: openingFee,
            liquidationDeposit: ZERO,
            iporPublicationFee: ZERO,
            liquidityPool: liquidityPoolBalance + openingFee,
            treasury: ZERO,
        };

<<<<<<< HEAD
        const expectedQuoteValue = BigInt("0");
=======
        const expectedQuoteValue = BigInt("29876632682343563");
>>>>>>> 2d079f0a

        //when
        let actualQuotedValue = BigInt(
            await miltonSpread
                .connect(userOne)
                .callStatic.calculateQuoteReceiveFixed(
                    soap,
                    accruedIpor,
                    accruedBalance
                )
        );

        //then
        expect(actualQuotedValue).to.be.eq(expectedQuoteValue);
    });

    it("should calculate Quote Value Receive Fixed Value - Spread Premium < Spread Premium Max Value, refLeg > spreadPremiums", async () => {
        //given
        const miltonSpread = await prepareMiltonSpreadCase10();

        const soap = USD_500_18DEC;
        const swapCollateral = USD_10_000_18DEC;
        const openingFee = USD_20_18DEC;
        const accruedIpor = {
            indexValue: BigInt("150000000000000000"),
            ibtPrice: ZERO,
            exponentialMovingAverage: BigInt("400000000000000000"),
            exponentialWeightedMovingVariance: BigInt("35000000000000000"),
        };

        const accruedBalance = {
            payFixedSwaps: BigInt("1000000000000000000000") + swapCollateral,
            receiveFixedSwaps: USD_13_000_18DEC,
            openingFee: openingFee,
            liquidationDeposit: ZERO,
            iporPublicationFee: ZERO,
            liquidityPool: USD_15_000_18DEC + openingFee,
            treasury: ZERO,
        };

<<<<<<< HEAD
        const expectedQuoteValue = BigInt("79240004104037346");
=======
        const expectedQuoteValue = BigInt("39825871261023766");
>>>>>>> 2d079f0a

        //when
        let actualQuotedValue = BigInt(
            await miltonSpread
                .connect(userOne)
                .calculateQuoteReceiveFixed(soap, accruedIpor, accruedBalance)
        );

        //then
        expect(actualQuotedValue).to.be.eq(expectedQuoteValue);
    });

    it("should calculate Spread Premiums Rec Fixed - Kf part + Komega part + KVol part + KHist < Spread Max Value", async () => {
        //given
        const miltonSpread = await prepareMiltonSpreadCase10();

        const liquidityPoolBalance = USD_15_000_18DEC;
        const swapCollateral = USD_10_000_18DEC;
        const swapOpeningFee = USD_20_18DEC;

        const payFixedSwapsBalance = USD_13_000_18DEC;
        const receiveFixedSwapsBalance = BigInt("1000000000000000000000");

        const soap = BigInt("500000000000000000000");

        const accruedIpor = {
            indexValue: BigInt("30000000000000000"),
            ibtPrice: BigInt("1000000000000000000"),
            exponentialMovingAverage: BigInt("40000000000000000"),
            exponentialWeightedMovingVariance: BigInt("35000000000000000"),
        };

        const expectedSpreadValue = BigInt("67234296309197255");

        //when
        let actualSpreadValue = BigInt(
            await miltonSpread
                .connect(userOne)
                .testCalculateSpreadPremiumsRecFixed(
                    soap,
                    accruedIpor,
                    liquidityPoolBalance + swapOpeningFee,
                    payFixedSwapsBalance,
                    receiveFixedSwapsBalance + swapCollateral
                )
        );

        //then
        expect(
            actualSpreadValue,
            `Incorrect Rec Fixed Spread Value, actual: ${actualSpreadValue}, expected: ${expectedSpreadValue}`
        ).to.be.eq(expectedSpreadValue);
    });

    it("should calculate Spread Premiums Rec Fixed = Spread Max Value - Kf denominator = 0, Komega denominator != 0, KVol denominator != 0, KHist denominator != 0", async () => {
        //given
        const miltonSpread = await prepareMiltonSpreadCase8();

        const spreadPremiumsMaxValue = BigInt("300000000000000000");

        const liquidityPoolBalance = USD_15_000_18DEC;
        const swapCollateral = USD_10_000_18DEC;
        const swapOpeningFee = USD_20_18DEC;

        const payFixedSwapsBalance = USD_13_000_18DEC;
        const receiveFixedSwapsBalance = BigInt("1000000000000000000000");

        const soap = BigInt("500000000000000000000");

        const accruedIpor = {
            indexValue: BigInt("30000000000000000"),
            ibtPrice: BigInt("1000000000000000000"),
            exponentialMovingAverage: BigInt("40000000000000000"),
            exponentialWeightedMovingVariance: BigInt("35000000000000000"),
        };
        const expectedSpreadValue = spreadPremiumsMaxValue;

        let actualAdjustedUtilizationRate = BigInt(
            await miltonSpread
                .connect(liquidityProvider)
                .calculateAdjustedUtilizationRateRecFixed(
                    liquidityPoolBalance + swapOpeningFee,
                    payFixedSwapsBalance,
                    receiveFixedSwapsBalance + swapCollateral,
                    BigInt("300000000000000000")
                )
        );

        const expectedAdjustedUtilizationRate = BigInt("692410119840213050");

        //when
        let actualSpreadValue = BigInt(
            await miltonSpread
                .connect(userOne)
                .testCalculateSpreadPremiumsRecFixed(
                    soap,
                    accruedIpor,
                    liquidityPoolBalance + swapOpeningFee,
                    payFixedSwapsBalance,
                    receiveFixedSwapsBalance + swapCollateral
                )
        );

        //then
        expect(expectedAdjustedUtilizationRate).to.be.eq(
            actualAdjustedUtilizationRate
        );
        expect(
            actualSpreadValue,
            `Incorrect Rec Fixed Spread Value, actual: ${actualSpreadValue}, expected: ${expectedSpreadValue}`
        ).to.be.eq(expectedSpreadValue);
    });

    it("should calculate Spread Premiums Rec Fixed = Spread Max Value - Kf denominator = 0, Komega denominator = 0, KVol denominator != 0, KHist denominator != 0", async () => {
        //given
        const miltonSpread = await prepareMiltonSpreadCase8();

        const spreadPremiumsMaxValue = BigInt("300000000000000000");

        const liquidityPoolBalance = USD_15_000_18DEC;
        const swapCollateral = USD_10_000_18DEC;
        const swapOpeningFee = USD_20_18DEC;

        const payFixedSwapsBalance = USD_13_000_18DEC;
        const receiveFixedSwapsBalance = BigInt("1000000000000000000000");

        const soap = receiveFixedSwapsBalance;

        const accruedIpor = {
            indexValue: BigInt("30000000000000000"),
            ibtPrice: BigInt("1000000000000000000"),
            exponentialMovingAverage: BigInt("40000000000000000"),
            exponentialWeightedMovingVariance: BigInt("35000000000000000"),
        };

        const expectedSpreadValue = spreadPremiumsMaxValue;

        //when
        let actualSpreadValue = BigInt(
            await miltonSpread
                .connect(userOne)
                .testCalculateSpreadPremiumsRecFixed(
                    soap,
                    accruedIpor,
                    liquidityPoolBalance + swapOpeningFee,
                    payFixedSwapsBalance,
                    receiveFixedSwapsBalance + swapCollateral
                )
        );

        //then
        expect(
            actualSpreadValue,
            `Incorrect Rec Fixed Spread Value, actual: ${actualSpreadValue}, expected: ${expectedSpreadValue}`
        ).to.be.eq(expectedSpreadValue);
    });

    it("should calculate Spread Premiums Rec Fixed = Spread Max Value - Kf denominator = 0, Komega denominator = 0, KVol denominator = 0, KHist denominator != 0", async () => {
        //given
        const miltonSpread = await prepareMiltonSpreadCase8();

        const spreadPremiumsMaxValue = BigInt("300000000000000000");

        const liquidityPoolBalance = USD_15_000_18DEC;
        const swapCollateral = USD_10_000_18DEC;
        const swapOpeningFee = USD_20_18DEC;

        const payFixedSwapsBalance = USD_13_000_18DEC;
        const receiveFixedSwapsBalance = BigInt("1000000000000000000000");

        const soap = receiveFixedSwapsBalance;

        const accruedIpor = {
            indexValue: BigInt("30000000000000000"),
            ibtPrice: BigInt("1000000000000000000"),
            exponentialMovingAverage: BigInt("40000000000000000"),
            exponentialWeightedMovingVariance: BigInt("1000000000000000000"),
        };

        const expectedSpreadValue = spreadPremiumsMaxValue;

        //when
        let actualSpreadValue = BigInt(
            await miltonSpread
                .connect(userOne)
                .testCalculateSpreadPremiumsRecFixed(
                    soap,
                    accruedIpor,
                    liquidityPoolBalance + swapOpeningFee,
                    payFixedSwapsBalance,
                    receiveFixedSwapsBalance + swapCollateral
                )
        );

        //then
        expect(
            actualSpreadValue,
            `Incorrect Rec Fixed Spread Value, actual: ${actualSpreadValue}, expected: ${expectedSpreadValue}`
        ).to.be.eq(expectedSpreadValue);
    });

    it("should calculate Spread Premiums Rec Fixed = Spread Max Value - Kf denominator = 0, Komega denominator = 0, KVol denominator = 0, KHist denominator = 0", async () => {
        //given
        const miltonSpread = await prepareMiltonSpreadCase8();

        const spreadPremiumsMaxValue = BigInt("300000000000000000");

        const liquidityPoolBalance = USD_15_000_18DEC;
        const swapCollateral = USD_10_000_18DEC;
        const swapOpeningFee = USD_20_18DEC;

        const payFixedSwapsBalance = USD_13_000_18DEC;
        const receiveFixedSwapsBalance = BigInt("1000000000000000000000");

        const soap = receiveFixedSwapsBalance;

        const iporIndexValue = BigInt("30000000000000000");

        const accruedIpor = {
            indexValue: iporIndexValue,
            ibtPrice: BigInt("1000000000000000000"),
            exponentialMovingAverage:
                BigInt("1000000000000000000") + iporIndexValue,
            exponentialWeightedMovingVariance: BigInt("1000000000000000000"),
        };

        const expectedSpreadValue = spreadPremiumsMaxValue;

        //when
        let actualSpreadValue = BigInt(
            await miltonSpread
                .connect(userOne)
                .testCalculateSpreadPremiumsRecFixed(
                    soap,
                    accruedIpor,
                    liquidityPoolBalance + swapOpeningFee,
                    payFixedSwapsBalance,
                    receiveFixedSwapsBalance + swapCollateral
                )
        );

        //then
        expect(
            actualSpreadValue,
            `Incorrect Rec Fixed Spread Value, actual: ${actualSpreadValue}, expected: ${expectedSpreadValue}`
        ).to.be.eq(expectedSpreadValue);
    });

    it("should calculate Spread Premiums Rec Fixed = Spread Max Value - Kf denominator != 0, Komega denominator = 0, KVol denominator = 0, KHist denominator = 0", async () => {
        //given
        const miltonSpread = await prepareMiltonSpreadCase6();

        const spreadPremiumsMaxValue = BigInt("300000000000000000");

        const liquidityPoolBalance = USD_15_000_18DEC;
        const swapCollateral = USD_10_000_18DEC;
        const swapOpeningFee = USD_20_18DEC;

        const payFixedSwapsBalance = USD_13_000_18DEC;
        const receiveFixedSwapsBalance = BigInt("1000000000000000000000");

        const soap = receiveFixedSwapsBalance;

        const iporIndexValue = BigInt("30000000000000000");

        const accruedIpor = {
            indexValue: iporIndexValue,
            ibtPrice: BigInt("1000000000000000000"),
            exponentialMovingAverage:
                BigInt("1000000000000000000") + iporIndexValue,
            exponentialWeightedMovingVariance: BigInt("1000000000000000000"),
        };

        const expectedSpreadValue = spreadPremiumsMaxValue;

        //when
        let actualSpreadValue = BigInt(
            await miltonSpread
                .connect(userOne)
                .testCalculateSpreadPremiumsRecFixed(
                    soap,
                    accruedIpor,
                    liquidityPoolBalance + swapOpeningFee,
                    payFixedSwapsBalance,
                    receiveFixedSwapsBalance + swapCollateral
                )
        );

        //then
        expect(
            actualSpreadValue,
            `Incorrect Rec Fixed Spread Value, actual: ${actualSpreadValue}, expected: ${expectedSpreadValue}`
        ).to.be.eq(expectedSpreadValue);
    });

    it("should calculate Spread Premiums Rec Fixed = Spread Max Value - Kf denominator != 0, Komega denominator != 0, KVol denominator = 0, KHist denominator = 0", async () => {
        //given
        const miltonSpread = await prepareMiltonSpreadCase6();
        const spreadPremiumsMaxValue = BigInt("300000000000000000");

        const liquidityPoolBalance = USD_15_000_18DEC;
        const swapCollateral = USD_10_000_18DEC;
        const swapOpeningFee = USD_20_18DEC;

        const payFixedSwapsBalance = USD_13_000_18DEC;
        const receiveFixedSwapsBalance = BigInt("1000000000000000000000");

        const soap = BigInt("500000000000000000000");

        const iporIndexValue = BigInt("30000000000000000");

        const accruedIpor = {
            indexValue: iporIndexValue,
            ibtPrice: BigInt("1000000000000000000"),
            exponentialMovingAverage:
                BigInt("1000000000000000000") + iporIndexValue,
            exponentialWeightedMovingVariance: BigInt("1000000000000000000"),
        };

        const expectedSpreadValue = spreadPremiumsMaxValue;

        //when
        let actualSpreadValue = BigInt(
            await miltonSpread
                .connect(userOne)
                .testCalculateSpreadPremiumsRecFixed(
                    soap,
                    accruedIpor,
                    liquidityPoolBalance + swapOpeningFee,
                    payFixedSwapsBalance,
                    receiveFixedSwapsBalance + swapCollateral
                )
        );

        //then
        expect(
            actualSpreadValue,
            `Incorrect Rec Fixed Spread Value, actual: ${actualSpreadValue}, expected: ${expectedSpreadValue}`
        ).to.be.eq(expectedSpreadValue);
    });

    it("should calculate Spread Premiums Rec Fixed = Spread Max Value - Kf denominator != 0, Komega denominator != 0, KVol denominator != 0, KHist denominator = 0", async () => {
        //given
        const miltonSpread = await prepareMiltonSpreadCase8();
        const spreadPremiumsMaxValue = BigInt("300000000000000000");

        const liquidityPoolBalance = USD_15_000_18DEC;
        const swapCollateral = USD_10_000_18DEC;
        const swapOpeningFee = USD_20_18DEC;

        const payFixedSwapsBalance = USD_13_000_18DEC;
        const receiveFixedSwapsBalance = BigInt("1000000000000000000000");

        const soap = BigInt("500000000000000000000");

        const iporIndexValue = BigInt("30000000000000000");

        const accruedIpor = {
            indexValue: iporIndexValue,
            ibtPrice: BigInt("1000000000000000000"),
            exponentialMovingAverage:
                BigInt("1000000000000000000") + iporIndexValue,
            exponentialWeightedMovingVariance: BigInt("35000000000000000"),
        };

        const expectedSpreadValue = spreadPremiumsMaxValue;

        //when
        let actualSpreadValue = BigInt(
            await miltonSpread
                .connect(userOne)
                .testCalculateSpreadPremiumsRecFixed(
                    soap,
                    accruedIpor,
                    liquidityPoolBalance + swapOpeningFee,
                    payFixedSwapsBalance,
                    receiveFixedSwapsBalance + swapCollateral
                )
        );

        //then
        expect(
            actualSpreadValue,
            `Incorrect Rec Fixed Spread Value, actual: ${actualSpreadValue}, expected: ${expectedSpreadValue}`
        ).to.be.eq(expectedSpreadValue);
    });

    it("should calculate Spread Premiums Rec Fixed = Spread Max Value - Kf part very high, KOmega part normal, KVol part normal, KHist part normal", async () => {
        //given
        const miltonSpread = await prepareMiltonSpreadCase9();
        const spreadPremiumsMaxValue = BigInt("300000000000000000");
        const liquidityPoolBalance = BigInt("100000000000000000000");
        const swapCollateral = BigInt("1000000000000000");
        const swapOpeningFee = BigInt("0");

        const payFixedSwapsBalance = USD_13_000_18DEC;
        const receiveFixedSwapsBalance = BigInt("99990000000000000000");

        const soap = BigInt("100");

        const accruedIpor = {
            indexValue: BigInt("30000000000000000"),
            ibtPrice: BigInt("1000000000000000000"),
            exponentialMovingAverage: BigInt("40000000000000000"),
            exponentialWeightedMovingVariance: BigInt("35000000000000000"),
        };

        const expectedSpreadValue = spreadPremiumsMaxValue;

        //when
        let actualSpreadValue = BigInt(
            await miltonSpread
                .connect(userOne)
                .testCalculateSpreadPremiumsRecFixed(
                    soap,
                    accruedIpor,
                    liquidityPoolBalance + swapOpeningFee,
                    payFixedSwapsBalance,
                    receiveFixedSwapsBalance + swapCollateral
                )
        );

        //then
        expect(
            actualSpreadValue,
            `Incorrect Rec Fixed Spread Value, actual: ${actualSpreadValue}, expected: ${expectedSpreadValue}`
        ).to.be.eq(expectedSpreadValue);
    });

    it("should calculate Spread Premiums Rec Fixed = Spread Max Value - Kf part normal, KOmega part very high, KVol part normal, KHist part normal", async () => {
        //given
        const miltonSpread = await prepareMiltonSpreadCase6();

        const spreadPremiumsMaxValue = BigInt("300000000000000000");
        const liquidityPoolBalance = USD_15_000_18DEC;
        const swapCollateral = USD_100_18DEC;
        const swapOpeningFee = USD_20_18DEC;

        const payFixedSwapsBalance = USD_13_000_18DEC;
        const receiveFixedSwapsBalance = BigInt("1000000000000000000000");

        const soap = BigInt("999999999999999999000");

        const accruedIpor = {
            indexValue: BigInt("30000000000000000"),
            ibtPrice: BigInt("1000000000000000000"),
            exponentialMovingAverage: BigInt("40000000000000000"),
            exponentialWeightedMovingVariance: BigInt("35000000000000000"),
        };

        const expectedSpreadValue = spreadPremiumsMaxValue;

        //when
        let actualSpreadValue = BigInt(
            await miltonSpread
                .connect(userOne)
                .testCalculateSpreadPremiumsRecFixed(
                    soap,
                    accruedIpor,
                    liquidityPoolBalance + swapOpeningFee,
                    payFixedSwapsBalance,
                    receiveFixedSwapsBalance + swapCollateral
                )
        );

        //then
        expect(
            actualSpreadValue,
            `Incorrect Rec Fixed Spread Value, actual: ${actualSpreadValue}, expected: ${expectedSpreadValue}`
        ).to.be.eq(expectedSpreadValue);
    });

    it("should calculate Spread Premiums Rec Fixed = Spread Max Value - Kf part normal, KOmega part normal, KVol part very high, KHist part normal", async () => {
        //given
        const miltonSpread = await prepareMiltonSpreadCase6();

        const spreadPremiumsMaxValue = BigInt("300000000000000000");

        const liquidityPoolBalance = USD_15_000_18DEC;
        const swapCollateral = USD_10_000_18DEC;
        const swapOpeningFee = USD_20_18DEC;

        const payFixedSwapsBalance = USD_13_000_18DEC;
        const receiveFixedSwapsBalance = BigInt("1000000000000000000000");

        const soap = BigInt("500000000000000000000");

        const accruedIpor = {
            indexValue: BigInt("30000000000000000"),
            ibtPrice: BigInt("1000000000000000000"),
            exponentialMovingAverage: BigInt("40000000000000000"),
            exponentialWeightedMovingVariance: BigInt("999999999999999899"),
        };

        const expectedSpreadValue = spreadPremiumsMaxValue;

        //when
        let actualSpreadValue = BigInt(
            await miltonSpread
                .connect(userOne)
                .testCalculateSpreadPremiumsRecFixed(
                    soap,
                    accruedIpor,
                    liquidityPoolBalance + swapOpeningFee,
                    payFixedSwapsBalance,
                    receiveFixedSwapsBalance + swapCollateral
                )
        );

        //then
        expect(
            actualSpreadValue,
            `Incorrect Rec Fixed Spread Value, actual: ${actualSpreadValue}, expected: ${expectedSpreadValue}`
        ).to.be.eq(expectedSpreadValue);
    });

    it("should calculate Spread Premiums Rec Fixed = Spread Max Value - Kf part normal, KOmega part normal, KVol part normal, KHist very high", async () => {
        //given
        const miltonSpread = await prepareMiltonSpreadCase6();

        const spreadPremiumsMaxValue = BigInt("300000000000000000");
        const liquidityPoolBalance = USD_15_000_18DEC;
        const swapCollateral = USD_10_000_18DEC;
        const swapOpeningFee = USD_20_18DEC;

        const payFixedSwapsBalance = USD_13_000_18DEC;
        const receiveFixedSwapsBalance = BigInt("1000000000000000000000");

        const soap = BigInt("500000000000000000000");

        const accruedIpor = {
            indexValue: BigInt("3000000000000000000"),
            ibtPrice: BigInt("1000000000000000000"),
            exponentialMovingAverage: BigInt("2000000000000000010"),
            exponentialWeightedMovingVariance: BigInt("35000000000000000"),
        };

        const expectedSpreadValue = spreadPremiumsMaxValue;

        //when
        let actualSpreadValue = BigInt(
            await miltonSpread
                .connect(userOne)
                .testCalculateSpreadPremiumsRecFixed(
                    soap,
                    accruedIpor,
                    liquidityPoolBalance + swapOpeningFee,
                    payFixedSwapsBalance,
                    receiveFixedSwapsBalance + swapCollateral
                )
        );

        //then
        expect(
            actualSpreadValue,
            `Incorrect Rec Fixed Spread Value, actual: ${actualSpreadValue}, expected: ${expectedSpreadValue}`
        ).to.be.eq(expectedSpreadValue);
    });

    it("should calculate spread Premiums Rec Fixed = Spread Max Value - Kf part + Komega part + KVol part + KHist > Spread Max Value", async () => {
        //given
        const miltonSpread = await prepareMiltonSpreadCase11();
        const spreadPremiumsMaxValue = BigInt("300000000000000000");

        const liquidityPoolBalance = USD_15_000_18DEC;
        const swapCollateral = USD_10_000_18DEC;
        const swapOpeningFee = USD_20_18DEC;

        const payFixedSwapsBalance = USD_13_000_18DEC;
        const receiveFixedSwapsBalance = BigInt("1000000000000000000000");

        const soap = BigInt("500000000000000000000");

        const accruedIpor = {
            indexValue: BigInt("30000000000000000"),
            ibtPrice: BigInt("1000000000000000000"),
            exponentialMovingAverage: BigInt("40000000000000000"),
            exponentialWeightedMovingVariance: BigInt("35000000000000000"),
        };

        const expectedSpreadValue = spreadPremiumsMaxValue;

        //when
        let actualSpreadValue = BigInt(
            await miltonSpread
                .connect(userOne)
                .testCalculateSpreadPremiumsRecFixed(
                    soap,
                    accruedIpor,
                    liquidityPoolBalance + swapOpeningFee,
                    payFixedSwapsBalance,
                    receiveFixedSwapsBalance + swapCollateral
                )
        );

        //then
        expect(
            actualSpreadValue,
            `Incorrect Rec Fixed Spread Value, actual: ${actualSpreadValue}, expected: ${expectedSpreadValue}`
        ).to.be.eq(expectedSpreadValue);
    });

    it("should NOT calculate Spread Premiums Rec Fixed - Liquidity Pool + Opening Fee = 0", async () => {
        //given
        const miltonSpread = await prepareMiltonSpreadCase6();

        const liquidityPoolBalance = BigInt("0");
        const swapCollateral = USD_10_000_18DEC;
        const swapOpeningFee = BigInt("0");

        const payFixedSwapsBalance = USD_13_000_18DEC;
        const receiveFixedSwapsBalance = BigInt("1000000000000000000000");

        const soap = BigInt("500000000000000000000");

        const accruedIpor = {
            indexValue: BigInt("30000000000000000"),
            ibtPrice: BigInt("1000000000000000000"),
            exponentialMovingAverage: BigInt("40000000000000000"),
            exponentialWeightedMovingVariance: BigInt("35000000000000000"),
        };
        //when
        await assertError(
            //when
            miltonSpread
                .connect(userOne)
                .testCalculateSpreadPremiumsRecFixed(
                    soap,
                    accruedIpor,
                    liquidityPoolBalance + swapOpeningFee,
                    payFixedSwapsBalance,
                    receiveFixedSwapsBalance + swapCollateral
                ),
            //then
            "IPOR_49"
        );
    });

    it("should calculate Spread Receive Fixed - simple case 1 - initial state with Liquidity Pool", async () => {
        //given
        let testData = await prepareTestData(
            [admin, userOne, userTwo, userThree, liquidityProvider],
            ["DAI"],
            data,
            0
        );
        const calculateTimestamp = Math.floor(Date.now() / 1000);
        const expectedSpreadReceiveFixed = BigInt("1100000000000000");
        const timestamp = Math.floor(Date.now() / 1000);

        await prepareApproveForUsers(
            [liquidityProvider],
            "DAI",
            data,
            testData
        );

        await setupTokenDaiInitialValuesForUsers([liquidityProvider], testData);
        await testData.josephDai
            .connect(liquidityProvider)
            .itfProvideLiquidity(USD_10_000_000_18DEC, timestamp);

        //when
        let actualSpreadValue = await testData.miltonDai
            .connect(userOne)
            .callStatic.itfCalculateSpread(calculateTimestamp);

        //then
        expect(BigInt(await actualSpreadValue.spreadRecFixedValue)).to.be.eq(
            expectedSpreadReceiveFixed
        );
    });

    it("should calculate Spread Receive Fixed - spread premiums higher than IPOR Index", async () => {
        //given
        let testData = await prepareTestData(
            [admin, userOne, userTwo, userThree, liquidityProvider],
            ["USDT"],
            data,
            0
        );

        const params = getPayFixedDerivativeParamsUSDTCase1(userTwo, testData);

        await testData.warren
            .connect(userOne)
            .itfUpdateIndex(
                params.asset,
                PERCENTAGE_3_18DEC,
                params.openTimestamp
            );

        let balanceLiquidityPool = BigInt("10000000000");

        await prepareApproveForUsers(
            [userOne, userTwo, userThree, liquidityProvider],
            "USDT",
            data,
            testData
        );
        await setupTokenUsdtInitialValuesForUsers(
            [admin, userOne, userTwo, userThree, liquidityProvider],
            testData
        );

        await testData.josephUsdt
            .connect(liquidityProvider)
            .itfProvideLiquidity(balanceLiquidityPool, params.openTimestamp);

        await testData.miltonUsdt
            .connect(userTwo)
            .itfOpenSwapPayFixed(
                params.openTimestamp,
                BigInt("1000000000"),
                params.slippageValue,
                params.collateralizationFactor
            );

        const calculateTimestamp = Math.floor(Date.now() / 1000);
        const expectedSpreadReceiveFixed = BigInt("0");

        //when
        let actualSpreadValue = await testData.miltonUsdt
            .connect(userOne)
            .callStatic.itfCalculateSpread(params.openTimestamp + 1);

        //then
        expect(parseInt(await actualSpreadValue.spreadRecFixedValue)).to.be.gt(
            0
        );
    });
});<|MERGE_RESOLUTION|>--- conflicted
+++ resolved
@@ -79,11 +79,8 @@
             treasury: ZERO,
         };
 
-<<<<<<< HEAD
         const expectedQuoteValue = BigInt("0");
-=======
-        const expectedQuoteValue = BigInt("29876632682343563");
->>>>>>> 2d079f0a
+        // const expectedQuoteValue = BigInt("29876632682343563");
 
         //when
         let actualQuotedValue = BigInt(
@@ -124,11 +121,7 @@
             treasury: ZERO,
         };
 
-<<<<<<< HEAD
         const expectedQuoteValue = BigInt("79240004104037346");
-=======
-        const expectedQuoteValue = BigInt("39825871261023766");
->>>>>>> 2d079f0a
 
         //when
         let actualQuotedValue = BigInt(
@@ -776,7 +769,7 @@
             0
         );
         const calculateTimestamp = Math.floor(Date.now() / 1000);
-        const expectedSpreadReceiveFixed = BigInt("1100000000000000");
+        const expectedSpreadReceiveFixed = BigInt("160000000000000");
         const timestamp = Math.floor(Date.now() / 1000);
 
         await prepareApproveForUsers(
