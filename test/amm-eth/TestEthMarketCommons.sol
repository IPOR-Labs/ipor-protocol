--- conflicted
+++ resolved
@@ -227,15 +227,10 @@
                 stakeService: _getUserAddress(123),
                 ammPoolsServiceStEth: ammPoolsServiceStEth,
                 ammPoolsLensStEth: ammPoolsLensStEth,
-<<<<<<< HEAD
-                ammPoolsServiceUsdm: _getUserAddress(123),
-                ammPoolsLensUsdm: _getUserAddress(123),
+                ammPoolsServiceWusdm: _getUserAddress(123),
+                ammPoolsLensWusdm: _getUserAddress(123),
                 ammPoolsServiceWeEth: _getUserAddress(123),
                 ammPoolsLensWeEth: _getUserAddress(123)
-=======
-                ammPoolsServiceWusdm: _getUserAddress(123),
-                ammPoolsLensWusdm: _getUserAddress(123)
->>>>>>> 67f15e5f
             })
         );
 
