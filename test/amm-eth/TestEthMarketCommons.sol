--- conflicted
+++ resolved
@@ -177,7 +177,6 @@
                 _getUserAddress(123)
             );
 
-<<<<<<< HEAD
         IAmmGovernanceLens.AmmGovernancePoolConfiguration memory weEthConfig = IAmmGovernanceLens
             .AmmGovernancePoolConfiguration(
             weETH,
@@ -190,8 +189,6 @@
                 _getUserAddress(123)
             );
 
-        ammGovernanceService = address(new AmmGovernanceService(usdtConfig, usdcConfig, daiConfig, stEthConfig, weEthConfig));
-=======
         IAmmGovernanceLens.AmmGovernancePoolConfiguration memory usdmConfig = IAmmGovernanceLens
             .AmmGovernancePoolConfiguration(
             USDM,
@@ -204,8 +201,7 @@
             _getUserAddress(123)
         );
 
-        ammGovernanceService = address(new AmmGovernanceService(usdtConfig, usdcConfig, daiConfig, stEthConfig, usdmConfig));
->>>>>>> a5af03be
+        ammGovernanceService = address(new AmmGovernanceService(usdtConfig, usdcConfig, daiConfig, stEthConfig, usdmConfig,weEthConfig));
         vm.stopPrank();
     }
 
