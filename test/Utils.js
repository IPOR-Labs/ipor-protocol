const keccak256 = require("keccak256");
const { expect } = require("chai");

const {
    COLLATERALIZATION_FACTOR_18DEC,
    TOTAL_SUPPLY_18_DECIMALS,
    TOTAL_SUPPLY_6_DECIMALS,
    USD_10_000_18DEC,
    USD_10_000_6DEC,
    USER_SUPPLY_10MLN_18DEC,
    USER_SUPPLY_6_DECIMALS,
} = require("./Const.js");
const { ethers } = require("hardhat");

BigInt.prototype.toJSON = function () {
    return this.toString();
};

module.exports.absValue = (value) => {
    if (Math.sign(value) === -1n) {
        return -value;
    }
    return value;
};

module.exports.assertError = async (promise, error) => {
    try {
        await promise;
    } catch (e) {
        expect(
            e.message.includes(error),
            `Expected exception with message ${error} but actual error message: ${e.message}`
        ).to.be.true;
        return;
    }
    expect(false).to.be.true;
};

module.exports.getStandardDerivativeParamsDAI = (user, testData) => {
    return {
        asset: testData.tokenDai.address,
        totalAmount: USD_10_000_18DEC,
        slippageValue: 3,
        collateralizationFactor: COLLATERALIZATION_FACTOR_18DEC,
        direction: 0,
        openTimestamp: Math.floor(Date.now() / 1000),
        from: user,
    };
};

module.exports.getStandardDerivativeParamsUSDT = (user, testData) => {
    return {
        asset: testData.tokenUsdt.address,
        totalAmount: USD_10_000_6DEC,
        slippageValue: 3,
        collateralizationFactor: COLLATERALIZATION_FACTOR_18DEC,
        direction: 0,
        openTimestamp: Math.floor(Date.now() / 1000),
        from: user,
    };
};

module.exports.grantAllRoleIporAssetConfiguration = async (
    iporAssetConfiguration,
    accounts
) => {
    await iporAssetConfiguration.grantRole(
        keccak256("MILTON_ADMIN_ROLE"),
        accounts[0].address
    );
    await iporAssetConfiguration.grantRole(
        keccak256("MILTON_ROLE"),
        accounts[0].address
    );

    await iporAssetConfiguration.grantRole(
        keccak256("MILTON_STORAGE_ADMIN_ROLE"),
        accounts[0].address
    );
    await iporAssetConfiguration.grantRole(
        keccak256("MILTON_STORAGE_ROLE"),
        accounts[0].address
    );

    await iporAssetConfiguration.grantRole(
        keccak256("JOSEPH_ADMIN_ROLE"),
        accounts[0].address
    );
    await iporAssetConfiguration.grantRole(
        keccak256("JOSEPH_ROLE"),
        accounts[0].address
    );
};
module.exports.grantAllRoleIporConfiguration = async (
    iporConfiguration,
    accounts
) => {
    await iporConfiguration.grantRole(
        keccak256("IPOR_ASSET_CONFIGURATION_ADMIN_ROLE"),
        accounts[0].address
    );
    await iporConfiguration.grantRole(
        keccak256("IPOR_ASSET_CONFIGURATION_ROLE"),
        accounts[0].address
    );
};

module.exports.prepareApproveForUsers = async (
    users,
    asset,
    data,
    testData
) => {
    for (let i = 0; i < users.length; i++) {
        if (asset === "USDT") {
            await testData.tokenUsdt
                .connect(users[i])
                .approve(testData.josephUsdt.address, TOTAL_SUPPLY_6_DECIMALS);
            await testData.tokenUsdt
                .connect(users[i])
                .approve(testData.miltonUsdt.address, TOTAL_SUPPLY_6_DECIMALS);
        }

        if (asset === "USDC") {
            await testData.tokenUsdc
                .connect(users[i])
                .approve(testData.josephUsdc.address, TOTAL_SUPPLY_6_DECIMALS);
            await testData.tokenUsdc
                .connect(users[i])
                .approve(testData.miltonUsdc.address, TOTAL_SUPPLY_6_DECIMALS);
        }

        if (asset === "DAI") {
            await testData.tokenDai
                .connect(users[i])
                .approve(testData.josephDai.address, TOTAL_SUPPLY_18_DECIMALS);
            await testData.tokenDai
                .connect(users[i])
                .approve(testData.miltonDai.address, TOTAL_SUPPLY_18_DECIMALS);
        }
    }
};

module.exports.prepareData = async (accounts, spreadmiltonCaseNumber) => {
    const IporConfiguration = await ethers.getContractFactory(
        "IporConfiguration"
    );
    const iporConfiguration = await IporConfiguration.deploy();
    await iporConfiguration.deployed();
    await iporConfiguration.initialize();

    await this.grantAllRoleIporConfiguration(iporConfiguration, accounts);

    let MockCase1MiltonSpreadModel = null;

    if (spreadmiltonCaseNumber == 0) {
        MockCase1MiltonSpreadModel = await ethers.getContractFactory(
            "MockBaseMiltonSpreadModel"
        );
    } else {
        MockCase1MiltonSpreadModel = await ethers.getContractFactory(
            "MockCase" + spreadmiltonCaseNumber + "MiltonSpreadModel"
        );
    }

    const miltonSpread = await MockCase1MiltonSpreadModel.deploy();
    await miltonSpread.deployed();
    await miltonSpread.initialize();

    let data = {
        miltonSpread,
        iporConfiguration,
    };

    return data;
};

module.exports.prepareMiltonSpreadBase = async () => {
    const MockBaseMiltonSpreadModel = await ethers.getContractFactory(
        "MockBaseMiltonSpreadModel"
    );
    const miltonSpread = await MockBaseMiltonSpreadModel.deploy();
    await miltonSpread.deployed();
    await miltonSpread.initialize();
    return miltonSpread;
};
module.exports.prepareMiltonSpreadCase2 = async () => {
    const MockCase2MiltonSpreadModel = await ethers.getContractFactory(
        "MockCase2MiltonSpreadModel"
    );
    const miltonSpread = await MockCase2MiltonSpreadModel.deploy();
    await miltonSpread.deployed();
    await miltonSpread.initialize();
    return miltonSpread;
};

module.exports.prepareMiltonSpreadCase3 = async () => {
    const MockCase3MiltonSpreadModel = await ethers.getContractFactory(
        "MockCase3MiltonSpreadModel"
    );
    const miltonSpread = await MockCase3MiltonSpreadModel.deploy();
    await miltonSpread.deployed();
    await miltonSpread.initialize();
    return miltonSpread;
};

module.exports.prepareMiltonSpreadCase4 = async () => {
    const MockCase4MiltonSpreadModel = await ethers.getContractFactory(
        "MockCase4MiltonSpreadModel"
    );
    const miltonSpread = await MockCase4MiltonSpreadModel.deploy();
    await miltonSpread.deployed();
    await miltonSpread.initialize();
    return miltonSpread;
};

module.exports.prepareMiltonSpreadCase5 = async () => {
    const MockCase5MiltonSpreadModel = await ethers.getContractFactory(
        "MockCase5MiltonSpreadModel"
    );
    const miltonSpread = await MockCase5MiltonSpreadModel.deploy();
    await miltonSpread.deployed();
    await miltonSpread.initialize();
    return miltonSpread;
};

module.exports.prepareMiltonSpreadCase6 = async () => {
    const MockCase6MiltonSpreadModel = await ethers.getContractFactory(
        "MockCase6MiltonSpreadModel"
    );
    const miltonSpread = await MockCase6MiltonSpreadModel.deploy();
    await miltonSpread.deployed();
    await miltonSpread.initialize();
    return miltonSpread;
};

module.exports.prepareMiltonSpreadCase7 = async () => {
    const MockCase7MiltonSpreadModel = await ethers.getContractFactory(
        "MockCase7MiltonSpreadModel"
    );
    const miltonSpread = await MockCase7MiltonSpreadModel.deploy();
    await miltonSpread.deployed();
    await miltonSpread.initialize();
    return miltonSpread;
};

module.exports.prepareMiltonSpreadCase8 = async () => {
    const MockCase8MiltonSpreadModel = await ethers.getContractFactory(
        "MockCase8MiltonSpreadModel"
    );
    const miltonSpread = await MockCase8MiltonSpreadModel.deploy();
    await miltonSpread.deployed();
    await miltonSpread.initialize();
    return miltonSpread;
};

module.exports.prepareMiltonSpreadCase9 = async () => {
    const MockCase9MiltonSpreadModel = await ethers.getContractFactory(
        "MockCase9MiltonSpreadModel"
    );
    const miltonSpread = await MockCase9MiltonSpreadModel.deploy();
    await miltonSpread.deployed();
    await miltonSpread.initialize();
    return miltonSpread;
};

module.exports.prepareMiltonSpreadCase10 = async () => {
    const MockCase10MiltonSpreadModel = await ethers.getContractFactory(
        "MockCase10MiltonSpreadModel"
    );
    const miltonSpread = await MockCase10MiltonSpreadModel.deploy();
    await miltonSpread.deployed();
    await miltonSpread.initialize();
    return miltonSpread;
};

module.exports.prepareMiltonSpreadCase11 = async () => {
    const MockCase11MiltonSpreadModel = await ethers.getContractFactory(
        "MockCase11MiltonSpreadModel"
    );
    const miltonSpread = await MockCase11MiltonSpreadModel.deploy();
    await miltonSpread.deployed();
    await miltonSpread.initialize();
    return miltonSpread;
};
module.exports.getMockIporVaultCase = async (
    iporVaultCaseNumber,
    assetAddress
) => {
    let MockCaseIporVault = null;

<<<<<<< HEAD
module.exports.getMockMiltonCase = async (caseNumber) => {
    let MockCaseMilton = await ethers.getContractFactory(
        "MockCase" + caseNumber + "Milton"
    );
=======
    MockCaseIporVault = await ethers.getContractFactory(
        "MockCase" + iporVaultCaseNumber + "IporVault"
    );
    const mockCaseIporVault = await MockCaseIporVault.deploy(assetAddress);
    return mockCaseIporVault;
};
module.exports.getMockMiltonCase = async (miltonCaseNumber) => {
    let MockCaseMilton = null;
    if (miltonCaseNumber === 0) {
        MockCaseMilton = await ethers.getContractFactory("ItfMilton");
    } else {
        MockCaseMilton = await ethers.getContractFactory(
            "MockCase" + miltonCaseNumber + "Milton"
        );
    }
>>>>>>> 77c21177
    const mockCaseMilton = await MockCaseMilton.deploy();
    return mockCaseMilton;
};
module.exports.prepareWarren = async (accounts) => {
    const ItfWarren = await ethers.getContractFactory("ItfWarren");
    const warren = await ItfWarren.deploy();
    await warren.deployed();
    await warren.initialize();
    await warren.addUpdater(accounts[1].address);
    return warren;
};

module.exports.prepareComplexTestDataDaiCase00 = async (accounts, data) => {
    const testData = await this.prepareTestDataDaiCase1(accounts, data);
    await this.prepareApproveForUsers(accounts, "DAI", data, testData);
    await this.setupTokenDaiInitialValuesForUsers(accounts, testData);
    return testData;
};

module.exports.prepareComplexTestDataDaiCase01 = async (accounts, data) => {
    const testData = await this.prepareTestData(accounts, ["DAI"], data, 0, 1);
    await this.prepareApproveForUsers(accounts, "DAI", data, testData);
    await this.setupTokenDaiInitialValuesForUsers(accounts, testData);
    return testData;
};

module.exports.prepareTestDataDaiCase1 = async (accounts, data) => {
    return await this.prepareTestData(accounts, ["DAI"], data, 0, 0);
};
module.exports.prepareTestDataUsdtCase1 = async (accounts, data) => {
    return await this.prepareTestData(accounts, ["USDT"], data, 0, 0);
};

module.exports.prepareTestData = async (
    accounts,
    assets,
    data,
    miltonCaseNumber,
    iporVaultCaseNumber
) => {
    let tokenDai = null;
    let tokenUsdt = null;
    let tokenUsdc = null;
    let ipTokenUsdt = null;
    let ipTokenUsdc = null;
    let ipTokenDai = null;
    let iporAssetConfigurationUsdt = null;
    let iporAssetConfigurationUsdc = null;
    let iporAssetConfigurationDai = null;
    let miltonUsdt = null;
    let miltonStorageUsdt = null;
    let josephUsdt = null;
    let miltonUsdc = null;
    let miltonStorageUsdc = null;
    let josephUsdc = null;
    let miltonDai = null;
    let miltonStorageDai = null;
    let josephDai = null;
    let iporVaultUsdt = null;
    let iporVaultUsdc = null;
    let iporVaultDai = null;

    const IporAssetConfiguration = await ethers.getContractFactory(
        "IporAssetConfiguration"
    );
    const IpToken = await ethers.getContractFactory("IpToken");
    const UsdtMockedToken = await ethers.getContractFactory("UsdtMockedToken");
    const UsdcMockedToken = await ethers.getContractFactory("UsdcMockedToken");
    const DaiMockedToken = await ethers.getContractFactory("DaiMockedToken");
    const MiltonStorage = await ethers.getContractFactory("MiltonStorage");
    const ItfJoseph = await ethers.getContractFactory("ItfJoseph");

    const warren = await this.prepareWarren(accounts);

    for (let k = 0; k < assets.length; k++) {
        if (assets[k] === "USDT") {
            tokenUsdt = await UsdtMockedToken.deploy(
                TOTAL_SUPPLY_6_DECIMALS,
                6
            );
            await tokenUsdt.deployed();

            iporVaultUsdt = await this.getMockIporVaultCase(
                iporVaultCaseNumber,
                tokenUsdt.address
            );

            ipTokenUsdt = await IpToken.deploy(
                tokenUsdt.address,
                "IP USDT",
                "ipUSDT"
            );
            await ipTokenUsdt.deployed();

            iporAssetConfigurationUsdt = await IporAssetConfiguration.deploy();
            await iporAssetConfigurationUsdt.deployed();
            await iporAssetConfigurationUsdt.initialize(
                tokenUsdt.address,
                ipTokenUsdt.address
            );

            await data.iporConfiguration.setIporAssetConfiguration(
                tokenUsdt.address,
                await iporAssetConfigurationUsdt.address
            );

            await this.grantAllRoleIporAssetConfiguration(
                iporAssetConfigurationUsdt,
                accounts
            );

            miltonStorageUsdt = await MiltonStorage.deploy();
            await miltonStorageUsdt.deployed();
            miltonStorageUsdt.initialize();

            await iporAssetConfigurationUsdt.setMiltonStorage(
                miltonStorageUsdt.address
            );

            miltonUsdt = await this.getMockMiltonCase(miltonCaseNumber);
            await miltonUsdt.deployed();
            miltonUsdt.initialize(
                tokenUsdt.address,
                ipTokenUsdt.address,
                warren.address,
                miltonStorageUsdt.address,
                data.miltonSpread.address,
                data.iporConfiguration.address,
                iporAssetConfigurationUsdt.address,
                iporVaultUsdt.address
            );

            await iporAssetConfigurationUsdt.setMilton(miltonUsdt.address);

            josephUsdt = await ItfJoseph.deploy();
            await josephUsdt.deployed();
            await josephUsdt.initialize(
                tokenUsdt.address,
                ipTokenUsdt.address,
                miltonUsdt.address,
                miltonStorageUsdt.address,
                iporVaultUsdt.address
            );
            await miltonStorageUsdt.setJoseph(josephUsdt.address);
            await miltonStorageUsdt.setMilton(miltonUsdt.address);

            await ipTokenUsdt.setJoseph(josephUsdt.address);
            await iporAssetConfigurationUsdt.setJoseph(josephUsdt.address);

            await miltonUsdt.setJoseph(josephUsdt.address);
            await miltonUsdt.setupMaxAllowance(josephUsdt.address);
            await miltonUsdt.setupMaxAllowance(iporVaultUsdt.address);
            // await iporVaultUsdt.authorizeMilton(miltonUsdt.address);
            await warren.addAsset(tokenUsdt.address);
        }
        if (assets[k] === "USDC") {
            tokenUsdc = await UsdcMockedToken.deploy(
                TOTAL_SUPPLY_6_DECIMALS,
                6
            );
            await tokenUsdc.deployed();

            iporVaultUsdc = await this.getMockIporVaultCase(
                iporVaultCaseNumber,
                tokenUsdc.address
            );

            ipTokenUsdc = await IpToken.deploy(
                tokenUsdc.address,
                "IP USDC",
                "ipUSDC"
            );
            ipTokenUsdc.deployed();

            iporAssetConfigurationUsdc = await IporAssetConfiguration.deploy();
            await iporAssetConfigurationUsdc.deployed();
            await iporAssetConfigurationUsdc.initialize(
                tokenUsdc.address,
                ipTokenUsdc.address
            );

            await data.iporConfiguration.setIporAssetConfiguration(
                tokenUsdc.address,
                await iporAssetConfigurationUsdc.address
            );

            miltonStorageUsdc = await MiltonStorage.deploy();
            await miltonStorageUsdc.deployed();
            miltonStorageUsdc.initialize();

            await this.grantAllRoleIporAssetConfiguration(
                iporAssetConfigurationUsdc,
                accounts
            );

            await iporAssetConfigurationUsdc.setMiltonStorage(
                miltonStorageUsdc.address
            );

            miltonUsdc = await this.getMockMiltonCase(miltonCaseNumber);
            await miltonUsdc.deployed();
            miltonUsdc.initialize(
                tokenUsdc.address,
                ipTokenUsdc.address,
                warren.address,
                miltonStorageUsdc.address,
                data.miltonSpread.address,
                data.iporConfiguration.address,
                iporAssetConfigurationUsdc.address,
                iporVaultUsdc.address
            );
            await iporAssetConfigurationUsdc.setMilton(miltonUsdc.address);

            josephUsdc = await ItfJoseph.deploy();
            await josephUsdc.deployed();
            await josephUsdc.initialize(
                tokenUsdc.address,
                ipTokenUsdc.address,
                miltonUsdc.address,
                miltonStorageUsdc.address,
                iporVaultUsdc.address
            );

            await miltonStorageUsdc.setJoseph(josephUsdc.address);
            await miltonStorageUsdc.setMilton(miltonUsdc.address);

            await ipTokenUsdc.setJoseph(josephUsdc.address);
            await iporAssetConfigurationUsdc.setJoseph(josephUsdc.address);

            await miltonUsdc.setJoseph(josephUsdc.address);
            await miltonUsdc.setupMaxAllowance(josephUsdc.address);
            await miltonUsdc.setupMaxAllowance(iporVaultUsdc.address);
            // await iporVaultUsdc.authorizeMilton(miltonUsdc.address);
            await warren.addAsset(tokenUsdc.address);
        }
        if (assets[k] === "DAI") {
            tokenDai = await DaiMockedToken.deploy(
                TOTAL_SUPPLY_18_DECIMALS,
                18
            );
            await tokenDai.deployed();

            iporVaultDai = await this.getMockIporVaultCase(
                iporVaultCaseNumber,
                tokenDai.address
            );

            ipTokenDai = await IpToken.deploy(
                tokenDai.address,
                "IP DAI",
                "ipDAI"
            );
            await ipTokenDai.deployed();

            iporAssetConfigurationDai = await IporAssetConfiguration.deploy();
            await iporAssetConfigurationDai.deployed();
            await iporAssetConfigurationDai.initialize(
                tokenDai.address,
                ipTokenDai.address
            );

            await data.iporConfiguration.setIporAssetConfiguration(
                tokenDai.address,
                iporAssetConfigurationDai.address
            );

            miltonStorageDai = await MiltonStorage.deploy();
            await miltonStorageDai.deployed();
            miltonStorageDai.initialize();

            await this.grantAllRoleIporAssetConfiguration(
                iporAssetConfigurationDai,
                accounts
            );

            await iporAssetConfigurationDai.setMiltonStorage(
                miltonStorageDai.address
            );
            miltonDai = await this.getMockMiltonCase(miltonCaseNumber);
            await miltonDai.deployed();
            miltonDai.initialize(
                tokenDai.address,
                ipTokenDai.address,
                warren.address,
                miltonStorageDai.address,
                data.miltonSpread.address,
                data.iporConfiguration.address,
                iporAssetConfigurationDai.address,
                iporVaultDai.address
            );

            await iporAssetConfigurationDai.setMilton(miltonDai.address);

            josephDai = await ItfJoseph.deploy();
            await josephDai.deployed();
            await josephDai.initialize(
                tokenDai.address,
                ipTokenDai.address,
                miltonDai.address,
                miltonStorageDai.address,
                iporVaultDai.address
            );

            await miltonStorageDai.setJoseph(josephDai.address);
            await miltonStorageDai.setMilton(miltonDai.address);

            await ipTokenDai.setJoseph(josephDai.address);
            await iporAssetConfigurationDai.setJoseph(josephDai.address);

            await miltonDai.setJoseph(josephDai.address);
            await miltonDai.setupMaxAllowance(josephDai.address);
            await miltonDai.setupMaxAllowance(iporVaultDai.address);

            // await iporVaultDai.authorizeMilton(miltonDai.address);

            await warren.addAsset(tokenDai.address);
        }
    }

    return {
        tokenDai,
        tokenUsdt,
        tokenUsdc,
        ipTokenUsdt,
        ipTokenUsdc,
        ipTokenDai,
        iporAssetConfigurationUsdt,
        iporAssetConfigurationUsdc,
        iporAssetConfigurationDai,
        warren,
        miltonUsdt,
        miltonStorageUsdt,
        josephUsdt,
        miltonUsdc,
        miltonStorageUsdc,
        josephUsdc,
        miltonDai,
        miltonStorageDai,
        josephDai,
        iporVaultUsdt,
        iporVaultUsdc,
        iporVaultDai,
    };
};

module.exports.setupIpTokenDaiInitialValues = async (
    testData,
    liquidityProvider,
    initialAmount
) => {
    if (initialAmount > 0) {
        await testData.iporAssetConfigurationDai.setJoseph(
            liquidityProvider.address
        );
        await testData.ipTokenDai
            .connect(liquidityProvider)
            .mint(liquidityProvider.address, initialAmount);
        await testData.iporAssetConfigurationDai.setJoseph(
            testData.josephDai.address
        );
    }
};

module.exports.setupIpTokenUsdtInitialValues = async (
    liquidityProvider,
    initialAmount
) => {
    if (initialAmount > 0) {
        await data.iporConfiguration.setJoseph(liquidityProvider.address);
        await data.ipTokenUsdt
            .connect(liquidityProvider)
            .mint(liquidityProvider, initialAmount);
        await data.iporConfiguration.setJoseph(data.joseph.address);
    }
};

module.exports.setupTokenDaiInitialValuesForUsers = async (users, testData) => {
    for (let i = 0; i < users.length; i++) {
        await testData.tokenDai.setupInitialAmount(
            users[i].address,
            USER_SUPPLY_10MLN_18DEC
        );
    }
};

module.exports.setupTokenUsdcInitialValuesForUsers = async (
    users,
    testData
) => {
    for (let i = 0; i < users.length; i++) {
        await testData.tokenUsdc.setupInitialAmount(
            users[i].address,
            USER_SUPPLY_6_DECIMALS
        );
    }
};

module.exports.setupTokenUsdtInitialValuesForUsers = async (
    users,
    testData
) => {
    for (let i = 0; i < users.length; i++) {
        await testData.tokenUsdt.setupInitialAmount(
            users[i].address,
            USER_SUPPLY_6_DECIMALS
        );
    }
};

module.exports.getPayFixedDerivativeParamsDAICase1 = (user, testData) => {
    return {
        asset: testData.tokenDai.address,
        totalAmount: USD_10_000_18DEC,
        slippageValue: 3,
        collateralizationFactor: COLLATERALIZATION_FACTOR_18DEC,
        direction: 0,
        openTimestamp: Math.floor(Date.now() / 1000),
        from: user,
    };
};

module.exports.getPayFixedDerivativeParamsUSDTCase1 = (user, testData) => {
    return {
        asset: testData.tokenUsdt.address,
        totalAmount: USD_10_000_6DEC,
        slippageValue: 3,
        collateralizationFactor: COLLATERALIZATION_FACTOR_18DEC,
        direction: 0,
        openTimestamp: Math.floor(Date.now() / 1000),
        from: user,
    };
};<|MERGE_RESOLUTION|>--- conflicted
+++ resolved
@@ -289,12 +289,6 @@
 ) => {
     let MockCaseIporVault = null;
 
-<<<<<<< HEAD
-module.exports.getMockMiltonCase = async (caseNumber) => {
-    let MockCaseMilton = await ethers.getContractFactory(
-        "MockCase" + caseNumber + "Milton"
-    );
-=======
     MockCaseIporVault = await ethers.getContractFactory(
         "MockCase" + iporVaultCaseNumber + "IporVault"
     );
@@ -310,7 +304,6 @@
             "MockCase" + miltonCaseNumber + "Milton"
         );
     }
->>>>>>> 77c21177
     const mockCaseMilton = await MockCaseMilton.deploy();
     return mockCaseMilton;
 };
