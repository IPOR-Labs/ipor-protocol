import React from "react";
import { newContextComponents } from "@drizzle/react-components";
import SpreadComponent from "./SpreadComponent";
import SoapComponent from "./SoapComponent";

const { ContractData } = newContextComponents;

export default ({ drizzle, drizzleState }) => (
    <div>
        <SpreadComponent drizzle={drizzle} drizzleState={drizzleState} />
        <SoapComponent drizzle={drizzle} drizzleState={drizzleState} />

        <table className="table" align="center">
            <tr>
                <th scope="col">Balance</th>
                <th scope="col">USDT</th>
                <th scope="col">USDC</th>
                <th scope="col">DAI</th>
            </tr>
            <tr>
                <td>Pay Fixed Derivatives</td>
                <td>
                    <ContractData
                        drizzle={drizzle}
                        drizzleState={drizzleState}
                        contract="MiltonStorageUsdt"
                        method="getExtendedBalance"
                        render={(value) => (
                            <div>
                                {value.payFixedTotalCollateral / 1000000000000000000}
                                <br />
                                <small>{value.payFixedTotalCollateral}</small>
                            </div>
                        )}
                    />
                </td>
                <td>
                    <ContractData
                        drizzle={drizzle}
                        drizzleState={drizzleState}
                        contract="MiltonStorageUsdc"
                        method="getExtendedBalance"
                        render={(value) => (
                            <div>
                                {value.payFixedTotalCollateral / 1000000000000000000}
                                <br />
                                <small>{value.payFixedTotalCollateral}</small>
                            </div>
                        )}
                    />
                </td>
                <td>
                    <ContractData
                        drizzle={drizzle}
                        drizzleState={drizzleState}
                        contract="MiltonStorageDai"
                        method="getExtendedBalance"
                        render={(value) => (
                            <div>
                                {value.payFixedTotalCollateral / 1000000000000000000}
                                <br />
                                <small>{value.payFixedTotalCollateral}</small>
                            </div>
                        )}
                    />
                </td>
            </tr>
            <tr>
                <td>Rec Fixed Derivatives</td>
                <td>
                    <ContractData
                        drizzle={drizzle}
                        drizzleState={drizzleState}
                        contract="MiltonStorageUsdt"
                        method="getExtendedBalance"
                        render={(value) => (
                            <div>
                                {value.receiveFixedTotalCollateral / 1000000000000000000}
                                <br />
                                <small>{value.receiveFixedTotalCollateral}</small>
                            </div>
                        )}
                    />
                </td>
                <td>
                    <ContractData
                        drizzle={drizzle}
                        drizzleState={drizzleState}
                        contract="MiltonStorageUsdc"
                        method="getExtendedBalance"
                        render={(value) => (
                            <div>
                                {value.receiveFixedTotalCollateral / 1000000000000000000}
                                <br />
                                <small>{value.receiveFixedTotalCollateral}</small>
                            </div>
                        )}
                    />
                </td>
                <td>
                    <ContractData
                        drizzle={drizzle}
                        drizzleState={drizzleState}
                        contract="MiltonStorageDai"
                        method="getExtendedBalance"
                        render={(value) => (
                            <div>
                                {value.receiveFixedTotalCollateral / 1000000000000000000}
                                <br />
                                <small>{value.receiveFixedTotalCollateral}</small>
                            </div>
                        )}
                    />
                </td>
            </tr>
            <tr>
                <td>Liquidity Pool (including part of Opening Fee)</td>
                <td>
                    <ContractData
                        drizzle={drizzle}
                        drizzleState={drizzleState}
                        contract="MiltonStorageUsdt"
                        method="getExtendedBalance"
                        render={(value) => (
                            <div>
                                {value.liquidityPool / 1000000000000000000}
                                <br />
                                <small>{value.liquidityPool}</small>
                            </div>
                        )}
                    />
                </td>
                <td>
                    <ContractData
                        drizzle={drizzle}
                        drizzleState={drizzleState}
                        contract="MiltonStorageUsdc"
                        method="getExtendedBalance"
                        render={(value) => (
                            <div>
                                {value.liquidityPool / 1000000000000000000}
                                <br />
                                <small>{value.liquidityPool}</small>
                            </div>
                        )}
                    />
                </td>
                <td>
                    <ContractData
                        drizzle={drizzle}
                        drizzleState={drizzleState}
                        contract="MiltonStorageDai"
                        method="getExtendedBalance"
                        render={(value) => (
                            <div>
                                {value.liquidityPool / 1000000000000000000}
                                <br />
                                <small>{value.liquidityPool}</small>
                            </div>
                        )}
                    />
                </td>
<<<<<<< HEAD
            </tr>

=======
            </tr>           
            
>>>>>>> eb748932
            <tr>
                <td>Ipor Publication Fee</td>
                <td>
                    <ContractData
                        drizzle={drizzle}
                        drizzleState={drizzleState}
                        contract="MiltonStorageUsdt"
                        method="getExtendedBalance"
                        render={(value) => (
                            <div>
                                {value.iporPublicationFee / 1000000000000000000}
                                <br />
                                <small>{value.iporPublicationFee}</small>
                            </div>
                        )}
                    />
                </td>
                <td>
                    <ContractData
                        drizzle={drizzle}
                        drizzleState={drizzleState}
                        contract="MiltonStorageUsdc"
                        method="getExtendedBalance"
                        render={(value) => (
                            <div>
                                {value.iporPublicationFee / 1000000000000000000}
                                <br />
                                <small>{value.iporPublicationFee}</small>
                            </div>
                        )}
                    />
                </td>
                <td>
                    <ContractData
                        drizzle={drizzle}
                        drizzleState={drizzleState}
                        contract="MiltonStorageDai"
                        method="getExtendedBalance"
                        render={(value) => (
                            <div>
                                {value.iporPublicationFee / 1000000000000000000}
                                <br />
                                <small>{value.iporPublicationFee}</small>
                            </div>
                        )}
                    />
                </td>
            </tr>
            <tr>
                <td>TREASURY (including part of Opening Fee, including Income Fee)</td>
                <td>
                    <ContractData
                        drizzle={drizzle}
                        drizzleState={drizzleState}
                        contract="MiltonStorageUsdt"
                        method="getExtendedBalance"
                        render={(value) => (
                            <div>
                                {value.treasury / 1000000000000000000}
                                <br />
                                <small>{value.treasury}</small>
                            </div>
                        )}
                    />
                </td>
                <td>
                    <ContractData
                        drizzle={drizzle}
                        drizzleState={drizzleState}
                        contract="MiltonStorageUsdc"
                        method="getExtendedBalance"
                        render={(value) => (
                            <div>
                                {value.treasury / 1000000000000000000}
                                <br />
                                <small>{value.treasury}</small>
                            </div>
                        )}
                    />
                </td>
                <td>
                    <ContractData
                        drizzle={drizzle}
                        drizzleState={drizzleState}
                        contract="MiltonStorageDai"
                        method="getExtendedBalance"
                        render={(value) => (
                            <div>
                                {value.treasury / 1000000000000000000}
                                <br />
                                <small>{value.treasury}</small>
                            </div>
                        )}
                    />
                </td>
            </tr>
            <tr>
                <td>VAULT (Stanley)</td>
                <td>
                    <ContractData
                        drizzle={drizzle}
                        drizzleState={drizzleState}
                        contract="MiltonStorageUsdt"
                        method="getExtendedBalance"
                        render={(value) => (
                            <div>
                                {value.vault / 1000000000000000000}
                                <br />
                                <small>{value.vault}</small>
                            </div>
                        )}
                    />
                </td>
                <td>
                    <ContractData
                        drizzle={drizzle}
                        drizzleState={drizzleState}
                        contract="MiltonStorageUsdc"
                        method="getExtendedBalance"
                        render={(value) => (
                            <div>
                                {value.vault / 1000000000000000000}
                                <br />
                                <small>{value.vault}</small>
                            </div>
                        )}
                    />
                </td>
                <td>
                    <ContractData
                        drizzle={drizzle}
                        drizzleState={drizzleState}
                        contract="MiltonStorageDai"
                        method="getExtendedBalance"
                        render={(value) => (
                            <div>
                                {value.vault / 1000000000000000000}
                                <br />
                                <small>{value.vault}</small>
                            </div>
                        )}
                    />
                </td>
            </tr>
        </table>
    </div>
);<|MERGE_RESOLUTION|>--- conflicted
+++ resolved
@@ -160,13 +160,7 @@
                         )}
                     />
                 </td>
-<<<<<<< HEAD
-            </tr>
-
-=======
-            </tr>           
-            
->>>>>>> eb748932
+            </tr>
             <tr>
                 <td>Ipor Publication Fee</td>
                 <td>
