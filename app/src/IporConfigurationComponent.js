import React from "react";
import { newContextComponents } from "@drizzle/react-components";

const { ContractData, ContractForm } = newContextComponents;

export default ({ drizzle, drizzleState }) => (
    <div>
        <div className="row">
            <div className="col-md-2">Publication Fee Transferer</div>
            <div className="col-md-3">
                <ContractData
                    drizzle={drizzle}
                    drizzleState={drizzleState}
                    contract="IporConfiguration"
                    method="getMiltonPublicationFeeTransferer"
                />
            </div>
            <div className="col-md-7">
                <ContractForm
                    drizzle={drizzle}
                    contract="IporConfiguration"
                    method="setMiltonPublicationFeeTransferer"
                />
            </div>
        </div>
        <hr />
        <div className="row">
            <div className="col-md-2">IporConfiguration</div>
            <div className="col-md-10">
                {drizzle.contracts.IporConfiguration.address}
            </div>
        </div>
        <div className="row">
            <div className="col-md-2">Warren</div>
            <div className="col-md-10">{drizzle.contracts.Warren.address}</div>
        </div>
        <div className="row">
            <div className="col-md-2">ItfWarren</div>
            <div className="col-md-10">
                {drizzle.contracts.ItfWarren.address}
            </div>
        </div>
        <div className="row">
            <div className="col-md-2">MiltonUsdt</div>
            <div className="col-md-10">
                {drizzle.contracts.MiltonUsdt.address}
            </div>
        </div>
        <div className="row">
            <div className="col-md-2">ItfMiltonUsdt</div>
            <div className="col-md-10">
                {drizzle.contracts.ItfMiltonUsdt.address}
            </div>
        </div>
        <div className="row">
            <div className="col-md-2">MiltonStorageUsdt</div>
            <div className="col-md-10">
                {drizzle.contracts.MiltonStorageUsdt.address}
            </div>
        </div>
        <div className="row">
            <div className="col-md-2">JosephUsdt</div>
            <div className="col-md-10">
                {drizzle.contracts.JosephUsdt.address}
            </div>
        </div>
        <div className="row">
            <div className="col-md-2">ItfJosephUsdt</div>
            <div className="col-md-10">
                {drizzle.contracts.ItfJosephUsdt.address}
            </div>
        </div>

        <div className="row">
            <div className="col-md-2">MiltonUsdc</div>
            <div className="col-md-10">
                {drizzle.contracts.MiltonUsdc.address}
            </div>
        </div>
        <div className="row">
            <div className="col-md-2">ItfMiltonUsdc</div>
            <div className="col-md-10">
                {drizzle.contracts.ItfMiltonUsdc.address}
            </div>
        </div>
        <div className="row">
            <div className="col-md-2">MiltonStorageUsdc</div>
            <div className="col-md-10">
                {drizzle.contracts.MiltonStorageUsdc.address}
            </div>
        </div>

        <div className="row">
            <div className="col-md-2">JosephUsdc</div>
            <div className="col-md-10">
                {drizzle.contracts.JosephUsdc.address}
            </div>
        </div>
        <div className="row">
            <div className="col-md-2">ItfJosephUsdc</div>
            <div className="col-md-10">
                {drizzle.contracts.ItfJosephUsdc.address}
            </div>
        </div>
        <div className="row">
            <div className="col-md-2">MiltonDai</div>
            <div className="col-md-10">
                {drizzle.contracts.MiltonDai.address}
            </div>
        </div>
        <div className="row">
            <div className="col-md-2">ItfMiltonDai</div>
            <div className="col-md-10">
                {drizzle.contracts.ItfMiltonDai.address}
            </div>
        </div>
        <div className="row">
            <div className="col-md-2">MiltonStorageDai</div>
            <div className="col-md-10">
                {drizzle.contracts.MiltonStorageDai.address}
            </div>
        </div>
        <div className="row">
            <div className="col-md-2">JosephDai</div>
            <div className="col-md-10">
                {drizzle.contracts.JosephDai.address}
            </div>
        </div>
        <div className="row">
            <div className="col-md-2">ItfJosephDai</div>
            <div className="col-md-10">
                {drizzle.contracts.ItfJosephDai.address}
            </div>
        </div>
        <hr />
        <div className="row">
            <div className="col-md-2">Grant role to user</div>
            <div className="col-md-3"></div>
            <div className="col-md-7">
                <ContractForm
                    drizzle={drizzle}
                    contract="IporConfiguration"
                    method="grantRole"
                />
            </div>
        </div>
        <div className="row">
            <table>
                <thead>
                    <tr>
                        <th>Name</th>
                        <th>Value</th>
                    </tr>
                </thead>
                <tbody>
                    <tr>
                        <td>ADMIN_ROLE</td>
                        <td>
                            0xa49807205ce4d355092ef5a8a18f56e8913cf4a201fbe287825b095693c21775
                        </td>
<<<<<<< HEAD
                    </tr>
                    <tr>
                        <td>WARREN_ADMIN_ROLE</td>
                        <td>
                            0x1e04dc043068779cd91c1a75e0583a7db9c855bf85d461752231d1fe5a7f69ca
                        </td>
                    </tr>
                    <tr>
                        <td>WARREN_ROLE</td>
                        <td>
                            0xe2062703bb72555ff94bfdd96351e7f292b8034f5f9127a25167d8d44f91ae85
                        </td>
                    </tr>

                    <tr>
                        <td>WARREN_STORAGE_ADMIN_ROLE</td>
                        <td>
                            0xb1c511825e3a3673b7b3e9816a90ae950555bc6dbcfe9ddcd93d74ef23df3ed2
                        </td>
                    </tr>
                    <tr>
                        <td>WARREN_STORAGE_ROLE</td>
                        <td>
                            0xb527a07823dd490f4af143463d6cd886bd7f2ff7af38e50cce0a4d77dbccc92f
                        </td>
                    </tr>
=======
                    </tr>                    
>>>>>>> 811880bf
                    <tr>
                        <td>MILTON_PUBLICATION_FEE_TRANSFERER_ADMIN_ROLE</td>
                        <td>
                            0x7509198b389a0e4178b0935b3089a6bcebb17099877530792a238050cad1a93a
                        </td>
                    </tr>
                    <tr>
                        <td>MILTON_PUBLICATION_FEE_TRANSFERER_ROLE</td>
                        <td>
                            0xcaf9c92ac95381198cb99b15cf6677f38c77ba44a82d424368980282298f9dc9
                        </td>
                    </tr>
                    <tr>
                        <td>IPOR_ASSET_CONFIGURATION_ROLE</td>
                        <td>
                            0xe8f735d503f091d7e700cae87352987ca83ec17c9b2fb176dc5a5a7ec0390360
                        </td>
                    </tr>
                    <tr>
                        <td>IPOR_ASSET_CONFIGURATION_ADMIN_ROLE</td>
                        <td>
                            0xb7659cf0d647b98a28212b8b2a17946479df7bb15e3d9c461c7d32c3536abcaf
                        </td>
                    </tr>
                    <tr>
                        <td>IPOR_ASSETS_ADMIN_ROLE</td>
                        <td>
                            0xec35db9ce8f02d82695716c134979faf9e051eb97ef9ae15ec0aaafbde76beb5
                        </td>
                    </tr>
                    <tr>
                        <td>IPOR_ASSETS_ROLE</td>
                        <td>
                            0xf2f6e1201d6fbf7ec2033ab2b3ad3dcf0ded3dd534a82806a88281c063f67656
                        </td>
                    </tr>
                    <tr>
                        <td>ROLES_INFO_ADMIN_ROLE</td>
                        <td>
                            0xfb1902cbac4bf447ada58dff398caab7aa9089eba1be77a2833d9e08dbe8664c
                        </td>
                    </tr>
                    <tr>
                        <td>ROLES_INFO_ROLE</td>
                        <td>
                            0xc878cde3567a457053651a2406e31db6dbb9207b6d5eedb081ef807beaaf5444
                        </td>
                    </tr>
                </tbody>
            </table>
        </div>
    </div>
);<|MERGE_RESOLUTION|>--- conflicted
+++ resolved
@@ -158,36 +158,7 @@
                         <td>
                             0xa49807205ce4d355092ef5a8a18f56e8913cf4a201fbe287825b095693c21775
                         </td>
-<<<<<<< HEAD
-                    </tr>
-                    <tr>
-                        <td>WARREN_ADMIN_ROLE</td>
-                        <td>
-                            0x1e04dc043068779cd91c1a75e0583a7db9c855bf85d461752231d1fe5a7f69ca
-                        </td>
-                    </tr>
-                    <tr>
-                        <td>WARREN_ROLE</td>
-                        <td>
-                            0xe2062703bb72555ff94bfdd96351e7f292b8034f5f9127a25167d8d44f91ae85
-                        </td>
-                    </tr>
-
-                    <tr>
-                        <td>WARREN_STORAGE_ADMIN_ROLE</td>
-                        <td>
-                            0xb1c511825e3a3673b7b3e9816a90ae950555bc6dbcfe9ddcd93d74ef23df3ed2
-                        </td>
-                    </tr>
-                    <tr>
-                        <td>WARREN_STORAGE_ROLE</td>
-                        <td>
-                            0xb527a07823dd490f4af143463d6cd886bd7f2ff7af38e50cce0a4d77dbccc92f
-                        </td>
-                    </tr>
-=======
-                    </tr>                    
->>>>>>> 811880bf
+                    </tr>
                     <tr>
                         <td>MILTON_PUBLICATION_FEE_TRANSFERER_ADMIN_ROLE</td>
                         <td>
