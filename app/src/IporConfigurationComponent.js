--- conflicted
+++ resolved
@@ -23,10 +23,7 @@
                 />
             </div>
         </div>
-<<<<<<< HEAD
-=======
-
->>>>>>> 7ca27435
+
         <div className="row">
             <div className="col-md-2">Milton Spread Model</div>
             <div className="col-md-3">
