import Migrations from "./contracts/Migrations.json";

import IpTokenUsdt from "./contracts/IpTokenUsdt.json";
import IpTokenUsdc from "./contracts/IpTokenUsdc.json";
import IpTokenDai from "./contracts/IpTokenDai.json";

import IvTokenUsdt from "./contracts/IvTokenUsdt.json";
import IvTokenUsdc from "./contracts/IvTokenUsdc.json";
import IvTokenDai from "./contracts/IvTokenDai.json";

<<<<<<< HEAD
import MiltonSpreadModel from "./contracts/MiltonSpreadModel.json";
=======
import MiltonSpreadModelUsdt from "./contracts/MiltonSpreadModelUsdt.json";
import MiltonSpreadModelUsdc from "./contracts/MiltonSpreadModelUsdc.json";
import MiltonSpreadModelDai from "./contracts/MiltonSpreadModelDai.json";
>>>>>>> 75bc8214
import IporOracle from "./contracts/IporOracle.json";

import MiltonStorageUsdt from "./contracts/MiltonStorageUsdt.json";
import MiltonStorageUsdc from "./contracts/MiltonStorageUsdc.json";
import MiltonStorageDai from "./contracts/MiltonStorageDai.json";

import MiltonUsdt from "./contracts/MiltonUsdt.json";
import MiltonUsdc from "./contracts/MiltonUsdc.json";
import MiltonDai from "./contracts/MiltonDai.json";

import JosephUsdt from "./contracts/JosephUsdt.json";
import JosephUsdc from "./contracts/JosephUsdc.json";
import JosephDai from "./contracts/JosephDai.json";

import StanleyUsdt from "./contracts/StanleyUsdt.json";
import StanleyUsdc from "./contracts/StanleyUsdc.json";
import StanleyDai from "./contracts/StanleyDai.json";

import StrategyAaveUsdt from "./contracts/StrategyAaveUsdt.json";
import StrategyAaveUsdc from "./contracts/StrategyAaveUsdc.json";
import StrategyAaveDai from "./contracts/StrategyAaveDai.json";

import StrategyCompoundUsdt from "./contracts/StrategyCompoundUsdt.json";
import StrategyCompoundUsdc from "./contracts/StrategyCompoundUsdc.json";
import StrategyCompoundDai from "./contracts/StrategyCompoundDai.json";

import CockpitDataProvider from "./contracts/CockpitDataProvider.json";
import MiltonFacadeDataProvider from "./contracts/MiltonFacadeDataProvider.json";
import IporOracleFacadeDataProvider from "./contracts/IporOracleFacadeDataProvider.json";

import ItfIporOracle from "./contracts/ItfIporOracle.json";
import ItfMiltonUsdt from "./contracts/ItfMiltonUsdt.json";
import ItfMiltonUsdc from "./contracts/ItfMiltonUsdc.json";
import ItfMiltonDai from "./contracts/ItfMiltonDai.json";
import ItfJosephUsdt from "./contracts/ItfJosephUsdt.json";
import ItfJosephUsdc from "./contracts/ItfJosephUsdc.json";
import ItfJosephDai from "./contracts/ItfJosephDai.json";
import ItfStanleyUsdt from "./contracts/ItfStanleyUsdt.json";
import ItfStanleyUsdc from "./contracts/ItfStanleyUsdc.json";
import ItfStanleyDai from "./contracts/ItfStanleyDai.json";

import TestnetFaucet from "./contracts/TestnetFaucet.json";

import MockTestnetShareTokenAaveUsdt from "./contracts/MockTestnetShareTokenAaveUsdt.json";
import MockTestnetShareTokenAaveUsdc from "./contracts/MockTestnetShareTokenAaveUsdc.json";
import MockTestnetShareTokenAaveDai from "./contracts/MockTestnetShareTokenAaveDai.json";

import MockTestnetShareTokenCompoundUsdt from "./contracts/MockTestnetShareTokenCompoundUsdt.json";
import MockTestnetShareTokenCompoundUsdc from "./contracts/MockTestnetShareTokenCompoundUsdc.json";
import MockTestnetShareTokenCompoundDai from "./contracts/MockTestnetShareTokenCompoundDai.json";

import MockTestnetTokenDai from "./contracts/MockTestnetTokenDai.json";
import MockTestnetTokenUsdc from "./contracts/MockTestnetTokenUsdc.json";
import MockTestnetTokenUsdt from "./contracts/MockTestnetTokenUsdt.json";

import MockTestnetStrategyAaveUsdt from "./contracts/MockTestnetStrategyAaveUsdt.json";
import MockTestnetStrategyAaveUsdc from "./contracts/MockTestnetStrategyAaveUsdc.json";
import MockTestnetStrategyAaveDai from "./contracts/MockTestnetStrategyAaveDai.json";

import MockTestnetStrategyCompoundUsdt from "./contracts/MockTestnetStrategyCompoundUsdt.json";
import MockTestnetStrategyCompoundUsdc from "./contracts/MockTestnetStrategyCompoundUsdc.json";
import MockTestnetStrategyCompoundDai from "./contracts/MockTestnetStrategyCompoundDai.json";

require("dotenv").config({ path: "../../.env" });

const Web3 = require("web3");
const web3 = new Web3(new Web3.providers.HttpProvider("http://localhost:8545")); //Web3.givenProvider || "ws://127.0.0.1:8545");
web3.fallback = {
    type: "ws",
    url: "ws://127.0.0.1:8545",
};

const abiERC20 = require("./contracts/ERC20.json");
const abiShareTokenAaveUsdt = require("./contracts/ERC20.json");
const abiShareTokenAaveUsdc = require("./contracts/ERC20.json");
const abiShareTokenAaveDai = require("./contracts/ERC20.json");
const abiShareTokenCompoundUsdt = require("./contracts/ERC20.json");
const abiShareTokenCompoundUsdc = require("./contracts/ERC20.json");
const abiShareTokenCompoundDai = require("./contracts/ERC20.json");

let DrizzleUsdt;
let DrizzleUsdc;
let DrizzleDai;

let DrizzleIporOracle;
let DrizzleMiltonUsdt;
let DrizzleMiltonUsdc;
let DrizzleMiltonDai;
let DrizzleJosephUsdt;
let DrizzleJosephUsdc;
let DrizzleJosephDai;
let DrizzleStanleyUsdt;
let DrizzleStanleyUsdc;
let DrizzleStanleyDai;

let DrizzleShareTokenAaveUsdt;
let DrizzleShareTokenAaveUsdc;
let DrizzleShareTokenAaveDai;
let DrizzleShareTokenCompoundUsdt;
let DrizzleShareTokenCompoundUsdc;
let DrizzleShareTokenCompoundDai;

let DrizzleStrategyAaveUsdt;
let DrizzleStrategyAaveUsdc;
let DrizzleStrategyAaveDai;
let DrizzleStrategyCompoundUsdt;
let DrizzleStrategyCompoundUsdc;
let DrizzleStrategyCompoundDai;

if (process.env.REACT_APP_ENV_PROFILE === "mainnet") {
    //Mainnet
    const usdt = "0xdAC17F958D2ee523a2206206994597C13D831ec7";
    const usdc = "0xA0b86991c6218b36c1d19D4a2e9Eb0cE3606eB48";
    const dai = "0x6B175474E89094C44Da98b954EedeAC495271d0F";

    const aUsdt = "0x3Ed3B47Dd13EC9a98b44e6204A523E766B225811";
    const aUsdc = "0xBcca60bB61934080951369a648Fb03DF4F96263C";
    const aDai = "0x028171bCA77440897B824Ca71D1c56caC55b68A3";

    const cUsdt = "0xf650c3d88d12db855b8bf7d11be6c55a4e07dcc9";
    const cUsdc = "0x39aa39c021dfbae8fac545936693ac917d5e7563";
    const cDai = "0x5d3a536e4d6dbd6114cc1ead35777bab948e3643";

    const MainnetStableUsdt = {
        contractName: "DrizzleUsdt",
        web3Contract: new web3.eth.Contract(abiERC20.abi, usdt),
    };

    const MainnetStableUsdc = {
        contractName: "DrizzleUsdc",
        web3Contract: new web3.eth.Contract(abiERC20.abi, usdc),
    };

    const MainnetStableDai = {
        contractName: "DrizzleDai",
        web3Contract: new web3.eth.Contract(abiERC20.abi, dai),
    };

    const MainnetShareTokenAaveUsdt = {
        contractName: "DrizzleShareTokenAaveUsdt",
        web3Contract: new web3.eth.Contract(abiShareTokenAaveUsdt.abi, aUsdt),
    };

    const MainnetShareTokenAaveUsdc = {
        contractName: "DrizzleShareTokenAaveUsdc",
        web3Contract: new web3.eth.Contract(abiShareTokenAaveUsdc.abi, aUsdc),
    };

    const MainnetShareTokenAaveDai = {
        contractName: "DrizzleShareTokenAaveDai",
        web3Contract: new web3.eth.Contract(abiShareTokenAaveDai.abi, aDai),
    };

    const MainnetShareTokenCompoundUsdt = {
        contractName: "DrizzleShareTokenCompoundUsdt",
        web3Contract: new web3.eth.Contract(abiShareTokenCompoundUsdt.abi, cUsdt),
    };

    const MainnetShareTokenCompoundUsdc = {
        contractName: "DrizzleShareTokenCompoundUsdc",
        web3Contract: new web3.eth.Contract(abiShareTokenCompoundUsdc.abi, cUsdc),
    };

    const MainnetShareTokenCompoundDai = {
        contractName: "DrizzleShareTokenCompoundDai",
        web3Contract: new web3.eth.Contract(abiShareTokenCompoundDai.abi, cDai),
    };

    DrizzleUsdt = MainnetStableUsdt;
    DrizzleUsdc = MainnetStableUsdc;
    DrizzleDai = MainnetStableDai;

    DrizzleShareTokenAaveUsdt = MainnetShareTokenAaveUsdt;
    DrizzleShareTokenAaveUsdc = MainnetShareTokenAaveUsdc;
    DrizzleShareTokenAaveDai = MainnetShareTokenAaveDai;
    DrizzleShareTokenCompoundUsdt = MainnetShareTokenCompoundUsdt;
    DrizzleShareTokenCompoundUsdc = MainnetShareTokenCompoundUsdc;
    DrizzleShareTokenCompoundDai = MainnetShareTokenCompoundDai;

    DrizzleStrategyAaveUsdt = StrategyAaveUsdt;
    DrizzleStrategyAaveUsdc = StrategyAaveUsdc;
    DrizzleStrategyAaveDai = StrategyAaveDai;

    DrizzleStrategyCompoundUsdt = StrategyCompoundUsdt;
    DrizzleStrategyCompoundUsdc = StrategyCompoundUsdc;
    DrizzleStrategyCompoundDai = StrategyCompoundDai;
} else {
    //Other than Mainnet
    DrizzleUsdt = MockTestnetTokenUsdt;
    DrizzleUsdc = MockTestnetTokenUsdc;
    DrizzleDai = MockTestnetTokenDai;

    DrizzleShareTokenAaveUsdt = MockTestnetShareTokenAaveUsdt;
    DrizzleShareTokenAaveUsdc = MockTestnetShareTokenAaveUsdc;
    DrizzleShareTokenAaveDai = MockTestnetShareTokenAaveDai;
    DrizzleShareTokenCompoundUsdt = MockTestnetShareTokenCompoundUsdt;
    DrizzleShareTokenCompoundUsdc = MockTestnetShareTokenCompoundUsdc;
    DrizzleShareTokenCompoundDai = MockTestnetShareTokenCompoundDai;

    DrizzleStrategyAaveUsdt = MockTestnetStrategyAaveUsdt;
    DrizzleStrategyAaveUsdc = MockTestnetStrategyAaveUsdc;
    DrizzleStrategyAaveDai = MockTestnetStrategyAaveDai;

    DrizzleStrategyCompoundUsdt = MockTestnetStrategyCompoundUsdt;
    DrizzleStrategyCompoundUsdc = MockTestnetStrategyCompoundUsdc;
    DrizzleStrategyCompoundDai = MockTestnetStrategyCompoundDai;
}

if (process.env.REACT_APP_ITF_ENABLED === "true") {
    DrizzleIporOracle = ItfIporOracle;
    DrizzleMiltonUsdt = ItfMiltonUsdt;
    DrizzleMiltonUsdc = ItfMiltonUsdc;
    DrizzleMiltonDai = ItfMiltonDai;
    DrizzleJosephUsdt = ItfJosephUsdt;
    DrizzleJosephUsdc = ItfJosephUsdc;
    DrizzleJosephDai = ItfJosephDai;
    DrizzleStanleyUsdt = ItfStanleyUsdt;
    DrizzleStanleyUsdc = ItfStanleyUsdc;
    DrizzleStanleyDai = ItfStanleyDai;
} else {
    DrizzleIporOracle = IporOracle;
    DrizzleMiltonUsdt = MiltonUsdt;
    DrizzleMiltonUsdc = MiltonUsdc;
    DrizzleMiltonDai = MiltonDai;
    DrizzleJosephUsdt = JosephUsdt;
    DrizzleJosephUsdc = JosephUsdc;
    DrizzleJosephDai = JosephDai;
    DrizzleStanleyUsdt = StanleyUsdt;
    DrizzleStanleyUsdc = StanleyUsdc;
    DrizzleStanleyDai = StanleyDai;
}

DrizzleUsdt.contractName = "DrizzleUsdt";
DrizzleUsdc.contractName = "DrizzleUsdc";
DrizzleDai.contractName = "DrizzleDai";

DrizzleIporOracle.contractName = "DrizzleIporOracle";
DrizzleMiltonUsdt.contractName = "DrizzleMiltonUsdt";
DrizzleMiltonUsdc.contractName = "DrizzleMiltonUsdc";
DrizzleMiltonDai.contractName = "DrizzleMiltonDai";
DrizzleJosephUsdt.contractName = "DrizzleJosephUsdt";
DrizzleJosephUsdc.contractName = "DrizzleJosephUsdc";
DrizzleJosephDai.contractName = "DrizzleJosephDai";
DrizzleStanleyUsdt.contractName = "DrizzleStanleyUsdt";
DrizzleStanleyUsdc.contractName = "DrizzleStanleyUsdc";
DrizzleStanleyDai.contractName = "DrizzleStanleyDai";

DrizzleShareTokenAaveUsdt.contractName = "DrizzleShareTokenAaveUsdt";
DrizzleShareTokenAaveUsdc.contractName = "DrizzleShareTokenAaveUsdc";
DrizzleShareTokenAaveDai.contractName = "DrizzleShareTokenAaveDai";
DrizzleShareTokenCompoundUsdt.contractName = "DrizzleShareTokenCompoundUsdt";
DrizzleShareTokenCompoundUsdc.contractName = "DrizzleShareTokenCompoundUsdc";
DrizzleShareTokenCompoundDai.contractName = "DrizzleShareTokenCompoundDai";

DrizzleStrategyAaveUsdt.contractName = "DrizzleStrategyAaveUsdt";
DrizzleStrategyAaveUsdc.contractName = "DrizzleStrategyAaveUsdc";
DrizzleStrategyAaveDai.contractName = "DrizzleStrategyAaveDai";

DrizzleStrategyCompoundUsdt.contractName = "DrizzleStrategyCompoundUsdt";
DrizzleStrategyCompoundUsdc.contractName = "DrizzleStrategyCompoundUsdc";
DrizzleStrategyCompoundDai.contractName = "DrizzleStrategyCompoundDai";

let options = {
    web3: web3,
    contracts: [
        Migrations,

        DrizzleUsdt,
        DrizzleUsdc,
        DrizzleDai,

        IpTokenUsdt,
        IpTokenUsdc,
        IpTokenDai,
        IvTokenUsdt,
        IvTokenUsdc,
        IvTokenDai,

<<<<<<< HEAD
        MiltonSpreadModel,
=======
        MiltonSpreadModelUsdt,
        MiltonSpreadModelUsdc,
        MiltonSpreadModelDai,
>>>>>>> 75bc8214
        DrizzleIporOracle,

        MiltonStorageUsdt,
        MiltonStorageUsdc,
        MiltonStorageDai,

        DrizzleMiltonUsdt,
        DrizzleMiltonUsdc,
        DrizzleMiltonDai,
        DrizzleJosephUsdt,
        DrizzleJosephUsdc,
        DrizzleJosephDai,
        DrizzleStanleyUsdt,
        DrizzleStanleyUsdc,
        DrizzleStanleyDai,

        DrizzleShareTokenAaveUsdt,
        DrizzleShareTokenAaveUsdc,
        DrizzleShareTokenAaveDai,
        DrizzleShareTokenCompoundUsdt,
        DrizzleShareTokenCompoundUsdc,
        DrizzleShareTokenCompoundDai,
        DrizzleStrategyAaveUsdt,
        DrizzleStrategyAaveUsdc,
        DrizzleStrategyAaveDai,
        DrizzleStrategyCompoundUsdt,
        DrizzleStrategyCompoundUsdc,
        DrizzleStrategyCompoundDai,

        CockpitDataProvider,
        MiltonFacadeDataProvider,
        IporOracleFacadeDataProvider,
    ],
};

if (process.env.REACT_APP_ENV_PROFILE !== "mainnet") {
    options.contracts.push(TestnetFaucet);
}

export default options;<|MERGE_RESOLUTION|>--- conflicted
+++ resolved
@@ -8,13 +8,9 @@
 import IvTokenUsdc from "./contracts/IvTokenUsdc.json";
 import IvTokenDai from "./contracts/IvTokenDai.json";
 
-<<<<<<< HEAD
-import MiltonSpreadModel from "./contracts/MiltonSpreadModel.json";
-=======
 import MiltonSpreadModelUsdt from "./contracts/MiltonSpreadModelUsdt.json";
 import MiltonSpreadModelUsdc from "./contracts/MiltonSpreadModelUsdc.json";
 import MiltonSpreadModelDai from "./contracts/MiltonSpreadModelDai.json";
->>>>>>> 75bc8214
 import IporOracle from "./contracts/IporOracle.json";
 
 import MiltonStorageUsdt from "./contracts/MiltonStorageUsdt.json";
@@ -293,13 +289,9 @@
         IvTokenUsdc,
         IvTokenDai,
 
-<<<<<<< HEAD
-        MiltonSpreadModel,
-=======
         MiltonSpreadModelUsdt,
         MiltonSpreadModelUsdc,
         MiltonSpreadModelDai,
->>>>>>> 75bc8214
         DrizzleIporOracle,
 
         MiltonStorageUsdt,
