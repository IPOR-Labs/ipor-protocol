import Migrations from "./contracts/Migrations.json";
import IporOracle from "./contracts/IporOracle.json";
import MiltonUsdt from "./contracts/MiltonUsdt.json";
import MiltonUsdc from "./contracts/MiltonUsdc.json";
import MiltonDai from "./contracts/MiltonDai.json";
import MiltonStorageUsdt from "./contracts/MiltonStorageUsdt.json";
import MiltonStorageUsdc from "./contracts/MiltonStorageUsdc.json";
import MiltonStorageDai from "./contracts/MiltonStorageDai.json";
import IpTokenUsdt from "./contracts/IpTokenUsdt.json";
import IpTokenUsdc from "./contracts/IpTokenUsdc.json";
import IpTokenDai from "./contracts/IpTokenDai.json";
import IvTokenUsdt from "./contracts/IvTokenUsdt.json";
import IvTokenUsdc from "./contracts/IvTokenUsdc.json";
import IvTokenDai from "./contracts/IvTokenDai.json";

import MiltonSpreadModel from "./contracts/MiltonSpreadModel.json";
import CockpitDataProvider from "./contracts/CockpitDataProvider.json";
import MiltonFacadeDataProvider from "./contracts/MiltonFacadeDataProvider.json";
import IporOracleFacadeDataProvider from "./contracts/IporOracleFacadeDataProvider.json";
import JosephUsdt from "./contracts/JosephUsdt.json";
import JosephUsdc from "./contracts/JosephUsdc.json";
import JosephDai from "./contracts/JosephDai.json";
import StanleyUsdt from "./contracts/StanleyUsdt.json";
import StanleyUsdc from "./contracts/StanleyUsdc.json";
import StanleyDai from "./contracts/StanleyDai.json";

import ItfIporOracle from "./contracts/ItfIporOracle.json";
import ItfMiltonUsdt from "./contracts/ItfMiltonUsdt.json";
import ItfMiltonUsdc from "./contracts/ItfMiltonUsdc.json";
import ItfMiltonDai from "./contracts/ItfMiltonDai.json";
import ItfJosephUsdt from "./contracts/ItfJosephUsdt.json";
import ItfJosephUsdc from "./contracts/ItfJosephUsdc.json";
import ItfJosephDai from "./contracts/ItfJosephDai.json";
import ItfStanleyUsdt from "./contracts/ItfStanleyUsdt.json";
import ItfStanleyUsdc from "./contracts/ItfStanleyUsdc.json";
import ItfStanleyDai from "./contracts/ItfStanleyDai.json";

import TestnetFaucet from "./contracts/TestnetFaucet.json";

import MockTestnetShareTokenAaveUsdt from "./contracts/MockTestnetShareTokenAaveUsdt.json";
import MockTestnetShareTokenAaveUsdc from "./contracts/MockTestnetShareTokenAaveUsdc.json";
import MockTestnetShareTokenAaveDai from "./contracts/MockTestnetShareTokenAaveDai.json";

import MockTestnetShareTokenCompoundUsdt from "./contracts/MockTestnetShareTokenCompoundUsdt.json";
import MockTestnetShareTokenCompoundUsdc from "./contracts/MockTestnetShareTokenCompoundUsdc.json";
import MockTestnetShareTokenCompoundDai from "./contracts/MockTestnetShareTokenCompoundDai.json";

import MockTestnetTokenDai from "./contracts/MockTestnetTokenDai.json";
import MockTestnetTokenUsdc from "./contracts/MockTestnetTokenUsdc.json";
import MockTestnetTokenUsdt from "./contracts/MockTestnetTokenUsdt.json";

import StrategyAaveUsdt from "./contracts/StrategyAaveUsdt.json";
import StrategyAaveUsdc from "./contracts/StrategyAaveUsdc.json";
import StrategyAaveDai from "./contracts/StrategyAaveDai.json";

import StrategyCompoundUsdt from "./contracts/StrategyCompoundUsdt.json";
import StrategyCompoundUsdc from "./contracts/StrategyCompoundUsdc.json";
import StrategyCompoundDai from "./contracts/StrategyCompoundDai.json";

import MockTestnetStrategyAaveUsdt from "./contracts/MockTestnetStrategyAaveUsdt.json";
import MockTestnetStrategyAaveUsdc from "./contracts/MockTestnetStrategyAaveUsdc.json";
import MockTestnetStrategyAaveDai from "./contracts/MockTestnetStrategyAaveDai.json";

import MockTestnetStrategyCompoundUsdt from "./contracts/MockTestnetStrategyCompoundUsdt.json";
import MockTestnetStrategyCompoundUsdc from "./contracts/MockTestnetStrategyCompoundUsdc.json";
import MockTestnetStrategyCompoundDai from "./contracts/MockTestnetStrategyCompoundDai.json";

import StrategyAaveUsdt from "./contracts/StrategyAaveUsdt.json";
import StrategyAaveUsdc from "./contracts/StrategyAaveUsdc.json";
import StrategyAaveDai from "./contracts/StrategyAaveDai.json";

import StrategyCompoundUsdt from "./contracts/StrategyCompoundUsdt.json";
import StrategyCompoundUsdc from "./contracts/StrategyCompoundUsdc.json";
import StrategyCompoundDai from "./contracts/StrategyCompoundDai.json";

require("dotenv").config({ path: "../../.env" });

<<<<<<< HEAD
let options;

const Web3 = require("web3");
const web3 = new Web3(new Web3.providers.HttpProvider('http://localhost:8545') );//Web3.givenProvider || "ws://127.0.0.1:8545");

web3.fallback = {
    type: "ws",
    url: "ws://127.0.0.1:8545",
};

const abiERC20 = require("./contracts/ERC20.json");
const abiShareTokenAaveUsdt = require("./contracts/ERC20.json");
const abiShareTokenAaveUsdc = require("./contracts/ERC20.json");
const abiShareTokenAaveDai = require("./contracts/ERC20.json");
const abiShareTokenCompoundUsdt = require("./contracts/ERC20.json");
const abiShareTokenCompoundUsdc = require("./contracts/ERC20.json");
const abiShareTokenCompoundDai = require("./contracts/ERC20.json");

const usdt = "0xdAC17F958D2ee523a2206206994597C13D831ec7";
const usdc = "0xA0b86991c6218b36c1d19D4a2e9Eb0cE3606eB48";
const dai = "0x6B175474E89094C44Da98b954EedeAC495271d0F";

const aUsdt = "0x3Ed3B47Dd13EC9a98b44e6204A523E766B225811";
const aUsdc = "0xBcca60bB61934080951369a648Fb03DF4F96263C";
const aDai = "0x028171bCA77440897B824Ca71D1c56caC55b68A3";

const cUsdt = "0xf650c3d88d12db855b8bf7d11be6c55a4e07dcc9";
const cUsdc = "0x39aa39c021dfbae8fac545936693ac917d5e7563";
const cDai = "0x5d3a536e4d6dbd6114cc1ead35777bab948e3643";

const MainnetStableUsdt = {
    contractName: "DrizzleUsdt",
    web3Contract: new web3.eth.Contract(abiERC20.abi, usdt),
};

const MainnetStableUsdc = {
    contractName: "DrizzleUsdc",
    web3Contract: new web3.eth.Contract(abiERC20.abi, usdc, {}),
};

const MainnetStableDai = {
    contractName: "DrizzleDai",
    web3Contract: new web3.eth.Contract(abiERC20.abi, dai),
};

const MainnetShareTokenAaveUsdt = {
    contractName: "DrizzleShareTokenAaveUsdt",
    web3Contract: new web3.eth.Contract(abiShareTokenAaveUsdt.abi, aUsdt),
};

const MainnetShareTokenAaveUsdc = {
    contractName: "DrizzleShareTokenAaveUsdc",
    web3Contract: new web3.eth.Contract(abiShareTokenAaveUsdc.abi, aUsdc),
};

const MainnetShareTokenAaveDai = {
    contractName: "DrizzleShareTokenAaveDai",
    web3Contract: new web3.eth.Contract(abiShareTokenAaveDai.abi, aDai),
};

const MainnetShareTokenCompoundUsdt = {
    contractName: "DrizzleShareTokenCompoundUsdt",
    web3Contract: new web3.eth.Contract(abiShareTokenCompoundUsdt.abi, cUsdt),
};

const MainnetShareTokenCompoundUsdc = {
    contractName: "DrizzleShareTokenCompoundUsdc",
    web3Contract: new web3.eth.Contract(abiShareTokenCompoundUsdc.abi, cUsdc),
};

const MainnetShareTokenCompoundDai = {
    contractName: "DrizzleShareTokenCompoundDai",
    web3Contract: new web3.eth.Contract(abiShareTokenCompoundDai.abi, cDai),
};

const DrizzleUsdt =
    process.env.REACT_APP_BS_NETWORK_NAME === "localhost"
        ? MainnetStableUsdt
        : MockTestnetTokenUsdt;
DrizzleUsdt.contractName = "DrizzleUsdt";

const DrizzleUsdc =
    process.env.REACT_APP_BS_NETWORK_NAME === "localhost"
        ? MainnetStableUsdc
        : MockTestnetTokenUsdc;
DrizzleUsdc.contractName = "DrizzleUsdc";

const DrizzleDai =
    process.env.REACT_APP_BS_NETWORK_NAME === "localhost" ? MainnetStableDai : MockTestnetTokenDai;
DrizzleDai.contractName = "DrizzleDai";

const DrizzleShareTokenAaveUsdt =
    process.env.REACT_APP_BS_NETWORK_NAME === "localhost"
        ? MainnetShareTokenAaveUsdt
        : MockTestnetShareTokenAaveUsdt;
DrizzleShareTokenAaveUsdt.contractName = "DrizzleShareTokenAaveUsdt";

const DrizzleShareTokenAaveUsdc =
    process.env.REACT_APP_BS_NETWORK_NAME === "localhost"
        ? MainnetShareTokenAaveUsdc
        : MockTestnetShareTokenAaveUsdc;
DrizzleShareTokenAaveUsdc.contractName = "DrizzleShareTokenAaveUsdc";

const DrizzleShareTokenAaveDai =
    process.env.REACT_APP_BS_NETWORK_NAME === "localhost"
        ? MainnetShareTokenAaveDai
        : MockTestnetShareTokenAaveDai;
DrizzleShareTokenAaveDai.contractName = "DrizzleShareTokenAaveDai";

const DrizzleShareTokenCompoundUsdt =
    process.env.REACT_APP_BS_NETWORK_NAME === "localhost"
        ? MainnetShareTokenCompoundUsdt
        : MockTestnetShareTokenCompoundUsdt;
DrizzleShareTokenCompoundUsdt.contractName = "DrizzleShareTokenCompoundUsdt";

const DrizzleShareTokenCompoundUsdc =
    process.env.REACT_APP_BS_NETWORK_NAME === "localhost"
        ? MainnetShareTokenCompoundUsdc
        : MockTestnetShareTokenCompoundUsdc;
DrizzleShareTokenCompoundUsdc.contractName = "DrizzleShareTokenCompoundUsdc";

const DrizzleShareTokenCompoundDai =
    process.env.REACT_APP_BS_NETWORK_NAME === "localhost"
        ? MainnetShareTokenCompoundDai
        : MockTestnetShareTokenCompoundDai;
DrizzleShareTokenCompoundDai.contractName = "DrizzleShareTokenCompoundDai";

StrategyAaveUsdt.contractName = "DrizzleStrategyAaveUsdt";
MockTestnetStrategyAaveUsdt.contractName = "DrizzleStrategyAaveUsdt";
const DrizzleStrategyAaveUsdt =
    process.env.REACT_APP_BS_NETWORK_NAME === "localhost"
        ? StrategyAaveUsdt
        : MockTestnetStrategyAaveUsdt;

StrategyAaveUsdc.contractName = "DrizzleStrategyAaveUsdc";
MockTestnetStrategyAaveUsdc.contractName = "DrizzleStrategyAaveUsdc";
const DrizzleStrategyAaveUsdc =
    process.env.REACT_APP_BS_NETWORK_NAME === "localhost"
        ? StrategyAaveUsdc
        : MockTestnetStrategyAaveUsdc;

StrategyAaveDai.contractName = "DrizzleStrategyAaveDai";
MockTestnetStrategyAaveDai.contractName = "DrizzleStrategyAaveDai";
const DrizzleStrategyAaveDai =
    process.env.REACT_APP_BS_NETWORK_NAME === "localhost"
        ? StrategyAaveDai
        : MockTestnetStrategyAaveDai;

StrategyCompoundUsdt.contractName = "DrizzleStrategyCompoundUsdt";
MockTestnetStrategyCompoundUsdt.contractName = "DrizzleStrategyCompoundUsdt";
const DrizzleStrategyCompoundUsdt =
    process.env.REACT_APP_BS_NETWORK_NAME === "localhost"
        ? StrategyCompoundUsdt
        : MockTestnetStrategyCompoundUsdt;

StrategyCompoundUsdc.contractName = "DrizzleStrategyCompoundUsdc";
MockTestnetStrategyCompoundUsdc.contractName = "DrizzleStrategyCompoundUsdc";
const DrizzleStrategyCompoundUsdc =
    process.env.REACT_APP_BS_NETWORK_NAME === "localhost"
        ? StrategyCompoundUsdc
        : MockTestnetStrategyCompoundUsdc;

StrategyCompoundDai.contractName = "DrizzleStrategyCompoundDai";
MockTestnetStrategyCompoundDai.contractName = "DrizzleStrategyCompoundDai";
const DrizzleStrategyCompoundDai =
    process.env.REACT_APP_BS_NETWORK_NAME === "localhost"
        ? StrategyCompoundDai
        : MockTestnetStrategyCompoundDai;
=======
let DrizzleStrategyAaveUsdt;
let DrizzleStrategyAaveUsdc;
let DrizzleStrategyAaveDai;

let DrizzleStrategyCompoundUsdt;
let DrizzleStrategyCompoundUsdc;
let DrizzleStrategyCompoundDai;

if (process.env.REACT_APP_ENV_PROFILE === "ipor.io") {
	//Mainnet
    DrizzleStrategyAaveUsdt = StrategyAaveUsdt;
    DrizzleStrategyAaveUsdc = StrategyAaveUsdc;
    DrizzleStrategyAaveDai = StrategyAaveDai;

    DrizzleStrategyCompoundUsdt = StrategyCompoundUsdt;
    DrizzleStrategyCompoundUsdc = StrategyCompoundUsdc;
    DrizzleStrategyCompoundDai = StrategyCompoundDai;
} else {
	//Other than Mainnet
    DrizzleStrategyAaveUsdt = MockTestnetStrategyAaveUsdt;
    DrizzleStrategyAaveUsdc = MockTestnetStrategyAaveUsdc;
    DrizzleStrategyAaveDai = MockTestnetStrategyAaveDai;

    DrizzleStrategyCompoundUsdt = MockTestnetStrategyCompoundUsdt;
    DrizzleStrategyCompoundUsdc = MockTestnetStrategyCompoundUsdc;
    DrizzleStrategyCompoundDai = MockTestnetStrategyCompoundDai;
}

DrizzleStrategyAaveUsdt.contractName = "DrizzleStrategyAaveUsdt";
DrizzleStrategyAaveUsdc.contractName = "DrizzleStrategyAaveUsdc";
DrizzleStrategyAaveDai.contractName = "DrizzleStrategyAaveDai";

DrizzleStrategyCompoundUsdt.contractName = "DrizzleStrategyCompoundUsdt";
DrizzleStrategyCompoundUsdc.contractName = "DrizzleStrategyCompoundUsdc";
DrizzleStrategyCompoundDai.contractName = "DrizzleStrategyCompoundDai";

let options = null;
>>>>>>> 7bcc29ab

if (process.env.REACT_APP_ITF_ENABLED === "true") {
    options = {
        web3: {
            fallback: {
                type: "ws",
                url: "ws://127.0.0.1:8545",
            },
        },

        contracts: [
            Migrations,
            CockpitDataProvider,
            MiltonFacadeDataProvider,
            IporOracleFacadeDataProvider,
            MiltonStorageUsdt,
            MiltonStorageUsdc,
            MiltonStorageDai,
            IpTokenUsdt,
            IpTokenUsdc,
            IpTokenDai,
            IvTokenUsdt,
            IvTokenUsdc,
            IvTokenDai,
            MiltonSpreadModel,
            ItfIporOracle,
            ItfMiltonUsdt,
            ItfMiltonUsdc,
            ItfMiltonDai,
            ItfJosephUsdt,
            ItfJosephUsdc,
            ItfJosephDai,
            ItfStanleyUsdt,
            ItfStanleyUsdc,
            ItfStanleyDai,
            TestnetFaucet,
<<<<<<< HEAD
            DrizzleUsdt,
            DrizzleUsdc,
            DrizzleDai,
            DrizzleShareTokenAaveUsdt,
            DrizzleShareTokenAaveUsdc,
            DrizzleShareTokenAaveDai,
            DrizzleShareTokenCompoundUsdt,
            DrizzleShareTokenCompoundUsdc,
            DrizzleShareTokenCompoundDai,
=======
            MockTestnetTokenDai,
            MockTestnetTokenUsdt,
            MockTestnetTokenUsdc,
            MockTestnetShareTokenAaveUsdt,
            MockTestnetShareTokenAaveUsdc,
            MockTestnetShareTokenAaveDai,
            MockTestnetShareTokenCompoundUsdt,
            MockTestnetShareTokenCompoundUsdc,
            MockTestnetShareTokenCompoundDai,
>>>>>>> 7bcc29ab
            DrizzleStrategyAaveUsdt,
            DrizzleStrategyAaveUsdc,
            DrizzleStrategyAaveDai,
            DrizzleStrategyCompoundUsdt,
            DrizzleStrategyCompoundUsdc,
            DrizzleStrategyCompoundDai,
        ],
    };
} else {
    options = {
        web3: web3,
        //  {
        //     fallback: {
        //         type: "ws",
        //         url: "ws://127.0.0.1:7545",
        //     },
        // },

        contracts: [
            Migrations,
            CockpitDataProvider,
            MiltonFacadeDataProvider,
            IporOracleFacadeDataProvider,
            IporOracle,
            MiltonUsdt,
            MiltonUsdc,
            MiltonDai,
            MiltonStorageUsdt,
            MiltonStorageUsdc,
            MiltonStorageDai,
            DrizzleUsdt,
            DrizzleUsdc,
            DrizzleDai,
            IpTokenUsdt,
            IpTokenUsdc,
            IpTokenDai,
            IvTokenUsdt,
            IvTokenUsdc,
            IvTokenDai,
            JosephUsdt,
            JosephUsdc,
            JosephDai,
            StanleyUsdt,
            StanleyUsdc,
            StanleyDai,
            MiltonSpreadModel,
<<<<<<< HEAD
            // TestnetFaucet,
            DrizzleShareTokenAaveUsdt,
            DrizzleShareTokenAaveUsdc,
            DrizzleShareTokenAaveDai,
            DrizzleShareTokenCompoundUsdt,
            DrizzleShareTokenCompoundUsdc,
            DrizzleShareTokenCompoundDai,
=======
            TestnetFaucet,
            MockTestnetShareTokenAaveUsdt,
            MockTestnetShareTokenAaveUsdc,
            MockTestnetShareTokenAaveDai,
            MockTestnetShareTokenCompoundUsdt,
            MockTestnetShareTokenCompoundUsdc,
            MockTestnetShareTokenCompoundDai,
>>>>>>> 7bcc29ab
            DrizzleStrategyAaveUsdt,
            DrizzleStrategyAaveUsdc,
            DrizzleStrategyAaveDai,
            DrizzleStrategyCompoundUsdt,
            DrizzleStrategyCompoundUsdc,
            DrizzleStrategyCompoundDai,
        ],
    };
}

export default options;<|MERGE_RESOLUTION|>--- conflicted
+++ resolved
@@ -75,7 +75,6 @@
 
 require("dotenv").config({ path: "../../.env" });
 
-<<<<<<< HEAD
 let options;
 
 const Web3 = require("web3");
@@ -244,7 +243,8 @@
     process.env.REACT_APP_BS_NETWORK_NAME === "localhost"
         ? StrategyCompoundDai
         : MockTestnetStrategyCompoundDai;
-=======
+
+
 let DrizzleStrategyAaveUsdt;
 let DrizzleStrategyAaveUsdc;
 let DrizzleStrategyAaveDai;
@@ -254,7 +254,7 @@
 let DrizzleStrategyCompoundDai;
 
 if (process.env.REACT_APP_ENV_PROFILE === "ipor.io") {
-	//Mainnet
+    //Mainnet
     DrizzleStrategyAaveUsdt = StrategyAaveUsdt;
     DrizzleStrategyAaveUsdc = StrategyAaveUsdc;
     DrizzleStrategyAaveDai = StrategyAaveDai;
@@ -263,7 +263,7 @@
     DrizzleStrategyCompoundUsdc = StrategyCompoundUsdc;
     DrizzleStrategyCompoundDai = StrategyCompoundDai;
 } else {
-	//Other than Mainnet
+    //Other than Mainnet
     DrizzleStrategyAaveUsdt = MockTestnetStrategyAaveUsdt;
     DrizzleStrategyAaveUsdc = MockTestnetStrategyAaveUsdc;
     DrizzleStrategyAaveDai = MockTestnetStrategyAaveDai;
@@ -282,7 +282,6 @@
 DrizzleStrategyCompoundDai.contractName = "DrizzleStrategyCompoundDai";
 
 let options = null;
->>>>>>> 7bcc29ab
 
 if (process.env.REACT_APP_ITF_ENABLED === "true") {
     options = {
@@ -319,7 +318,6 @@
             ItfStanleyUsdc,
             ItfStanleyDai,
             TestnetFaucet,
-<<<<<<< HEAD
             DrizzleUsdt,
             DrizzleUsdc,
             DrizzleDai,
@@ -329,17 +327,6 @@
             DrizzleShareTokenCompoundUsdt,
             DrizzleShareTokenCompoundUsdc,
             DrizzleShareTokenCompoundDai,
-=======
-            MockTestnetTokenDai,
-            MockTestnetTokenUsdt,
-            MockTestnetTokenUsdc,
-            MockTestnetShareTokenAaveUsdt,
-            MockTestnetShareTokenAaveUsdc,
-            MockTestnetShareTokenAaveDai,
-            MockTestnetShareTokenCompoundUsdt,
-            MockTestnetShareTokenCompoundUsdc,
-            MockTestnetShareTokenCompoundDai,
->>>>>>> 7bcc29ab
             DrizzleStrategyAaveUsdt,
             DrizzleStrategyAaveUsdc,
             DrizzleStrategyAaveDai,
@@ -386,7 +373,6 @@
             StanleyUsdc,
             StanleyDai,
             MiltonSpreadModel,
-<<<<<<< HEAD
             // TestnetFaucet,
             DrizzleShareTokenAaveUsdt,
             DrizzleShareTokenAaveUsdc,
@@ -394,15 +380,6 @@
             DrizzleShareTokenCompoundUsdt,
             DrizzleShareTokenCompoundUsdc,
             DrizzleShareTokenCompoundDai,
-=======
-            TestnetFaucet,
-            MockTestnetShareTokenAaveUsdt,
-            MockTestnetShareTokenAaveUsdc,
-            MockTestnetShareTokenAaveDai,
-            MockTestnetShareTokenCompoundUsdt,
-            MockTestnetShareTokenCompoundUsdc,
-            MockTestnetShareTokenCompoundDai,
->>>>>>> 7bcc29ab
             DrizzleStrategyAaveUsdt,
             DrizzleStrategyAaveUsdc,
             DrizzleStrategyAaveDai,
