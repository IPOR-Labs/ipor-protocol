<?xml version="1.0" encoding="UTF-8"?>
<project xmlns="http://maven.apache.org/POM/4.0.0" xmlns:xsi="http://www.w3.org/2001/XMLSchema-instance"
         xsi:schemaLocation="http://maven.apache.org/POM/4.0.0 https://maven.apache.org/xsd/maven-4.0.0.xsd">

    <modelVersion>4.0.0</modelVersion>

    <groupId>io.ipor</groupId>
    <artifactId>ipor-protocol</artifactId>
    <version>0.0.1-SNAPSHOT</version>
    <name>IPOR Protocol Contracts</name>
    <description>IPOR Oracle Contracts</description>
    <url>https://www.ipor.io</url>
    <inceptionYear>2021</inceptionYear>

    <licenses>
        <license>
            <name>TODO</name>
            <url>TODO</url>
        </license>
    </licenses>

    <properties>
        <!-- BASICS -->
        <java.version>11</java.version>
        <text.encoding>UTF-8</text.encoding>

        <!-- DIRECTORIES -->
        <generated.sources>src/generated</generated.sources>
        <contracts.sources>contracts</contracts.sources>

        <!-- LIBS VERSION -->
        <web3j.version>4.8.7</web3j.version>
        <gitexe.version>1.11.2</gitexe.version>

        <!-- PLUGINS VERSION -->
        <exec-plugin.version>3.0.0</exec-plugin.version>
        <web3j-plugin.version>4.8.2</web3j-plugin.version>
        <compiler-plugin.version>3.8.1</compiler-plugin.version>
        <clean-plugin.version>3.1.0</clean-plugin.version>
        <build-helper-plugin.version>3.2.0</build-helper-plugin.version>
        <source-plugin.version>3.2.1</source-plugin.version>
        <javadoc-plugin.version>3.3.0</javadoc-plugin.version>
        <surefire-plugin.version>2.22.2</surefire-plugin.version>
        <failsafe-plugin.version>2.22.2</failsafe-plugin.version>
        <deploy-plugin.version>2.8.2</deploy-plugin.version>
        <release-plugin.version>3.0.0-M4</release-plugin.version>

        <!-- DEPENDENT BASICS -->
        <project.build.sourceEncoding>${text.encoding}</project.build.sourceEncoding>
        <project.reporting.outputEncoding>${text.encoding}</project.reporting.outputEncoding>
        <maven.compiler.source>${java.version}</maven.compiler.source>
        <maven.compiler.target>${java.version}</maven.compiler.target>

        <generated.sources.java>${generated.sources}/java</generated.sources.java>
        <generated.sources.abi>${generated.sources}/abi</generated.sources.abi>
    </properties>

    <organization>
        <name>IPOR Labs</name>
        <url>https://www.ipor.io</url>
    </organization>

    <issueManagement>
        <system>JIRA</system>
        <url>https://ipor-labs.atlassian.net/jira/software/c/projects/IL/issues/</url>
    </issueManagement>

    <ciManagement>
        <system>TODO</system>
        <url>TODO</url>
    </ciManagement>

    <distributionManagement>
        <site>
            <id>TODO</id>
            <url>TODO</url>
        </site>
    </distributionManagement>

    <scm>
        <connection>scm:git:ssh://git@github.com:IPOR-Labs/ipor-protocol.git</connection>
        <developerConnection>scm:git:ssh://git@github.com:IPOR-Labs/ipor-protocol.git</developerConnection>
        <url>https://github.com/IPOR-Labs/ipor-protocol</url>
        <tag>HEAD</tag>
    </scm>

    <dependencies>
        <!-- WEB3J -->
        <dependency>
            <groupId>org.web3j</groupId>
            <artifactId>core</artifactId>
            <version>${web3j.version}</version>
        </dependency>
    </dependencies>

    <build>
        <plugins>

            <plugin>
                <artifactId>maven-clean-plugin</artifactId>
                <version>${clean-plugin.version}</version>
                <configuration>
                    <filesets>
                        <fileset>
                            <directory>${generated.sources.java}</directory>
                            <includes>
                                <include>**</include>
                            </includes>
                            <followSymlinks>false</followSymlinks>
                        </fileset>
                        <fileset>
                            <directory>${generated.sources.abi}</directory>
                            <includes>
                                <include>**</include>
                            </includes>
                            <followSymlinks>false</followSymlinks>
                        </fileset>
                    </filesets>
                </configuration>
            </plugin>

            <plugin>
                <groupId>org.codehaus.mojo</groupId>
                <artifactId>exec-maven-plugin</artifactId>
                <version>${exec-plugin.version}</version>
                <executions>
                    <execution>
                        <phase>generate-sources</phase>
                        <goals>
                            <goal>exec</goal>
                        </goals>
                    </execution>
                </executions>
                <configuration>
                    <executable>solc</executable>
                    <arguments>
                        <argument>--abi</argument>
                        <argument>--overwrite</argument>
                        <argument>-o</argument>
                        <argument>${generated.sources.abi}</argument>
                        <argument>@openzeppelin/contracts=${PWD}/node_modules/@openzeppelin/contracts</argument>
                        <!-- INFO: wildcards not working here :( -->
                        <argument>${contracts.sources}/Errors.sol</argument>
                        <argument>${contracts.sources}/amm/Milton.sol</argument>
                        <argument>${contracts.sources}/amm/MiltonEvents.sol</argument>
                        <argument>${contracts.sources}/amm/MiltonLPUtilizationStrategyCollateral.sol</argument>
                        <argument>${contracts.sources}/amm/MiltonSpreadStrategy.sol</argument>
                        <argument>${contracts.sources}/amm/MiltonStorage.sol</argument>
                        <argument>${contracts.sources}/amm/TestMilton.sol</argument>
                        <argument>${contracts.sources}/configuration/IporAddressesManager.sol</argument>
                        <argument>${contracts.sources}/configuration/IporConfiguration.sol</argument>
                        <argument>${contracts.sources}/frontend/MiltonDevToolDataProvider.sol</argument>
                        <argument>${contracts.sources}/frontend/MiltonFrontendDataProvider.sol</argument>
                        <argument>${contracts.sources}/frontend/WarrenDevToolDataProvider.sol</argument>
                        <argument>${contracts.sources}/frontend/WarrenFrontendDataProvider.sol</argument>
                        <argument>${contracts.sources}/interfaces/IIporAddressesManager.sol</argument>
<<<<<<< HEAD
                        <argument>${contracts.sources}/interfaces/IIporLiquidityPoolToken.sol</argument>
=======
                        <argument>${contracts.sources}/interfaces/IIporConfiguration.sol</argument>
                        <argument>${contracts.sources}/interfaces/IIporToken.sol</argument>
                        <argument>${contracts.sources}/interfaces/IJoseph.sol</argument>
>>>>>>> 4b44d234
                        <argument>${contracts.sources}/interfaces/IMilton.sol</argument>
                        <argument>${contracts.sources}/interfaces/IMiltonDevToolDataProvider.sol</argument>
                        <argument>${contracts.sources}/interfaces/IMiltonFrontendDataProvider.sol</argument>
                        <argument>${contracts.sources}/interfaces/IMiltonLPUtilisationStrategy.sol</argument>
                        <argument>${contracts.sources}/interfaces/IMiltonSpreadStrategy.sol</argument>
                        <argument>${contracts.sources}/interfaces/IMiltonStorage.sol</argument>
                        <argument>${contracts.sources}/interfaces/IWarren.sol</argument>
                        <argument>${contracts.sources}/interfaces/IWarrenDevToolDataProvider.sol</argument>
                        <argument>${contracts.sources}/interfaces/IWarrenFrontendDataProvider.sol</argument>
                        <argument>${contracts.sources}/interfaces/IWarrenStorage.sol</argument>
                        <argument>${contracts.sources}/libraries/AmmMath.sol</argument>
                        <argument>${contracts.sources}/libraries/Constants.sol</argument>
                        <argument>${contracts.sources}/libraries/DerivativeLogic.sol</argument>
                        <argument>${contracts.sources}/libraries/DerivativesView.sol</argument>
                        <argument>${contracts.sources}/libraries/IporLogic.sol</argument>
                        <argument>${contracts.sources}/libraries/SoapIndicatorLogic.sol</argument>
                        <argument>${contracts.sources}/libraries/SpreadIndicatorLogic.sol</argument>
                        <argument>${contracts.sources}/libraries/TotalSoapIndicatorLogic.sol</argument>
                        <argument>${contracts.sources}/libraries/types/DataTypes.sol</argument>
                        <argument>${contracts.sources}/mocks/MiltonFaucet.sol</argument>
                        <argument>${contracts.sources}/mocks/MockTimelockController.sol</argument>
                        <argument>${contracts.sources}/mocks/tokens/DaiMockedToken.sol</argument>
                        <argument>${contracts.sources}/mocks/tokens/MockedToken.sol</argument>
                        <argument>${contracts.sources}/mocks/tokens/TusdMockedToken.sol</argument>
                        <argument>${contracts.sources}/mocks/tokens/UsdcMockedToken.sol</argument>
                        <argument>${contracts.sources}/mocks/tokens/UsdtMockedToken.sol</argument>
                        <argument>${contracts.sources}/oracles/TestWarren.sol</argument>
                        <argument>${contracts.sources}/oracles/Warren.sol</argument>
                        <argument>${contracts.sources}/oracles/WarrenStorage.sol</argument>
<<<<<<< HEAD
                        <argument>${contracts.sources}/tokenization/IporLiquidityPoolToken.sol</argument>
=======
                        <argument>${contracts.sources}/tokenization/IporToken.sol</argument>
                        <argument>${contracts.sources}/tokenization/Joseph.sol</argument>
                        <argument>${contracts.sources}/tokenization/TestJoseph.sol</argument>
>>>>>>> 4b44d234
                    </arguments>
                </configuration>
            </plugin>

            <plugin>
                <groupId>org.web3j</groupId>
                <artifactId>web3j-maven-plugin</artifactId>
                <version>${web3j-plugin.version}</version>
                <executions>
                    <execution>
                        <phase>generate-sources</phase>
                        <goals>
                            <goal>generate-sources</goal>
                        </goals>
                    </execution>
                </executions>
                <configuration>
                    <packageName>io.ipor.oracle.contract</packageName>
                    <sourceDestination>${generated.sources.java}</sourceDestination>
                    <nativeJavaType>true</nativeJavaType>
                    <outputFormat>java</outputFormat>
                    <abiSourceFiles>
                        <directory>${generated.sources.abi}</directory>
                        <includes>
                            <include>DataTypes.abi</include>
                            <include>Milton.abi</include>
                            <include>MiltonDevToolDataProvider.abi</include>
                            <include>WarrenDevToolDataProvider.abi</include>
                            <include>MiltonEvents.abi</include>
                            <include>TestMilton.abi</include>
                            <include>TestWarren.abi</include>
                            <include>Warren.abi</include>
                            <!-- TODO: compile problem with MiltonFrontendDataProvider.abi: Unsupported type encountered: tuple -->
                            <!-- <include>MiltonFrontendDataProvider.abi</include>-->
                        </includes>
                    </abiSourceFiles>
                    <outputDirectory>
                        <java>${generated.sources.java}</java>
                    </outputDirectory>
                </configuration>
                <dependencies>
                    <dependency>
                        <groupId>org.web3j</groupId>
                        <artifactId>codegen</artifactId>
                        <version>${web3j.version}</version>
                    </dependency>
                    <dependency>
                        <groupId>org.web3j</groupId>
                        <artifactId>core</artifactId>
                        <version>${web3j.version}</version>
                    </dependency>
                </dependencies>
            </plugin>

            <plugin>
                <groupId>org.apache.maven.plugins</groupId>
                <artifactId>maven-compiler-plugin</artifactId>
                <version>${compiler-plugin.version}</version>
                <configuration>
                    <source>${maven.compiler.source}</source>
                    <target>${maven.compiler.target}</target>
                </configuration>
            </plugin>

            <plugin>
                <groupId>org.codehaus.mojo</groupId>
                <artifactId>build-helper-maven-plugin</artifactId>
                <version>${build-helper-plugin.version}</version>
                <executions>
                    <execution>
                        <phase>generate-sources</phase>
                        <goals>
                            <goal>add-source</goal>
                        </goals>
                        <configuration>
                            <sources>
                                <source>${generated.sources.java}</source>
                            </sources>
                        </configuration>
                    </execution>
                </executions>
            </plugin>

            <plugin>
                <inherited>true</inherited>
                <artifactId>maven-source-plugin</artifactId>
                <version>${source-plugin.version}</version>
                <executions>
                    <execution>
                        <id>attach-sources</id>
                        <goals>
                            <goal>jar</goal>
                        </goals>
                    </execution>
                </executions>
            </plugin>

            <plugin>
                <inherited>true</inherited>
                <artifactId>maven-javadoc-plugin</artifactId>
                <version>${javadoc-plugin.version}</version>
                <executions>
                    <execution>
                        <id>attach-javadocs</id>
                        <goals>
                            <goal>jar</goal>
                        </goals>
                    </execution>
                </executions>
            </plugin>

            <plugin>
                <artifactId>maven-surefire-plugin</artifactId>
                <version>${surefire-plugin.version}</version>
            </plugin>

            <plugin>
                <artifactId>maven-failsafe-plugin</artifactId>
                <version>${failsafe-plugin.version}</version>
            </plugin>

            <plugin>
                <artifactId>maven-deploy-plugin</artifactId>
                <version>${deploy-plugin.version}</version>
            </plugin>

            <plugin>
                <groupId>org.apache.maven.plugins</groupId>
                <artifactId>maven-release-plugin</artifactId>
                <version>${release-plugin.version}</version>
                <configuration>
                    <tagNameFormat>@{project.version}</tagNameFormat>
                    <autoVersionSubmodules>true</autoVersionSubmodules>
                </configuration>
                <dependencies>
                    <dependency>
                        <groupId>org.apache.maven.scm</groupId>
                        <artifactId>maven-scm-provider-gitexe</artifactId>
                        <version>${gitexe.version}</version>
                    </dependency>
                </dependencies>
            </plugin>

        </plugins>
    </build>

</project><|MERGE_RESOLUTION|>--- conflicted
+++ resolved
@@ -148,19 +148,17 @@
                         <argument>${contracts.sources}/amm/MiltonStorage.sol</argument>
                         <argument>${contracts.sources}/amm/TestMilton.sol</argument>
                         <argument>${contracts.sources}/configuration/IporAddressesManager.sol</argument>
-                        <argument>${contracts.sources}/configuration/IporConfiguration.sol</argument>
+                        <argument>${contracts.sources}/configuration/IporConfigurationUsdt.sol</argument>
+                        <argument>${contracts.sources}/configuration/IporConfigurationUsdc.sol</argument>
+                        <argument>${contracts.sources}/configuration/IporConfigurationDai.sol</argument>
                         <argument>${contracts.sources}/frontend/MiltonDevToolDataProvider.sol</argument>
                         <argument>${contracts.sources}/frontend/MiltonFrontendDataProvider.sol</argument>
                         <argument>${contracts.sources}/frontend/WarrenDevToolDataProvider.sol</argument>
                         <argument>${contracts.sources}/frontend/WarrenFrontendDataProvider.sol</argument>
                         <argument>${contracts.sources}/interfaces/IIporAddressesManager.sol</argument>
-<<<<<<< HEAD
-                        <argument>${contracts.sources}/interfaces/IIporLiquidityPoolToken.sol</argument>
-=======
                         <argument>${contracts.sources}/interfaces/IIporConfiguration.sol</argument>
                         <argument>${contracts.sources}/interfaces/IIporToken.sol</argument>
                         <argument>${contracts.sources}/interfaces/IJoseph.sol</argument>
->>>>>>> 4b44d234
                         <argument>${contracts.sources}/interfaces/IMilton.sol</argument>
                         <argument>${contracts.sources}/interfaces/IMiltonDevToolDataProvider.sol</argument>
                         <argument>${contracts.sources}/interfaces/IMiltonFrontendDataProvider.sol</argument>
@@ -190,13 +188,9 @@
                         <argument>${contracts.sources}/oracles/TestWarren.sol</argument>
                         <argument>${contracts.sources}/oracles/Warren.sol</argument>
                         <argument>${contracts.sources}/oracles/WarrenStorage.sol</argument>
-<<<<<<< HEAD
-                        <argument>${contracts.sources}/tokenization/IporLiquidityPoolToken.sol</argument>
-=======
-                        <argument>${contracts.sources}/tokenization/IporToken.sol</argument>
+                        <argument>${contracts.sources}/tokenization/IpToken.sol</argument>
                         <argument>${contracts.sources}/tokenization/Joseph.sol</argument>
                         <argument>${contracts.sources}/tokenization/TestJoseph.sol</argument>
->>>>>>> 4b44d234
                     </arguments>
                 </configuration>
             </plugin>
