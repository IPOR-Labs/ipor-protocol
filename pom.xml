<?xml version="1.0" encoding="UTF-8"?>
<project xmlns="http://maven.apache.org/POM/4.0.0" xmlns:xsi="http://www.w3.org/2001/XMLSchema-instance"
         xsi:schemaLocation="http://maven.apache.org/POM/4.0.0 https://maven.apache.org/xsd/maven-4.0.0.xsd">

    <modelVersion>4.0.0</modelVersion>

    <groupId>io.ipor</groupId>
    <artifactId>ipor-protocol</artifactId>
    <version>0.0.1-SNAPSHOT</version>
    <name>IPOR Protocol Contracts</name>
    <description>IPOR Oracle Contracts</description>
    <url>https://www.ipor.io</url>
    <inceptionYear>2021</inceptionYear>

    <licenses>
        <license>
            <name>TODO</name>
            <url>TODO</url>
        </license>
    </licenses>

    <properties>
        <!-- BASICS -->
        <java.version>11</java.version>
        <text.encoding>UTF-8</text.encoding>

        <!-- DIRECTORIES -->
        <generated.sources>src/generated</generated.sources>
        <contracts.sources>contracts</contracts.sources>

        <!-- LIBS VERSION -->
        <web3j.version>4.9.0</web3j.version>
        <gitexe.version>1.11.2</gitexe.version>
        <log4j2.version>2.17.1</log4j2.version>

        <!-- PLUGINS VERSION -->
        <exec-plugin.version>3.0.0</exec-plugin.version>
        <web3j-plugin.version>4.8.7</web3j-plugin.version>
        <compiler-plugin.version>3.8.1</compiler-plugin.version>
        <clean-plugin.version>3.1.0</clean-plugin.version>
        <build-helper-plugin.version>3.2.0</build-helper-plugin.version>
        <source-plugin.version>3.2.1</source-plugin.version>
        <javadoc-plugin.version>3.3.0</javadoc-plugin.version>
        <surefire-plugin.version>2.22.2</surefire-plugin.version>
        <failsafe-plugin.version>2.22.2</failsafe-plugin.version>
        <deploy-plugin.version>2.8.2</deploy-plugin.version>
        <release-plugin.version>3.0.0-M4</release-plugin.version>

        <!-- DEPENDENT BASICS -->
        <project.build.sourceEncoding>${text.encoding}</project.build.sourceEncoding>
        <project.reporting.outputEncoding>${text.encoding}</project.reporting.outputEncoding>
        <maven.compiler.source>${java.version}</maven.compiler.source>
        <maven.compiler.target>${java.version}</maven.compiler.target>

        <generated.sources.java>${generated.sources}/java</generated.sources.java>
        <generated.sources.abi>${generated.sources}/abi</generated.sources.abi>
    </properties>

    <organization>
        <name>IPOR Labs</name>
        <url>https://www.ipor.io</url>
    </organization>

    <issueManagement>
        <system>JIRA</system>
        <url>https://ipor-labs.atlassian.net/jira/software/c/projects/IL/issues/</url>
    </issueManagement>

    <ciManagement>
        <system>TODO</system>
        <url>TODO</url>
    </ciManagement>

    <distributionManagement>
        <repository>
            <id>github</id>
            <name>GitHub Packages</name>
            <url>https://maven.pkg.github.com/IPOR-Labs/ipor-protocol</url>
        </repository>
    </distributionManagement>

    <scm>
        <connection>scm:git:ssh://git@github.com:IPOR-Labs/ipor-protocol.git</connection>
        <developerConnection>scm:git:ssh://git@github.com:IPOR-Labs/ipor-protocol.git</developerConnection>
        <url>https://github.com/IPOR-Labs/ipor-protocol</url>
        <tag>HEAD</tag>
    </scm>

    <dependencies>
        <!-- WEB3J -->
        <dependency>
            <groupId>org.web3j</groupId>
            <artifactId>core</artifactId>
            <version>${web3j.version}</version>
        </dependency>
    </dependencies>

    <build>
        <plugins>

            <plugin>
                <artifactId>maven-clean-plugin</artifactId>
                <version>${clean-plugin.version}</version>
                <configuration>
                    <filesets>
                        <fileset>
                            <directory>${generated.sources.java}</directory>
                            <includes>
                                <include>**</include>
                            </includes>
                            <followSymlinks>false</followSymlinks>
                        </fileset>
                        <fileset>
                            <directory>${generated.sources.abi}</directory>
                            <includes>
                                <include>**</include>
                            </includes>
                            <followSymlinks>false</followSymlinks>
                        </fileset>
                    </filesets>
                </configuration>
            </plugin>

            <plugin>
                <groupId>org.codehaus.mojo</groupId>
                <artifactId>exec-maven-plugin</artifactId>
                <version>${exec-plugin.version}</version>
                <executions>
                    <execution>
                        <phase>generate-sources</phase>
                        <goals>
                            <goal>exec</goal>
                        </goals>
                    </execution>
                </executions>
                <configuration>
                    <executable>solc</executable>
                    <arguments>
                        <argument>--abi</argument>
                        <argument>--overwrite</argument>
                        <argument>-o</argument>
                        <argument>${generated.sources.abi}</argument>
                        <argument>@openzeppelin/contracts=${PWD}/node_modules/@openzeppelin/contracts</argument>
                        <argument>@openzeppelin/contracts-upgradeable=${PWD}/node_modules/@openzeppelin/contracts-upgradeable</argument>
                        <argument>hardhat/console.sol=${PWD}/node_modules/hardhat/console.sol</argument>
                        <!-- INFO: wildcards not working here :( -->
                        <argument>${contracts.sources}/amm/Milton.sol</argument>
                        <argument>${contracts.sources}/amm/MiltonSpreadModelCore.sol</argument>
                        <argument>${contracts.sources}/amm/MiltonSpreadModel.sol</argument>
                        <argument>${contracts.sources}/amm/MiltonStorage.sol</argument>
                        <argument>${contracts.sources}/configuration/AccessControlAssetConfiguration.sol</argument>
                        <argument>${contracts.sources}/configuration/AccessControlConfiguration.sol</argument>
                        <argument>${contracts.sources}/configuration/AccessControlRevoke.sol</argument>
                        <argument>${contracts.sources}/configuration/IporAssetConfiguration.sol</argument>
                        <argument>${contracts.sources}/configuration/IporConfiguration.sol</argument>
                        <argument>${contracts.sources}/configuration/MiltonConfiguration.sol</argument>
                        <argument>${contracts.sources}/configuration/MiltonSpreadConfiguration.sol</argument>
                        <argument>${contracts.sources}/devtool/DevToolSmartContracts.sol</argument>
                        <argument>${contracts.sources}/frontend/MiltonDevToolDataProvider.sol</argument>
                        <argument>${contracts.sources}/frontend/MiltonFrontendDataProvider.sol</argument>
                        <argument>${contracts.sources}/frontend/WarrenDevToolDataProvider.sol</argument>
                        <argument>${contracts.sources}/frontend/WarrenFrontendDataProvider.sol</argument>
                        <argument>${contracts.sources}/interfaces/IIporAssetConfiguration.sol</argument>
                        <argument>${contracts.sources}/interfaces/IIporConfiguration.sol</argument>
                        <argument>${contracts.sources}/interfaces/IIpToken.sol</argument>
                        <argument>${contracts.sources}/interfaces/IJoseph.sol</argument>
                        <argument>${contracts.sources}/interfaces/IMiltonConfiguration.sol</argument>
                        <argument>${contracts.sources}/interfaces/IMiltonDevToolDataProvider.sol</argument>
                        <argument>${contracts.sources}/interfaces/IMiltonEvents.sol</argument>
                        <argument>${contracts.sources}/interfaces/IMiltonFrontendDataProvider.sol</argument>
                        <argument>${contracts.sources}/interfaces/IMilton.sol</argument>
                        <argument>${contracts.sources}/interfaces/IMiltonSpreadConfiguration.sol</argument>
                        <argument>${contracts.sources}/interfaces/IMiltonSpreadModel.sol</argument>
                        <argument>${contracts.sources}/interfaces/IMiltonStorage.sol</argument>
                        <argument>${contracts.sources}/interfaces/IWarrenDevToolDataProvider.sol</argument>
                        <argument>${contracts.sources}/interfaces/IWarrenFrontendDataProvider.sol</argument>
                        <argument>${contracts.sources}/interfaces/IWarren.sol</argument>
                        <argument>${contracts.sources}/itf/ItfJoseph.sol</argument>
                        <argument>${contracts.sources}/itf/ItfMilton.sol</argument>
                        <argument>${contracts.sources}/itf/ItfWarren.sol</argument>
                        <argument>${contracts.sources}/libraries/Constants.sol</argument>
                        <argument>${contracts.sources}/libraries/IporLogic.sol</argument>
                        <argument>${contracts.sources}/libraries/IporMath.sol</argument>
                        <argument>${contracts.sources}/libraries/IporSwapLogic.sol</argument>
                        <argument>${contracts.sources}/libraries/SoapIndicatorLogic.sol</argument>
                        <argument>${contracts.sources}/libraries/types/DataTypes.sol</argument>
                        <argument>${contracts.sources}/mocks/MiltonFaucet.sol</argument>
                        <argument>${contracts.sources}/mocks/MockAmmMath.sol</argument>
                        <argument>${contracts.sources}/mocks/MockDerivativeLogic.sol</argument>
                        <argument>${contracts.sources}/mocks/MockIporLogic.sol</argument>
                        <argument>${contracts.sources}/mocks/MockSoapIndicatorLogic.sol</argument>
                        <argument>${contracts.sources}/mocks/MockTimelockController.sol</argument>
                        <argument>${contracts.sources}/mocks/milton/MockCase1Milton.sol</argument>
                        <argument>${contracts.sources}/mocks/milton/MockCase2Milton.sol</argument>
                        <argument>${contracts.sources}/mocks/milton/MockCase3Milton.sol</argument>
                        <argument>${contracts.sources}/mocks/milton/MockCase4Milton.sol</argument>
                        <argument>${contracts.sources}/mocks/milton/MockCase5Milton.sol</argument>
                        <argument>${contracts.sources}/mocks/milton/MockCase6Milton.sol</argument>
                        <argument>${contracts.sources}/mocks/spread/MockBaseMiltonSpreadModel.sol</argument>
                        <argument>${contracts.sources}/mocks/spread/MockCase10MiltonSpreadModel.sol</argument>
                        <argument>${contracts.sources}/mocks/spread/MockCase11MiltonSpreadModel.sol</argument>
                        <argument>${contracts.sources}/mocks/spread/MockCase1MiltonSpreadModel.sol</argument>
                        <argument>${contracts.sources}/mocks/spread/MockCase2MiltonSpreadModel.sol</argument>
                        <argument>${contracts.sources}/mocks/spread/MockCase3MiltonSpreadModel.sol</argument>
                        <argument>${contracts.sources}/mocks/spread/MockCase4MiltonSpreadModel.sol</argument>
                        <argument>${contracts.sources}/mocks/spread/MockCase5MiltonSpreadModel.sol</argument>
                        <argument>${contracts.sources}/mocks/spread/MockCase6MiltonSpreadModel.sol</argument>
                        <argument>${contracts.sources}/mocks/spread/MockCase7MiltonSpreadModel.sol</argument>
                        <argument>${contracts.sources}/mocks/spread/MockCase8MiltonSpreadModel.sol</argument>
                        <argument>${contracts.sources}/mocks/spread/MockCase9MiltonSpreadModel.sol</argument>
                        <argument>${contracts.sources}/mocks/tokens/DaiMockedToken.sol</argument>
                        <argument>${contracts.sources}/mocks/tokens/MockedToken.sol</argument>
                        <argument>${contracts.sources}/mocks/tokens/TusdMockedToken.sol</argument>
                        <argument>${contracts.sources}/mocks/tokens/UsdcMockedToken.sol</argument>
                        <argument>${contracts.sources}/mocks/tokens/UsdtMockedToken.sol</argument>
                        <argument>${contracts.sources}/oracles/Warren.sol</argument>
                        <argument>${contracts.sources}/security/IporOwnable.sol</argument>
                        <argument>${contracts.sources}/security/IporOwnableUpgradeable.sol</argument>
                        <argument>${contracts.sources}/tokenization/IpToken.sol</argument>
                        <argument>${contracts.sources}/tokenization/Joseph.sol</argument>
                    </arguments>
                </configuration>
            </plugin>

            <plugin>
                <groupId>org.web3j</groupId>
                <artifactId>web3j-maven-plugin</artifactId>
                <version>${web3j-plugin.version}</version>
                <executions>
                    <execution>
                        <phase>generate-sources</phase>
                        <goals>
                            <goal>generate-sources</goal>
                        </goals>
                    </execution>
                </executions>
                <configuration>
                    <packageName>io.ipor.oracle.contract</packageName>
                    <sourceDestination>${generated.sources.java}</sourceDestination>
                    <nativeJavaType>true</nativeJavaType>
                    <outputFormat>java</outputFormat>
                    <abiSourceFiles>
                        <directory>${generated.sources.abi}</directory>
                        <includes>
                            <include>DataTypes.abi</include>
                            <include>Milton.abi</include>
                            <include>MiltonDevToolDataProvider.abi</include>
                            <include>WarrenDevToolDataProvider.abi</include>
                            <include>MiltonEvents.abi</include>
                            <include>ItfMilton.abi</include>
                            <include>ItfWarren.abi</include>
                            <include>Warren.abi</include>
<<<<<<< HEAD
                            <include>Joseph.abi</include>
                            <!-- TODO: compile problem with MiltonFrontendDataProvider.abi: Unsupported type encountered: tuple -->
                            <!-- <include>MiltonFrontendDataProvider.abi</include>-->
=======
                            <include>MiltonFrontendDataProvider.abi</include>
>>>>>>> 7f427142
                        </includes>
                    </abiSourceFiles>
                    <outputDirectory>
                        <java>${generated.sources.java}</java>
                    </outputDirectory>
                </configuration>
                <dependencies>
                    <dependency>
                        <groupId>org.web3j</groupId>
                        <artifactId>codegen</artifactId>
                        <version>${web3j.version}</version>
                    </dependency>
                    <dependency>
                        <groupId>org.web3j</groupId>
                        <artifactId>core</artifactId>
                        <version>${web3j.version}</version>
                    </dependency>
                </dependencies>
            </plugin>

            <plugin>
                <groupId>org.apache.maven.plugins</groupId>
                <artifactId>maven-compiler-plugin</artifactId>
                <version>${compiler-plugin.version}</version>
                <configuration>
                    <source>${maven.compiler.source}</source>
                    <target>${maven.compiler.target}</target>
                </configuration>
            </plugin>

            <plugin>
                <groupId>org.codehaus.mojo</groupId>
                <artifactId>build-helper-maven-plugin</artifactId>
                <version>${build-helper-plugin.version}</version>
                <executions>
                    <execution>
                        <phase>generate-sources</phase>
                        <goals>
                            <goal>add-source</goal>
                        </goals>
                        <configuration>
                            <sources>
                                <source>${generated.sources.java}</source>
                            </sources>
                        </configuration>
                    </execution>
                </executions>
            </plugin>

            <plugin>
                <inherited>true</inherited>
                <artifactId>maven-source-plugin</artifactId>
                <version>${source-plugin.version}</version>
                <executions>
                    <execution>
                        <id>attach-sources</id>
                        <goals>
                            <goal>jar</goal>
                        </goals>
                    </execution>
                </executions>
            </plugin>

            <plugin>
                <inherited>true</inherited>
                <artifactId>maven-javadoc-plugin</artifactId>
                <version>${javadoc-plugin.version}</version>
                <executions>
                    <execution>
                        <id>attach-javadocs</id>
                        <goals>
                            <goal>jar</goal>
                        </goals>
                    </execution>
                </executions>
            </plugin>

            <plugin>
                <artifactId>maven-surefire-plugin</artifactId>
                <version>${surefire-plugin.version}</version>
            </plugin>

            <plugin>
                <artifactId>maven-failsafe-plugin</artifactId>
                <version>${failsafe-plugin.version}</version>
            </plugin>

            <plugin>
                <artifactId>maven-deploy-plugin</artifactId>
                <version>${deploy-plugin.version}</version>
            </plugin>

            <plugin>
                <groupId>org.apache.maven.plugins</groupId>
                <artifactId>maven-release-plugin</artifactId>
                <version>${release-plugin.version}</version>
                <configuration>
                    <tagNameFormat>@{project.version}</tagNameFormat>
                    <autoVersionSubmodules>true</autoVersionSubmodules>
                </configuration>
                <dependencies>
                    <dependency>
                        <groupId>org.apache.maven.scm</groupId>
                        <artifactId>maven-scm-provider-gitexe</artifactId>
                        <version>${gitexe.version}</version>
                    </dependency>
                </dependencies>
            </plugin>

        </plugins>
    </build>

</project><|MERGE_RESOLUTION|>--- conflicted
+++ resolved
@@ -250,13 +250,8 @@
                             <include>ItfMilton.abi</include>
                             <include>ItfWarren.abi</include>
                             <include>Warren.abi</include>
-<<<<<<< HEAD
+                            <include>MiltonFrontendDataProvider.abi</include>
                             <include>Joseph.abi</include>
-                            <!-- TODO: compile problem with MiltonFrontendDataProvider.abi: Unsupported type encountered: tuple -->
-                            <!-- <include>MiltonFrontendDataProvider.abi</include>-->
-=======
-                            <include>MiltonFrontendDataProvider.abi</include>
->>>>>>> 7f427142
                         </includes>
                     </abiSourceFiles>
                     <outputDirectory>
