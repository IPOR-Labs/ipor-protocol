--- conflicted
+++ resolved
@@ -12,79 +12,6 @@
     secrets:
       SLACK_BOT_TOKEN: ${{ secrets.SLACK_BOT_TOKEN }}
 
-<<<<<<< HEAD
-    foundry-tests:
-        needs: notify
-        uses: ./.github/workflows/foundry-tests.yml
-        secrets:
-            FORK_URL: ${{ secrets.PROVIDER_URL }}
-        with:
-            test-options: '--no-match-path "test/fork/*"'
-            fork-test-options: '--match-path "test/fork/*"'
-
-#    trigger-external-jobs:
-#        needs: notify
-#        runs-on: ubuntu-latest
-#        steps:
-#
-#            - name: Trigger build containers
-#              # from tag: v1.6.5
-#              uses: convictional/trigger-workflow-and-wait@f69fa9eedd3c62a599220f4d5745230e237904be
-#              with:
-#                  owner: IPOR-Labs
-#                  repo: ${{ secrets.BUILD_CONTAINERS_REPO }}
-#                  github_token: ${{ secrets.TOKEN_RUN_BUILD_CONTAINERS }}
-#                  workflow_file_name: cd.yml
-#                  ref: main
-#                  client_payload: >-
-#                      {
-#                      "src-sha": "${{ github.sha }}",
-#                      "src-actor": "${{ github.triggering_actor }}",
-#                      "src-repository": "${{ github.repository }}",
-#                      "src-workflow": "${{ github.workflow }}",
-#                      "src-run-url": "https://github.com/${{ github.repository }}/actions/runs/${{ github.run_id }}/attempts/${{ github.run_attempt }}"
-#                      }
-#                  wait_interval: 0
-#                  propagate_failure: false
-#                  trigger_workflow: true
-#                  wait_workflow: false
-#
-#            - name: Trigger build jar
-#              # from tag: v1.6.5
-#              uses: convictional/trigger-workflow-and-wait@f69fa9eedd3c62a599220f4d5745230e237904be
-#              with:
-#                  owner: IPOR-Labs
-#                  repo: ${{ secrets.BUILD_JAR_REPO }}
-#                  github_token: ${{ secrets.TOKEN_RUN_BUILD_JAR }}
-#                  workflow_file_name: cd.yml
-#                  ref: main
-#                  client_payload: >-
-#                      {
-#                      "src-sha": "${{ github.sha }}",
-#                      "src-actor": "${{ github.triggering_actor }}",
-#                      "src-repository": "${{ github.repository }}",
-#                      "src-workflow": "${{ github.workflow }}",
-#                      "src-run-url": "https://github.com/${{ github.repository }}/actions/runs/${{ github.run_id }}/attempts/${{ github.run_attempt }}"
-#                      }
-#                  wait_interval: 0
-#                  propagate_failure: false
-#                  trigger_workflow: true
-#                  wait_workflow: false
-
-    report:
-        if: ${{ always() }}
-        needs:
-            - notify
-            - foundry-tests
-#            - trigger-external-jobs
-        uses: ./.github/workflows/report-slack.yml
-        secrets:
-            SLACK_BOT_TOKEN: ${{ secrets.SLACK_BOT_TOKEN }}
-        with:
-            #success: ${{ needs.build-sc.result == 'success' && needs.foundry-tests.result == 'success' && needs.trigger-external-jobs.result == 'success' }}
-            success: ${{ needs.foundry-tests.result == 'success' }}
-            slack-status-msg-id: ${{ needs.notify.outputs.slack-status-msg-id }}
-=======
   foundry-tests:
     needs: notify
     uses: ./.github/workflows/foundry-tests.yml
@@ -155,5 +82,4 @@
     with:
       #success: ${{ needs.foundry-tests.result == 'success' && needs.trigger-external-jobs.result == 'success' }}
       success: ${{ needs.foundry-tests.result == 'success' }}
-      slack-status-msg-id: ${{ needs.notify.outputs.slack-status-msg-id }}
->>>>>>> 2c9744e0
+      slack-status-msg-id: ${{ needs.notify.outputs.slack-status-msg-id }}