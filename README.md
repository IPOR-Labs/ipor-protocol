--- conflicted
+++ resolved
@@ -2,21 +2,14 @@
 
 1. Clone `ipor-blockchain` and `ipor-protocol` repositories to the same folder.
 2. In folder `ipor-protocol` configure `.env` file based on `.env-sample`
-<<<<<<< HEAD
-3. Execute script `./run.sh`
-4. Application will be available at `http://localhost:4000`
-5. Local blockchain Ganache will be available at `http://localhost:9545` `chainId = 2337`
-6. Before you can open the address `http://localhost:4000` connect to local blockchain Ganache using Metamask
-=======
 3. Execute script `./run.sh` with specific commands which can be joined
    - `g` - run Ganache blockchain
    - `m` - migrate Smart Contracts to blockchain
    - `b` - build Milton Tool docker
    - 'r' - run Milton Tool
-4. Application available in url `http://localhost:4000`
-5. Local blockchain Ganacha available in url `http://localhost:9545` `chainId = 2337`
-6. Before enter on web page `http://localhost:4000` connect to local blockchain Ganache using Metamask
->>>>>>> cb8ef0e7
+4. Application will be available at `http://localhost:4000`
+5. Local blockchain Ganache will be available at `http://localhost:9545` `chainId = 2337`
+6. Before you can open the address `http://localhost:4000` connect to local blockchain Ganache using Metamask
     - In Metamask choose `Custom RPC`
     - Enter network name `Docker Local`
     - Enter New RPC URL: `http://localhost:9545`
