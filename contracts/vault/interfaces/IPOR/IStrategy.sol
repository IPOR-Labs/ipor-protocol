pragma solidity 0.8.9;

//TODO: remove folder IPOR, not needed.
interface IStrategy {
<<<<<<< HEAD
    function getAsset() external view returns (address);
=======
    function balanceOf() external view returns (uint256);

    function beforeClaim(address[] memory assets, uint256 _amount)
        external
        payable;

    function deposit(uint256 amount) external;

    function doClaim(address account, address[] calldata assets)
        external
        payable;
>>>>>>> 812cd040

    function getApy() external view returns (uint256);

    function getAsset() external view returns (address);

    function setStanley(address stanley) external;

    function shareToken() external view returns (address);

<<<<<<< HEAD
    function deposit(uint256 amount) external;

    function withdraw(uint256 amount) external;

    function doClaim(address account, address[] calldata assets)
        external
        payable;

    function beforeClaim(address[] memory assets, uint256 amount)
        external
        payable;
=======
    function withdraw(uint256 amount) external;

    event SetStanley(address sender, address newStanley, address strategy);
>>>>>>> 812cd040
}<|MERGE_RESOLUTION|>--- conflicted
+++ resolved
@@ -2,9 +2,6 @@
 
 //TODO: remove folder IPOR, not needed.
 interface IStrategy {
-<<<<<<< HEAD
-    function getAsset() external view returns (address);
-=======
     function balanceOf() external view returns (uint256);
 
     function beforeClaim(address[] memory assets, uint256 _amount)
@@ -16,7 +13,6 @@
     function doClaim(address account, address[] calldata assets)
         external
         payable;
->>>>>>> 812cd040
 
     function getApy() external view returns (uint256);
 
@@ -26,21 +22,7 @@
 
     function shareToken() external view returns (address);
 
-<<<<<<< HEAD
-    function deposit(uint256 amount) external;
-
-    function withdraw(uint256 amount) external;
-
-    function doClaim(address account, address[] calldata assets)
-        external
-        payable;
-
-    function beforeClaim(address[] memory assets, uint256 amount)
-        external
-        payable;
-=======
     function withdraw(uint256 amount) external;
 
     event SetStanley(address sender, address newStanley, address strategy);
->>>>>>> 812cd040
 }