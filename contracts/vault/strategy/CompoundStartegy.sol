pragma solidity 0.8.9;

import "../interfaces/compound/CErc20.sol";
import "../interfaces/IPOR/IStrategy.sol";
import "../interfaces/compound/ComptrollerInterface.sol";
import "../interfaces/IPOR/IStrategy.sol";
import "@openzeppelin/contracts/token/ERC20/extensions/IERC20Metadata.sol";
import "@openzeppelin/contracts-upgradeable/proxy/utils/UUPSUpgradeable.sol";
import "@openzeppelin/contracts-upgradeable/token/ERC20/ERC20Upgradeable.sol";
import "@openzeppelin/contracts-upgradeable/token/ERC20/utils/SafeERC20Upgradeable.sol";
import "@openzeppelin/contracts-upgradeable/security/PausableUpgradeable.sol";

import "../../security/IporOwnableUpgradeable.sol";

import "hardhat/console.sol";
import "../../IporErrors.sol";
import "../../libraries/IporMath.sol";

contract CompoundStrategy is
    UUPSUpgradeable,
    IporOwnableUpgradeable,
    PausableUpgradeable,
    IStrategy
{
    using SafeERC20Upgradeable for IERC20Upgradeable;

    address private _asset;
    CErc20 private _cToken;
    uint256 private _blocksPerYear;
    address private _treasury;

    ComptrollerInterface private _comptroller;
    IERC20Upgradeable private _compToken;

    address private _stanley;

    /**
     * @dev Deploy CompoundStrategy.
     * @notice Deploy CompoundStrategy.
     * @param asset underlying token like DAI, USDT etc.
     * @param cErc20Contract share token like cDAI
     * @param comptroller _comptroller to claim comp
     * @param compToken comp token.
     */
    function initialize(
        address asset,
        address cErc20Contract,
        address comptroller,
        address compToken
    ) public initializer {
        __Ownable_init();
        _asset = asset;
        _cToken = CErc20(cErc20Contract);
        _comptroller = ComptrollerInterface(comptroller);
        _compToken = IERC20Upgradeable(compToken);
        IERC20Upgradeable(_asset).safeApprove(cErc20Contract, type(uint256).max);
        _blocksPerYear = 2102400;
    }

    modifier onlyStanley() {
        require(msg.sender == _stanley, IporErrors.STANLEY_CALLER_NOT_STANLEY);
        _;
    }

    function pause() external override onlyOwner {
        _pause();
    }

    function unpause() external override onlyOwner {
        _unpause();
    }

    /**
     * @dev _asset return
     */
    function getAsset() public view override returns (address) {
        return _asset;
    }

    /**
     * @dev Share token to track _asset (DAI -> cDAI)
     */
    function getShareToken() external view override returns (address) {
        return address(_cToken);
    }

    /**
     * @dev get current APY.
     */
    function getApr() external view override returns (uint256 apr) {
        uint256 cRate = _cToken.supplyRatePerBlock(); // interest % per block
        apr = cRate * _blocksPerYear;
    }

    /**
     * @dev Total Balance = Principal Amount + Interest Amount.
     * returns uint256 with 18 Decimals
     */
    function balanceOf() public view override returns (uint256) {
        return (
            IporMath.division(
                (_cToken.exchangeRateStored() * _cToken.balanceOf(address(this))),
                (10**IERC20Metadata(_asset).decimals())
            )
        );
    }

    /**
     * @dev Deposit into compound lending.
     * @notice deposit can only done by Stanley .
     * @param wadAmount amount to deposit in compound lending, amount represented in 18 decimals
     */
    function deposit(uint256 wadAmount) external override whenNotPaused onlyStanley {
        address asset = _asset;
        uint256 amount = IporMath.convertWadToAssetDecimals(
            wadAmount,
            IERC20Metadata(asset).decimals()
        );
        IERC20Upgradeable(asset).safeTransferFrom(msg.sender, address(this), amount);
        _cToken.mint(amount);
    }

    /**
     * @dev withdraw from compound lending.
     * @notice withdraw can only done by owner.
     * @param wadAmount amount to withdraw from compound lending, amount represented in 18 decimals
     */
    function withdraw(uint256 wadAmount) external override whenNotPaused onlyStanley {
        address asset = _asset;

        uint256 amount = IporMath.convertWadToAssetDecimals(
            wadAmount,
            IERC20Metadata(asset).decimals()
        );
        _cToken.redeem(
            IporMath.divisionWithoutRound(amount * Constants.D18, _cToken.exchangeRateStored())
        );

        IERC20Upgradeable(address(asset)).safeTransfer(
            msg.sender,
            IERC20Upgradeable(asset).balanceOf(address(this))
        );
    }

    /**
     * @dev beforeClaim is not needed to implement
     */
    function beforeClaim() external whenNotPaused {
        // No implementation
    }

    /**
     * @dev Claim extra reward of Governace token(COMP).
     * @notice claim can only done by owner.
     */
    function doClaim() external override whenNotPaused {
        require(_treasury != address(0), IporErrors.WRONG_ADDRESS);
        address[] memory assets = new address[](1);
        assets[0] = address(_cToken);
        _comptroller.claimComp(address(this), assets);
        uint256 compBal = _compToken.balanceOf(address(this));
        _compToken.safeTransfer(_treasury, compBal);
        emit DoClaim(address(this), assets, _treasury, compBal);
    }

    function setStanley(address stanley) external whenNotPaused onlyOwner {
        _stanley = stanley;
        emit SetStanley(msg.sender, stanley, address(this));
    }

    function setTreasury(address treasury) external whenNotPaused onlyOwner {
        require(treasury != address(0), IporErrors.WRONG_ADDRESS);
        _treasury = treasury;
        emit SetTreasury(address(this), treasury);
    }

    /**
     * @dev set blocks per year.
     * @param blocksPerYear amount to deposit in aave lending.
     */
<<<<<<< HEAD
    function setBlocksPerYear(uint256 blocksPerYear) external onlyOwner {
        require(blocksPerYear != 0, IporErrors.VALUE_SHOULD_BE_GRATER_THEN_ZERO );
=======
    function setBlocksPerYear(uint256 blocksPerYear) external whenNotPaused onlyOwner {
        require(blocksPerYear != 0, IporErrors.UINT_SHOULD_BE_GRATER_THEN_ZERO);
>>>>>>> 626b2f59
        _blocksPerYear = blocksPerYear;
    }

    function _authorizeUpgrade(address) internal override onlyOwner {}
}<|MERGE_RESOLUTION|>--- conflicted
+++ resolved
@@ -178,13 +178,8 @@
      * @dev set blocks per year.
      * @param blocksPerYear amount to deposit in aave lending.
      */
-<<<<<<< HEAD
-    function setBlocksPerYear(uint256 blocksPerYear) external onlyOwner {
+    function setBlocksPerYear(uint256 blocksPerYear) external whenNotPaused onlyOwner {
         require(blocksPerYear != 0, IporErrors.VALUE_SHOULD_BE_GRATER_THEN_ZERO );
-=======
-    function setBlocksPerYear(uint256 blocksPerYear) external whenNotPaused onlyOwner {
-        require(blocksPerYear != 0, IporErrors.UINT_SHOULD_BE_GRATER_THEN_ZERO);
->>>>>>> 626b2f59
         _blocksPerYear = blocksPerYear;
     }
 
