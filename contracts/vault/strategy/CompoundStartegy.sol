--- conflicted
+++ resolved
@@ -110,16 +110,6 @@
      * @notice withdraw can only done by owner.
      * @param wadAmount amount to withdraw from compound lending, amount represented in 18 decimals
      */
-<<<<<<< HEAD
-    function withdraw(uint256 amount) external override onlyStanley {
-        _cToken.redeem(
-            IporMath.division(
-                amount * 10**(ERC20Upgradeable(_asset).decimals()),
-                _cToken.exchangeRateStored()
-            )
-        );
-        IERC20Upgradeable(address(_asset)).safeTransfer(
-=======
     function withdraw(uint256 wadAmount) external override onlyStanley {
         address asset = _asset;
 
@@ -127,11 +117,11 @@
             wadAmount,
             IERC20Metadata(asset).decimals()
         );
-
-        _cToken.redeem(IporMath.division(amount * Constants.D18, _cToken.exchangeRateStored()));
+        _cToken.redeem(
+            IporMath.divisionWithoutRound(amount * Constants.D18, _cToken.exchangeRateStored())
+        );
 
         IERC20Upgradeable(address(asset)).safeTransfer(
->>>>>>> b58cb63e
             msg.sender,
             IERC20Upgradeable(asset).balanceOf(address(this))
         );
