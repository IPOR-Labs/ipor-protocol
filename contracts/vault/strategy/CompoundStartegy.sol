pragma solidity 0.8.9;

import "../interfaces/compound/CErc20.sol";
import "../interfaces/IPOR/IStrategy.sol";
import "../interfaces/compound/ComptrollerInterface.sol";
import "../interfaces/IPOR/IStrategy.sol";
import "@openzeppelin/contracts-upgradeable/proxy/utils/UUPSUpgradeable.sol";
import "@openzeppelin/contracts-upgradeable/token/ERC20/ERC20Upgradeable.sol";
import "@openzeppelin/contracts-upgradeable/token/ERC20/utils/SafeERC20Upgradeable.sol";
import "../../security/IporOwnableUpgradeable.sol";

import "hardhat/console.sol";
import "../../IporErrors.sol";
import "../../libraries/IporMath.sol";

contract CompoundStrategy is UUPSUpgradeable, IporOwnableUpgradeable, IStrategy {
    using SafeERC20Upgradeable for IERC20Upgradeable;

    address private _asset;
    CErc20 private _cToken;
    uint256 private _blocksPerYear;

    ComptrollerInterface private _comptroller;
    IERC20Upgradeable private _compToken;

    address private _stanley;

    /**
     * @dev Deploy CompoundStrategy.
     * @notice Deploy CompoundStrategy.
     * @param asset underlying token like DAI, USDT etc.
     * @param cErc20Contract share token like cDAI
     * @param comptroller _comptroller to claim comp
     * @param compToken comp token.
     */
    function initialize(
        address asset,
        address cErc20Contract,
        address comptroller,
        address compToken
    ) public initializer {
        __Ownable_init();
        _asset = asset;
        _cToken = CErc20(cErc20Contract);
        _comptroller = ComptrollerInterface(comptroller);
        _compToken = IERC20Upgradeable(compToken);
        IERC20Upgradeable(_asset).safeApprove(cErc20Contract, type(uint256).max);
        _blocksPerYear = 2102400;
    }

    modifier onlyStanley() {
        require(msg.sender == _stanley, IporErrors.CALLER_NOT_STANLEY);
        _;
    }

    /**
     * @dev _asset return
     */
    function getAsset() public view override returns (address) {
        return _asset;
    }

    /**
     * @dev Share token to track _asset (DAI -> cDAI)
     */
    function getShareToken() external view override returns (address) {
        return address(_cToken);
    }

    /**
     * @dev get current APY.
     */
    function getApy() external view override returns (uint256 apr) {
        uint256 cRate = _cToken.supplyRatePerBlock(); // interest % per block
        apr = (cRate * _blocksPerYear) * 100;
    }

    /**
     * @dev Total Balance = Principal Amount + Interest Amount.
     * returns uint256 with 18 Decimals
     */
    function balanceOf() public view override returns (uint256) {
        return (
            IporMath.division(
                (_cToken.exchangeRateStored() * _cToken.balanceOf(address(this))),
                (10**ERC20Upgradeable(_asset).decimals())
            )
        );
    }

    /**
     * @dev Deposit into compound lending.
     * @notice deposit can only done by Stanley .
     * @param amount amount to deposit in compound lending.
     */
<<<<<<< HEAD
    function deposit(uint256 amount) external override _onlyStanley {
        IERC20Upgradeable(_asset).safeTransferFrom(msg.sender, address(this), amount);
=======
    function deposit(uint256 amount) external override onlyStanley {
        IERC20Upgradeable(_asset).safeTransferFrom(
            msg.sender,
            address(this),
            amount
        );
>>>>>>> 154c6282
        _cToken.mint(amount);
    }

    /**
     * @dev withdraw from compound lending.
     * @notice withdraw can only done by owner.
     * @param amount amount to withdraw from compound lending.
     */
<<<<<<< HEAD
    function withdraw(uint256 amount) external override _onlyStanley {
        _cToken.redeem(IporMath.division(amount * 1e18, _cToken.exchangeRateStored()));
=======
    function withdraw(uint256 amount) external override onlyStanley {
        _cToken.redeem(
            IporMath.division(amount * 1e18, _cToken.exchangeRateStored())
        );
>>>>>>> 154c6282
        IERC20Upgradeable(address(_asset)).safeTransfer(
            msg.sender,
            IERC20Upgradeable(_asset).balanceOf(address(this))
        );
    }

    /**
     * @dev beforeClaim is not needed to implement
     */
    function beforeClaim(address[] memory assets, uint256 amount)
        public
        onlyStanley
    {
        // No implementation
    }

    /**
     * @dev Claim extra reward of Governace token(COMP).
     * @notice claim can only done by owner.
     * @param vault vault address where send to claimed COMP token.
     * @param assets assets for claim COMP gov token.
     */
    function doClaim(address vault, address[] memory assets)
        external
        override
        onlyStanley
    {
        require(vault != address(0), IporErrors.WRONG_ADDRESS);
        _comptroller.claimComp(address(this), assets);
        uint256 compBal = _compToken.balanceOf(address(this));
        _compToken.safeTransfer(vault, compBal);
    }

    function setStanley(address stanley) external onlyOwner {
        _stanley = stanley;
        emit SetStanley(msg.sender, stanley, address(this));
    }

    /**
     * @dev set blocks per year.
     * @param blocksPerYear amount to deposit in aave lending.
     */
<<<<<<< HEAD
    function beforeClaim(address[] memory assets, uint256 amount) public payable _onlyStanley {
        // No implementation
=======
    function setBlocksPerYear(uint256 blocksPerYear) external onlyOwner {
        require(blocksPerYear != 0, IporErrors.UINT_SHOULD_BE_GRATER_THEN_ZERO);
        _blocksPerYear = blocksPerYear;
>>>>>>> 154c6282
    }

    function _authorizeUpgrade(address) internal override onlyOwner {}
}<|MERGE_RESOLUTION|>--- conflicted
+++ resolved
@@ -93,17 +93,8 @@
      * @notice deposit can only done by Stanley .
      * @param amount amount to deposit in compound lending.
      */
-<<<<<<< HEAD
-    function deposit(uint256 amount) external override _onlyStanley {
+    function deposit(uint256 amount) external override onlyStanley {
         IERC20Upgradeable(_asset).safeTransferFrom(msg.sender, address(this), amount);
-=======
-    function deposit(uint256 amount) external override onlyStanley {
-        IERC20Upgradeable(_asset).safeTransferFrom(
-            msg.sender,
-            address(this),
-            amount
-        );
->>>>>>> 154c6282
         _cToken.mint(amount);
     }
 
@@ -112,15 +103,8 @@
      * @notice withdraw can only done by owner.
      * @param amount amount to withdraw from compound lending.
      */
-<<<<<<< HEAD
-    function withdraw(uint256 amount) external override _onlyStanley {
+    function withdraw(uint256 amount) external override onlyStanley {
         _cToken.redeem(IporMath.division(amount * 1e18, _cToken.exchangeRateStored()));
-=======
-    function withdraw(uint256 amount) external override onlyStanley {
-        _cToken.redeem(
-            IporMath.division(amount * 1e18, _cToken.exchangeRateStored())
-        );
->>>>>>> 154c6282
         IERC20Upgradeable(address(_asset)).safeTransfer(
             msg.sender,
             IERC20Upgradeable(_asset).balanceOf(address(this))
@@ -163,14 +147,9 @@
      * @dev set blocks per year.
      * @param blocksPerYear amount to deposit in aave lending.
      */
-<<<<<<< HEAD
-    function beforeClaim(address[] memory assets, uint256 amount) public payable _onlyStanley {
-        // No implementation
-=======
     function setBlocksPerYear(uint256 blocksPerYear) external onlyOwner {
         require(blocksPerYear != 0, IporErrors.UINT_SHOULD_BE_GRATER_THEN_ZERO);
         _blocksPerYear = blocksPerYear;
->>>>>>> 154c6282
     }
 
     function _authorizeUpgrade(address) internal override onlyOwner {}
