--- conflicted
+++ resolved
@@ -135,17 +135,7 @@
     /**
      * @dev Claim stakedAAVE token first.
      * @notice Internal method.
-<<<<<<< HEAD
-     * @param assets assets for claim _aave gov token.
-     * @param wadAmount amount to claim staked _aave token from _aave incentive.
-     */
-    function beforeClaim(address[] memory assets, uint256 wadAmount) external override onlyStanley {
-        uint256 amount = IporMath.convertWadToAssetDecimals(
-            wadAmount,
-            IERC20Metadata(_asset).decimals()
-        );
-        _aaveIncentive.claimRewards(assets, amount, address(this));
-=======
+
      */
     function beforeClaim() external override {
         console.log("AaveStrategy -> doClaim -> DoClaim");
@@ -153,7 +143,6 @@
         address[] memory assets = new address[](1);
         assets[0] = _shareToken;
         _aaveIncentive.claimRewards(assets, type(uint256).max, address(this));
->>>>>>> 23d23dcf
         _stakedAaveInterface.cooldown();
         emit DoBeforeClaim(address(this), assets);
     }
@@ -180,19 +169,12 @@
                 address(this),
                 IERC20Upgradeable(_stkAave).balanceOf(address(this))
             );
-<<<<<<< HEAD
-            IERC20Upgradeable(aave).safeTransfer(
-                vault,
-                IERC20Upgradeable(aave).balanceOf(address(this))
-            );
-=======
-            uint256 balance = IERC20Upgradeable(_aave).balanceOf(address(this));
-            IERC20Upgradeable(_aave).safeTransfer(_treasury, balance);
+            uint256 balance = IERC20Upgradeable(aave).balanceOf(address(this));
+            IERC20Upgradeable(aave).safeTransfer(_treasury, balance);
             address[] memory assets = new address[](1);
             assets[0] = _shareToken;
             console.log("AaveStrategy -> doClaim -> DoClaim");
             emit DoClaim(address(this), assets, _treasury, balance);
->>>>>>> 23d23dcf
         }
     }
 
