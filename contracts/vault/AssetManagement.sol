--- conflicted
+++ resolved
@@ -129,11 +129,7 @@
 
         require(wasDepositedToStrategy != address(0x0), AssetManagementErrors.DEPOSIT_TO_STRATEGY_FAILED);
 
-<<<<<<< HEAD
-        emit Deposit(block.timestamp, msg.sender, wasDepositedToStrategy, depositedAmount);
-=======
-        emit Deposit(_msgSender(), wasDepositedToStrategy, depositedAmount);
->>>>>>> b78c9a98
+        emit Deposit(msg.sender, wasDepositedToStrategy, depositedAmount);
 
         vaultBalance = _calculateTotalBalance(sortedStrategies) + depositedAmount;
     }
@@ -235,11 +231,7 @@
 
             withdrawnAmount = IporMath.convertToWad(withdrawnAssetAmount, _getDecimals());
 
-<<<<<<< HEAD
-            emit Withdraw(block.timestamp, msg.sender, withdrawnAmount);
-=======
-            emit Withdraw(_msgSender(), withdrawnAmount);
->>>>>>> b78c9a98
+            emit Withdraw(msg.sender, withdrawnAmount);
         }
 
         vaultBalance = _calculateTotalBalance(sortedStrategies);
