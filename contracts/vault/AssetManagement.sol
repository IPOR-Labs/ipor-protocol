// SPDX-License-Identifier: BUSL-1.1
pragma solidity 0.8.20;

import "@openzeppelin/contracts-upgradeable/proxy/utils/Initializable.sol";
import "@openzeppelin/contracts-upgradeable/security/ReentrancyGuardUpgradeable.sol";
import "@openzeppelin/contracts-upgradeable/proxy/utils/UUPSUpgradeable.sol";
import "@openzeppelin/contracts-upgradeable/token/ERC20/extensions/IERC20MetadataUpgradeable.sol";
import "@openzeppelin/contracts-upgradeable/token/ERC20/utils/SafeERC20Upgradeable.sol";
import "@openzeppelin/contracts-upgradeable/security/PausableUpgradeable.sol";
import "@openzeppelin/contracts-upgradeable/token/ERC20/IERC20Upgradeable.sol";
import "../interfaces/IProxyImplementation.sol";
import "../interfaces/IIporContractCommonGov.sol";
import "../interfaces/IAssetManagement.sol";
import "../interfaces/IStrategy.sol";
import "../libraries/errors/IporErrors.sol";
import "../libraries/errors/AssetManagementErrors.sol";
import "../libraries/Constants.sol";
import "../libraries/math/IporMath.sol";
import "../libraries/IporContractValidator.sol";
import "../security/IporOwnableUpgradeable.sol";
import "../security/PauseManager.sol";

abstract contract AssetManagement is
    Initializable,
    PausableUpgradeable,
    ReentrancyGuardUpgradeable,
    UUPSUpgradeable,
    IporOwnableUpgradeable,
    IAssetManagement,
    IIporContractCommonGov,
    IProxyImplementation
{
    using IporContractValidator for address;
    using SafeERC20Upgradeable for IERC20Upgradeable;

    uint256 private constant ROUNDING_ERROR_MARGIN = 1e18;

    struct StrategyData {
        address strategy;
        /// @dev balance in 18 decimals
        uint256 balance;
        uint256 apy;
    }

    /// @dev deprecated
    address internal _assetDeprecated;
    /// @dev deprecated
    address internal _ivTokenDeprecated;
    /// @dev deprecated
    address internal _AmmTreasuryDeprecated;
    /// @dev deprecated
    address internal _strategyAaveDeprecated;
    /// @dev deprecated
    address internal _strategyCompoundDeprecated;

    address public immutable asset;
    address public immutable ammTreasury;

    modifier onlyAmmTreasury() {
        require(msg.sender == ammTreasury, IporErrors.CALLER_NOT_AMM_TREASURY);
        _;
    }

    modifier onlyPauseGuardian() {
        require(PauseManager.isPauseGuardian(msg.sender), IporErrors.CALLER_NOT_GUARDIAN);
        _;
    }

    constructor(address assetInput, address ammTreasuryInput) {
        asset = assetInput.checkAddress();
        ammTreasury = ammTreasuryInput.checkAddress();

        require(_getDecimals() == IERC20MetadataUpgradeable(assetInput).decimals(), IporErrors.WRONG_DECIMALS);
    }

    function initialize() public initializer {
        __Pausable_init();
        __Ownable_init();
        __UUPSUpgradeable_init();
    }

    function getImplementation() external view override returns (address) {
        return StorageSlotUpgradeable.getAddressSlot(_IMPLEMENTATION_SLOT).value;
    }

    function totalBalance() external view override returns (uint256) {
        return _calculateTotalBalance(_getStrategiesData());
    }

    function deposit(
        uint256 amount
    ) external override whenNotPaused onlyAmmTreasury returns (uint256 vaultBalance, uint256 depositedAmount) {
        require(amount > 0, IporErrors.VALUE_NOT_GREATER_THAN_ZERO);
        uint256 assetAmount = IporMath.convertWadToAssetDecimals(amount, _getDecimals());
        require(assetAmount > 0, IporErrors.VALUE_NOT_GREATER_THAN_ZERO);

        StrategyData[] memory sortedStrategies = _getSortedStrategiesWithApy(_getStrategiesData());

        IERC20Upgradeable(asset).safeTransferFrom(msg.sender, address(this), assetAmount);

        address wasDepositedToStrategy = address(0x0);

<<<<<<< HEAD
        uint256 highestApyStrategyArrayIndex = _getNumberOfSupportedStrategies() - 1;

        for (uint256 i; i < _getNumberOfSupportedStrategies(); ++i) {
=======
        uint256 amountNormalized = IporMath.convertToWad(
            IporMath.convertWadToAssetDecimals(amount, _getDecimals()),
            _getDecimals()
        );

        for (uint256 i; i < supportedStrategiesVolume; ++i) {
>>>>>>> 1fe8da3f
            try IStrategy(sortedStrategies[highestApyStrategyArrayIndex - i].strategy).deposit(amount) returns (
                uint256 tryDepositedAmount
            ) {
                require(
                    tryDepositedAmount > 0 && tryDepositedAmount <= amountNormalized,
                    AssetManagementErrors.STRATEGY_INCORRECT_DEPOSITED_AMOUNT
                );

                depositedAmount = tryDepositedAmount;
                wasDepositedToStrategy = sortedStrategies[highestApyStrategyArrayIndex - i].strategy;

                break;
            } catch {
                continue;
            }
        }

        require(wasDepositedToStrategy != address(0x0), AssetManagementErrors.DEPOSIT_TO_STRATEGY_FAILED);

        emit Deposit(msg.sender, wasDepositedToStrategy, depositedAmount);

        vaultBalance = _calculateTotalBalance(sortedStrategies) + depositedAmount;
    }

    function withdraw(
        uint256 amount
    ) external override whenNotPaused onlyAmmTreasury returns (uint256 withdrawnAmount, uint256 vaultBalance) {
        return _withdraw(amount);
    }

    function withdrawAll()
        external
        override
        whenNotPaused
        onlyAmmTreasury
        returns (uint256 withdrawnAmount, uint256 vaultBalance)
    {
        return _withdraw(type(uint256).max - ROUNDING_ERROR_MARGIN);
    }

    function getSortedStrategiesWithApy() external view returns (StrategyData[] memory sortedStrategies) {
        sortedStrategies = _getSortedStrategiesWithApy(_getStrategiesData());
    }

    function grantMaxAllowanceForSpender(address assetInput, address spender) external onlyOwner {
        IERC20Upgradeable(assetInput).forceApprove(spender, Constants.MAX_VALUE);
    }

    function revokeAllowanceForSpender(address assetInput, address spender) external onlyOwner {
        IERC20Upgradeable(assetInput).safeApprove(spender, 0);
    }

    function pause() external override onlyPauseGuardian {
        _pause();
    }

    function unpause() external override onlyOwner {
        _unpause();
    }

    function isPauseGuardian(address account) external view override returns (bool) {
        return PauseManager.isPauseGuardian(account);
    }

    function addPauseGuardians(address[] calldata guardians) external override onlyOwner {
        PauseManager.addPauseGuardians(guardians);
    }

    function removePauseGuardians(address[] calldata guardians) external override onlyOwner {
        PauseManager.removePauseGuardians(guardians);
    }

    function _getDecimals() internal pure virtual returns (uint256);

    function _getNumberOfSupportedStrategies() internal view virtual returns (uint256);

    function _getStrategiesData() internal view virtual returns (StrategyData[] memory strategies);

    function _withdraw(uint256 amount) internal returns (uint256 withdrawnAmount, uint256 vaultBalance) {
        require(amount > 0, IporErrors.VALUE_NOT_GREATER_THAN_ZERO);

        StrategyData[] memory sortedStrategies = _getSortedStrategiesWithApy(_getStrategiesData());

        uint256 strategyAmountToWithdraw;
        uint256 amountToWithdraw = amount;

        /// @dev Withdraw a little bit more to get at least requested amount even if appears rounding error
        /// in external DeFi protocol integrated with IPOR Asset Management
        amountToWithdraw = amount + ROUNDING_ERROR_MARGIN;

        for (uint256 i; i < _getNumberOfSupportedStrategies(); ++i) {
            strategyAmountToWithdraw = sortedStrategies[i].balance <= amountToWithdraw
                ? sortedStrategies[i].balance
                : amountToWithdraw;

            if (strategyAmountToWithdraw == 0) {
                /// @dev if strategy has no balance, try to withdraw from next strategy
                continue;
            }

            try IStrategy(sortedStrategies[i].strategy).withdraw(strategyAmountToWithdraw) returns (
                uint256 tryWithdrawnAmount
            ) {
                amountToWithdraw = tryWithdrawnAmount > amountToWithdraw ? 0 : amountToWithdraw - tryWithdrawnAmount;

                sortedStrategies[i].balance = tryWithdrawnAmount > sortedStrategies[i].balance
                    ? 0
                    : sortedStrategies[i].balance - tryWithdrawnAmount;
            } catch {
                /// @dev If strategy withdraw fails, try to withdraw from next strategy
                continue;
            }
        }

        /// @dev Always all collected assets on AssetManagement are withdrawn to AmmTreasury
        uint256 withdrawnAssetAmount = IERC20Upgradeable(asset).balanceOf(address(this));

        if (withdrawnAssetAmount > 0) {
            /// @dev Always transfer all assets from AssetManagement to AmmTreasury
            IERC20Upgradeable(asset).safeTransfer(msg.sender, withdrawnAssetAmount);

            withdrawnAmount = IporMath.convertToWad(withdrawnAssetAmount, _getDecimals());

            emit Withdraw(msg.sender, withdrawnAmount);
        }

        vaultBalance = _calculateTotalBalance(sortedStrategies);
    }

    function _calculateTotalBalance(
        StrategyData[] memory sortedStrategies
    ) internal view returns (uint256 totalBalance) {
        for (uint256 i; i < _getNumberOfSupportedStrategies(); ++i) {
            totalBalance += sortedStrategies[i].balance;
        }
        totalBalance += IporMath.convertToWad(IERC20Upgradeable(asset).balanceOf(address(this)), _getDecimals());
    }

    function _getSortedStrategiesWithApy(
        StrategyData[] memory strategies
    ) internal view returns (StrategyData[] memory) {
        uint256 length = strategies.length;
        for (uint256 i; i < length; ++i) {
            strategies[i].apy = IStrategy(strategies[i].strategy).getApy();
        }
        return _sortApy(strategies);
    }

    function _sortApy(StrategyData[] memory data) internal pure returns (StrategyData[] memory) {
        _quickSortApy(data, int256(0), int256(data.length - 1));
        return data;
    }

    function _quickSortApy(StrategyData[] memory arr, int256 left, int256 right) internal pure {
        int256 i = left;
        int256 j = right;
        if (i == j) return;
        StrategyData memory pivot = arr[uint256(left + (right - left) / 2)];
        while (i <= j) {
            while (arr[uint256(i)].apy < pivot.apy) i++;
            while (pivot.apy < arr[uint256(j)].apy) j--;
            if (i <= j) {
                (arr[uint256(i)], arr[uint256(j)]) = (arr[uint256(j)], arr[uint256(i)]);
                i++;
                j--;
            }
        }
        if (left < j) _quickSortApy(arr, left, j);
        if (i < right) _quickSortApy(arr, i, right);
    }

    //solhint-disable no-empty-blocks
    function _authorizeUpgrade(address) internal override onlyOwner {}
}<|MERGE_RESOLUTION|>--- conflicted
+++ resolved
@@ -100,23 +100,19 @@
 
         address wasDepositedToStrategy = address(0x0);
 
-<<<<<<< HEAD
-        uint256 highestApyStrategyArrayIndex = _getNumberOfSupportedStrategies() - 1;
-
-        for (uint256 i; i < _getNumberOfSupportedStrategies(); ++i) {
-=======
-        uint256 amountNormalized = IporMath.convertToWad(
+        uint256 wadAmountNormalized = IporMath.convertToWad(
             IporMath.convertWadToAssetDecimals(amount, _getDecimals()),
             _getDecimals()
         );
 
-        for (uint256 i; i < supportedStrategiesVolume; ++i) {
->>>>>>> 1fe8da3f
+        uint256 highestApyStrategyArrayIndex = _getNumberOfSupportedStrategies() - 1;
+
+        for (uint256 i; i < _getNumberOfSupportedStrategies(); ++i) {
             try IStrategy(sortedStrategies[highestApyStrategyArrayIndex - i].strategy).deposit(amount) returns (
                 uint256 tryDepositedAmount
             ) {
                 require(
-                    tryDepositedAmount > 0 && tryDepositedAmount <= amountNormalized,
+                    tryDepositedAmount > 0 && tryDepositedAmount <= wadAmountNormalized,
                     AssetManagementErrors.STRATEGY_INCORRECT_DEPOSITED_AMOUNT
                 );
 
