// SPDX-License-Identifier: BUSL-1.1
pragma solidity 0.8.16;

import "@openzeppelin/contracts-upgradeable/proxy/utils/Initializable.sol";
import "@openzeppelin/contracts-upgradeable/security/ReentrancyGuardUpgradeable.sol";
import "@openzeppelin/contracts-upgradeable/proxy/utils/UUPSUpgradeable.sol";
import "@openzeppelin/contracts-upgradeable/token/ERC20/IERC20Upgradeable.sol";
import "@openzeppelin/contracts-upgradeable/token/ERC20/extensions/IERC20MetadataUpgradeable.sol";
import "@openzeppelin/contracts-upgradeable/token/ERC20/utils/SafeERC20Upgradeable.sol";
import "@openzeppelin/contracts-upgradeable/security/PausableUpgradeable.sol";
import "../libraries/errors/IporErrors.sol";
import "../libraries/errors/StanleyErrors.sol";
import "../libraries/Constants.sol";
import "../libraries/math/IporMath.sol";
import "../interfaces/IIvToken.sol";
import "../interfaces/IStanleyInternal.sol";
import "../interfaces/IStanley.sol";
import "../interfaces/IStrategy.sol";
import "../security/IporOwnableUpgradeable.sol";

/// @title Stanley represents Asset Management module responsible for investing Milton's cash in external DeFi protocols.
abstract contract Stanley is
    Initializable,
    PausableUpgradeable,
    ReentrancyGuardUpgradeable,
    UUPSUpgradeable,
    IporOwnableUpgradeable,
    IStanley,
    IStanleyInternal
{
    using SafeERC20Upgradeable for IERC20Upgradeable;

    address internal _asset;
    IIvToken internal _ivToken;

    address internal _milton;
    address internal _strategyAave;
    address internal _strategyCompound;

    modifier onlyMilton() {
        require(_msgSender() == _milton, IporErrors.CALLER_NOT_MILTON);
        _;
    }

    /// @custom:oz-upgrades-unsafe-allow constructor
    constructor() {
        _disableInitializers();
    }

    /**
     * @dev Deploy IPORVault.
     * @notice Deploy IPORVault.
     * @param asset underlying token like DAI, USDT etc.
     */
    function initialize(
        address asset,
        address ivToken,
        address strategyAave,
        address strategyCompound
    ) public initializer {
        __Pausable_init();
        __Ownable_init();
        __UUPSUpgradeable_init();

        require(asset != address(0), IporErrors.WRONG_ADDRESS);
        require(ivToken != address(0), IporErrors.WRONG_ADDRESS);
        require(
            _getDecimals() == IERC20MetadataUpgradeable(asset).decimals(),
            IporErrors.WRONG_DECIMALS
        );

        IIvToken iivToken = IIvToken(ivToken);
        require(asset == iivToken.getAsset(), IporErrors.ADDRESSES_MISMATCH);

        _asset = asset;
        _ivToken = iivToken;

        _strategyAave = _setStrategy(_strategyAave, strategyAave);
        _strategyCompound = _setStrategy(_strategyCompound, strategyCompound);
    }

    function getVersion() external pure override returns (uint256) {
        return 2;
    }

    function getAsset() external view override returns (address) {
        return _asset;
    }

    function getIvToken() external view returns (address) {
        return address(_ivToken);
    }

    function getMilton() external view override returns (address) {
        return _milton;
    }

    function getStrategyAave() external view override returns (address) {
        return _strategyAave;
    }

    function getStrategyCompound() external view override returns (address) {
        return _strategyCompound;
    }

    function totalBalance(address who) external view override returns (uint256) {
        return _totalBalance(who);
    }

    function calculateExchangeRate() external view override returns (uint256 exchangeRate) {
        IStrategy strategyAave = IStrategy(_strategyAave);
        IStrategy strategyCompound = IStrategy(_strategyCompound);
        (, exchangeRate, , ) = _calcExchangeRate(strategyAave, strategyCompound);
    }

    /**
     * @dev to deposit asset in higher apy strategy.
     * @notice only Milton can deposit
     * @param amount underlying token amount represented in 18 decimals
     */
    function deposit(uint256 amount)
        external
        override
        whenNotPaused
        onlyMilton
        returns (uint256 vaultBalance, uint256 depositedAmount)
    {
        require(amount > 0, IporErrors.VALUE_NOT_GREATER_THAN_ZERO);
        uint256 assetAmount = IporMath.convertWadToAssetDecimals(amount, _getDecimals());
        require(assetAmount > 0, IporErrors.VALUE_NOT_GREATER_THAN_ZERO);

        (
            address strategyMaxApy,
            address strategyAaveAddr,
            address strategyCompoundAddr
        ) = _getMaxApyStrategy();

        (
            ,
            uint256 exchangeRate,
            uint256 assetBalanceAaveStrategy,
            uint256 assetBalanceCompoundStrategy
        ) = _calcExchangeRate(IStrategy(strategyAaveAddr), IStrategy(strategyCompoundAddr));

        uint256 ivTokenAmount = IporMath.division(amount * Constants.D18, exchangeRate);

        IERC20Upgradeable(_asset).safeTransferFrom(_msgSender(), address(this), assetAmount);

        depositedAmount = IStrategy(strategyMaxApy).deposit(amount);

        _ivToken.mint(_msgSender(), ivTokenAmount);

        emit Deposit(
            block.timestamp,
            _msgSender(),
            strategyMaxApy,
            exchangeRate,
            depositedAmount,
            ivTokenAmount
        );

        vaultBalance = assetBalanceAaveStrategy + assetBalanceCompoundStrategy + depositedAmount;
    }

    function withdraw(uint256 amount)
        external
        override
        whenNotPaused
        onlyMilton
        returns (uint256 withdrawnAmount, uint256 vaultBalance)
    {
        require(amount > 0, IporErrors.VALUE_NOT_GREATER_THAN_ZERO);

        IIvToken ivToken = _ivToken;
        IERC20Upgradeable asset = IERC20Upgradeable(_asset);
        IStrategy strategyAave = IStrategy(_strategyAave);
        IStrategy strategyCompound = IStrategy(_strategyCompound);

        (
            uint256 ivTokenTotalSupply,
            ,
            uint256 assetBalanceAaveStrategy,
            uint256 assetBalanceCompoundStrategy
        ) = _calcExchangeRate(strategyAave, strategyCompound);

        uint256 senderIvTokens = ivToken.balanceOf(_msgSender());

        (
            address selectedStrategy,
            uint256 selectedWithdrawAmount,

        ) = _selectStrategyAndWithdrawAmount(
                amount,
                assetBalanceAaveStrategy,
                assetBalanceCompoundStrategy
            );

        if (selectedWithdrawAmount > 0) {
            //Transfer from Strategy to Stanley
            uint256 ivTokenWithdrawnAmount;
            (ivTokenWithdrawnAmount, vaultBalance) = _withdrawFromStrategy(
                selectedStrategy,
                selectedWithdrawAmount,
                ivTokenTotalSupply,
                strategyAave,
                strategyCompound
            );

            if (ivTokenWithdrawnAmount > senderIvTokens) {
                ivToken.burn(_msgSender(), senderIvTokens);
            } else {
                ivToken.burn(_msgSender(), ivTokenWithdrawnAmount);
            }

            uint256 assetBalanceStanley = asset.balanceOf(address(this));

            if (assetBalanceStanley > 0) {
                //Always transfer all assets from Stanley to Milton
                asset.safeTransfer(_msgSender(), assetBalanceStanley);
                withdrawnAmount = IporMath.convertToWad(assetBalanceStanley, _getDecimals());
            }
        }

        return (withdrawnAmount, vaultBalance);
    }

    function withdrawAll()
        external
        override
        whenNotPaused
        onlyMilton
        returns (uint256 withdrawnAmount, uint256 vaultBalance)
    {
        address msgSender = _msgSender();
        IIvToken ivToken = _ivToken;
        IERC20Upgradeable asset = IERC20Upgradeable(_asset);
        IStrategy strategyAave = IStrategy(_strategyAave);
        IStrategy strategyCompound = IStrategy(_strategyCompound);

        (
            uint256 ivTokenTotalSupply,
            ,
            uint256 assetBalanceAaveStrategy,
            uint256 assetBalanceCompoundStrategy
        ) = _calcExchangeRate(strategyAave, strategyCompound);

        uint256 assetBalanceStrategiesSum = assetBalanceAaveStrategy + assetBalanceCompoundStrategy;

        if (assetBalanceStrategiesSum > 0) {
            if (assetBalanceAaveStrategy > 0) {
                (, vaultBalance) = _withdrawFromStrategy(
                    _strategyAave,
                    assetBalanceAaveStrategy,
                    ivTokenTotalSupply,
                    strategyAave,
                    strategyCompound
                );
            }

            if (assetBalanceCompoundStrategy > 0) {
                (, vaultBalance) = _withdrawFromStrategy(
                    _strategyCompound,
                    assetBalanceCompoundStrategy,
                    ivTokenTotalSupply,
                    strategyAave,
                    strategyCompound
                );
            }
        }

        ivToken.burn(msgSender, ivToken.balanceOf(msgSender));

        uint256 assetBalanceStanley = asset.balanceOf(address(this));

        //Always transfer all assets from Stanley to Milton
        asset.safeTransfer(msgSender, assetBalanceStanley);

        withdrawnAmount = IporMath.convertToWad(assetBalanceStanley, _getDecimals());
    }

    function migrateAssetToStrategyWithMaxApr() external whenNotPaused onlyOwner {
        (
            address strategyMaxApy,
            address strategyAave,
            address strategyCompound
        ) = _getMaxApyStrategy();

        address from;

        if (strategyMaxApy == strategyAave) {
            from = strategyCompound;
            uint256 assetAmount = IStrategy(strategyCompound).balanceOf();
            require(assetAmount > 0, IporErrors.VALUE_NOT_GREATER_THAN_ZERO);
            IStrategy(strategyCompound).withdraw(assetAmount);
        } else {
            from = strategyAave;
            uint256 assetAmount = IStrategy(strategyAave).balanceOf();
            require(assetAmount > 0, IporErrors.VALUE_NOT_GREATER_THAN_ZERO);
            IStrategy(strategyAave).withdraw(assetAmount);
        }

        /// @dev Temporary on Stanley wallet.
        uint256 stanleyAssetAmount = IERC20Upgradeable(_asset).balanceOf(address(this));
        uint256 wadStanleyAssetAmount = IporMath.convertToWad(stanleyAssetAmount, _getDecimals());
        IStrategy(strategyMaxApy).deposit(wadStanleyAssetAmount);

        emit AssetMigrated(_msgSender(), from, address(strategyMaxApy), wadStanleyAssetAmount);
    }

    function setStrategyAave(address newStrategyAddr) external override whenNotPaused onlyOwner {
        _strategyAave = _setStrategy(_strategyAave, newStrategyAddr);
    }

    function setStrategyCompound(address newStrategyAddr)
        external
        override
        whenNotPaused
        onlyOwner
    {
        _strategyCompound = _setStrategy(_strategyCompound, newStrategyAddr);
    }

    function setMilton(address newMilton) external override whenNotPaused onlyOwner {
        require(newMilton != address(0), IporErrors.WRONG_ADDRESS);
        address oldMilton = _milton;
        _milton = newMilton;
        emit MiltonChanged(_msgSender(), oldMilton, newMilton);
    }

    function pause() external override onlyOwner {
        _pause();
    }

    function unpause() external override onlyOwner {
        _unpause();
    }

    function _getDecimals() internal pure virtual returns (uint256);

    // Find highest apy strategy to deposit underlying asset
    function _getMaxApyStrategy()
        internal
        view
        returns (
            address strategyMaxApy,
            address strategyAave,
            address strategyCompound
        )
    {
        strategyAave = _strategyAave;
        strategyCompound = _strategyCompound;
        strategyMaxApy = strategyAave;

        if (IStrategy(strategyAave).getApr() < IStrategy(strategyCompound).getApr()) {
            strategyMaxApy = strategyCompound;
        } else {
            strategyMaxApy = strategyAave;
        }
    }

    function _totalBalance(address who) internal view returns (uint256) {
        IStrategy strategyAave = IStrategy(_strategyAave);
        IStrategy strategyCompound = IStrategy(_strategyCompound);
        (, uint256 exchangeRate, , ) = _calcExchangeRate(strategyAave, strategyCompound);
        return IporMath.division(_ivToken.balanceOf(who) * exchangeRate, Constants.D18);
    }

    function _setStrategy(address oldStrategyAddress, address newStrategyAddress)
        internal
        nonReentrant
        returns (address)
    {
        require(newStrategyAddress != address(0), IporErrors.WRONG_ADDRESS);

        IERC20Upgradeable asset = IERC20Upgradeable(_asset);

        IStrategy newStrategy = IStrategy(newStrategyAddress);

        require(newStrategy.getAsset() == address(asset), StanleyErrors.ASSET_MISMATCH);

        IERC20Upgradeable newShareToken = IERC20Upgradeable(newStrategy.getShareToken());
<<<<<<< HEAD
        //todo o for oldStrategyAddr???
        asset.safeApprove(newStrategyAddr, 0);
        asset.safeApprove(newStrategyAddr, type(uint256).max);
=======

        asset.safeApprove(newStrategyAddress, 0);
        asset.safeApprove(newStrategyAddress, type(uint256).max);
>>>>>>> de06bbaa

        newShareToken.safeApprove(newStrategyAddress, 0);
        newShareToken.safeApprove(newStrategyAddress, type(uint256).max);

<<<<<<< HEAD
        //when first initialization then old
        if (oldStrategyAddr != address(0)) {
            uint256 assetAmount = IStrategy(oldStrategyAddr).balanceOf();
            if (assetAmount != 0) {
                IStrategy(oldStrategyAddr).withdraw(assetAmount);
                uint256 stanleyAssetAmount = asset.balanceOf(address(this));
                IStrategy(newStrategyAddr).deposit(
                    IporMath.convertToWad(stanleyAssetAmount, _getDecimals())
                );
            }
            asset.safeApprove(oldStrategyAddr, 0);
            IERC20Upgradeable(IStrategy(oldStrategyAddr).getShareToken()).safeApprove(
                oldStrategyAddr,
                0
=======
        //when this is not initialize setup
        if (oldStrategyAddress != address(0)) {
            _transferFromOldToNewStrategy(oldStrategyAddress, newStrategyAddress);
            _revokeStrategyAllowance(oldStrategyAddress);
        }

        emit StrategyChanged(
            _msgSender(),
            oldStrategyAddress,
            newStrategyAddress,
            address(newShareToken)
        );

        return newStrategyAddress;
    }

    function _transferFromOldToNewStrategy(address oldStrategyAddress, address newStrategyAddress)
        internal
    {
        uint256 assetAmount = IStrategy(oldStrategyAddress).balanceOf();

        if (assetAmount > 0) {
            IStrategy(oldStrategyAddress).withdraw(assetAmount);
            uint256 stanleyAssetAmount = IERC20Upgradeable(_asset).balanceOf(address(this));
            IStrategy(newStrategyAddress).deposit(
                IporMath.convertToWad(stanleyAssetAmount, _getDecimals())
>>>>>>> de06bbaa
            );
        }
    }

    function _revokeStrategyAllowance(address strategyAddress) internal {
        IERC20Upgradeable(_asset).safeApprove(strategyAddress, 0);
        IERC20Upgradeable(IStrategy(strategyAddress).getShareToken()).safeApprove(
            strategyAddress,
            0
        );
    }

    /**
     * @notice Withdraws asset amount from given strategyAddress to Stanley
     * @param selectedStrategyAddress strategy address
     * @param amount asset amount which will be withdraw from Strategy, represented in 18 decimals
     * @param ivTokenTotalSupply current IV Token total supply, represented in 18 decimals
     * @param strategyAave AAVE Strategy address
     * @param strategyCompound Compound Strategy address
     * @return ivTokenWithdrawnAmount final withdrawn IV Token amount, represented in 18 decimals
     */
    function _withdrawFromStrategy(
        address selectedStrategyAddress,
        uint256 amount,
        uint256 ivTokenTotalSupply,
        IStrategy strategyAave,
        IStrategy strategyCompound
    ) internal nonReentrant returns (uint256 ivTokenWithdrawnAmount, uint256 totalBalanceAmount) {
        if (amount > 0) {
            //Withdraw from Strategy to Stanley
            uint256 withdrawnAmount = IStrategy(selectedStrategyAddress).withdraw(amount);

            /// @dev when in future more strategies then change this calculation
            totalBalanceAmount = strategyAave.balanceOf() + strategyCompound.balanceOf();

            uint256 totalBalanceWithWithdrawnAmount = totalBalanceAmount + withdrawnAmount;

            uint256 exchangeRate;

            /// @dev after withdraw balance could change which influence on exchange rate
            /// so exchange rate have to be calculated again
            if (totalBalanceWithWithdrawnAmount == 0 || ivTokenTotalSupply == 0) {
                exchangeRate = Constants.D18;
            } else {
                exchangeRate = IporMath.division(
                    totalBalanceWithWithdrawnAmount * Constants.D18,
                    ivTokenTotalSupply
                );
            }

            ivTokenWithdrawnAmount = IporMath.division(
                withdrawnAmount * Constants.D18,
                exchangeRate
            );

            emit Withdraw(
                block.timestamp,
                selectedStrategyAddress,
                _msgSender(),
                exchangeRate,
                withdrawnAmount,
                ivTokenWithdrawnAmount
            );
        }
    }

    function _calcExchangeRate(IStrategy strategyAave, IStrategy strategyCompound)
        internal
        view
        returns (
            uint256 ivTokenTotalSupply,
            uint256 exchangeRate,
            uint256 assetBalanceAaveStrategy,
            uint256 assetBalanceCompoundStrategy
        )
    {
        assetBalanceAaveStrategy = strategyAave.balanceOf();
        assetBalanceCompoundStrategy = strategyCompound.balanceOf();

        uint256 totalAssetBalance = assetBalanceAaveStrategy + assetBalanceCompoundStrategy;

        ivTokenTotalSupply = _ivToken.totalSupply();

        if (totalAssetBalance == 0 || ivTokenTotalSupply == 0) {
            exchangeRate = Constants.D18;
        } else {
            exchangeRate = IporMath.division(totalAssetBalance * Constants.D18, ivTokenTotalSupply);
        }
    }

    function _selectStrategyAndWithdrawAmount(
        uint256 amount,
        uint256 assetBalanceAaveStrategy,
        uint256 assetBalanceCompoundStrategy
    )
        internal
        view
        returns (
            address,
            uint256,
            uint256
        )
    {
        (
            address strategyMaxApy,
            address strategyAave,
            address strategyCompound
        ) = _getMaxApyStrategy();

        if (strategyMaxApy == strategyCompound && amount <= assetBalanceAaveStrategy) {
            return (strategyAave, amount, assetBalanceAaveStrategy);
        } else if (amount <= assetBalanceCompoundStrategy) {
            return (strategyCompound, amount, assetBalanceCompoundStrategy);
        }

        if (strategyMaxApy == strategyAave && amount <= assetBalanceAaveStrategy) {
            return (strategyAave, amount, assetBalanceAaveStrategy);
        }

        if (assetBalanceAaveStrategy < assetBalanceCompoundStrategy) {
            return (strategyCompound, assetBalanceCompoundStrategy, assetBalanceCompoundStrategy);
        } else {
            return (strategyAave, assetBalanceAaveStrategy, assetBalanceAaveStrategy);
        }
    }

    //solhint-disable no-empty-blocks
    function _authorizeUpgrade(address) internal override onlyOwner {}
}<|MERGE_RESOLUTION|>--- conflicted
+++ resolved
@@ -379,35 +379,13 @@
         require(newStrategy.getAsset() == address(asset), StanleyErrors.ASSET_MISMATCH);
 
         IERC20Upgradeable newShareToken = IERC20Upgradeable(newStrategy.getShareToken());
-<<<<<<< HEAD
-        //todo o for oldStrategyAddr???
-        asset.safeApprove(newStrategyAddr, 0);
-        asset.safeApprove(newStrategyAddr, type(uint256).max);
-=======
 
         asset.safeApprove(newStrategyAddress, 0);
         asset.safeApprove(newStrategyAddress, type(uint256).max);
->>>>>>> de06bbaa
 
         newShareToken.safeApprove(newStrategyAddress, 0);
         newShareToken.safeApprove(newStrategyAddress, type(uint256).max);
 
-<<<<<<< HEAD
-        //when first initialization then old
-        if (oldStrategyAddr != address(0)) {
-            uint256 assetAmount = IStrategy(oldStrategyAddr).balanceOf();
-            if (assetAmount != 0) {
-                IStrategy(oldStrategyAddr).withdraw(assetAmount);
-                uint256 stanleyAssetAmount = asset.balanceOf(address(this));
-                IStrategy(newStrategyAddr).deposit(
-                    IporMath.convertToWad(stanleyAssetAmount, _getDecimals())
-                );
-            }
-            asset.safeApprove(oldStrategyAddr, 0);
-            IERC20Upgradeable(IStrategy(oldStrategyAddr).getShareToken()).safeApprove(
-                oldStrategyAddr,
-                0
-=======
         //when this is not initialize setup
         if (oldStrategyAddress != address(0)) {
             _transferFromOldToNewStrategy(oldStrategyAddress, newStrategyAddress);
@@ -434,7 +412,6 @@
             uint256 stanleyAssetAmount = IERC20Upgradeable(_asset).balanceOf(address(this));
             IStrategy(newStrategyAddress).deposit(
                 IporMath.convertToWad(stanleyAssetAmount, _getDecimals())
->>>>>>> de06bbaa
             );
         }
     }
