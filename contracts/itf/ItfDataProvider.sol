--- conflicted
+++ resolved
@@ -76,13 +76,8 @@
         miltonData = ItfDataProviderTypes.ItfMiltonData(
             milton.getMaxSwapCollateralAmount(),
             milton.getMaxLpUtilizationRate(),
-<<<<<<< HEAD
-            milton.getMaxLpUtilizationPerLegRate(),
-=======
             maxUtilizationRatePayFixed,
             maxUtilizationRateReceiveFixed,
-            milton.getIncomeFeeRate(),
->>>>>>> 30ff15b8
             milton.getOpeningFeeRate(),
             milton.getOpeningFeeTreasuryPortionRate(),
             milton.getIporPublicationFee(),
