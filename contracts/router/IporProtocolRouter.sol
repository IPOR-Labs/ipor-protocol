// SPDX-License-Identifier: BUSL-1.1
pragma solidity 0.8.20;

import "@openzeppelin/contracts-upgradeable/proxy/utils/UUPSUpgradeable.sol";
import "@openzeppelin/contracts/utils/Address.sol";

import "contracts/libraries/errors/IporErrors.sol";
import "contracts/router/AccessControl.sol";
import "contracts/interfaces/IAmmSwapsLens.sol";
import "contracts/interfaces/IAmmPoolsLens.sol";
import "contracts/interfaces/IAssetManagementLens.sol";
import "contracts/interfaces/IPowerTokenLens.sol";
import "contracts/interfaces/ILiquidityMiningLens.sol";
import "contracts/interfaces/IAmmGovernanceService.sol";
import "contracts/interfaces/IAmmGovernanceLens.sol";
import "contracts/interfaces/IAmmOpenSwapService.sol";
import "contracts/interfaces/IAmmCloseSwapService.sol";
import "contracts/interfaces/IAmmPoolsService.sol";
import "contracts/interfaces/IPowerTokenFlowsService.sol";
import "contracts/interfaces/IPowerTokenStakeService.sol";

contract IporProtocolRouter is UUPSUpgradeable, AccessControl {
    using Address for address;

    address public immutable AMM_SWAPS_LENS;
    address public immutable AMM_POOLS_LENS;
    address public immutable ASSET_MANAGEMENT_LENS;
    address public immutable AMM_OPEN_SWAP_SERVICE_ADDRESS;
    address public immutable AMM_CLOSE_SWAP_SERVICE_ADDRESS;
    address public immutable AMM_POOLS_SERVICE_ADDRESS;
    address public immutable AMM_GOVERNANCE_SERVICE_ADDRESS;
    address public immutable LIQUIDITY_MINING_LENS_ADDRESS;
    address public immutable POWER_TOKEN_LENS_ADDRESS;
    address public immutable FLOW_SERVICE_ADDRESS;
    address public immutable STAKE_SERVICE_ADDRESS;

    struct DeployedContracts {
        address ammSwapsLens;
        address ammPoolsLens;
        address assetManagementLens;
        address ammOpenSwapService;
        address ammCloseSwapService;
        address ammPoolsService;
        address ammGovernanceService;
        address liquidityMiningLens;
        address powerTokenLens;
        address flowService;
        address stakeService;
    }

    constructor(DeployedContracts memory deployedContracts) {
        require(
            deployedContracts.ammSwapsLens != address(0),
            string.concat(IporErrors.WRONG_ADDRESS, " AMM_SWAPS_LENS")
        );
        require(
            deployedContracts.ammPoolsLens != address(0),
            string.concat(IporErrors.WRONG_ADDRESS, " AMM_POOLS_LENS")
        );
        require(
            deployedContracts.assetManagementLens != address(0),
            string.concat(IporErrors.WRONG_ADDRESS, " ASSET_MANAGEMENT_LENS")
        );

        require(
            deployedContracts.ammOpenSwapService != address(0),
            string.concat(IporErrors.WRONG_ADDRESS, " AMM_OPEN_SWAP_SERVICE_ADDRESS")
        );

        require(
            deployedContracts.ammCloseSwapService != address(0),
            string.concat(IporErrors.WRONG_ADDRESS, " AMM_CLOSE_SWAP_SERVICE_ADDRESS")
        );

        require(
            deployedContracts.ammPoolsService != address(0),
            string.concat(IporErrors.WRONG_ADDRESS, " AMM_POOLS_SERVICE_ADDRESS")
        );

        require(
            deployedContracts.ammGovernanceService != address(0),
            string.concat(IporErrors.WRONG_ADDRESS, " AMM_GOVERNANCE_SERVICE_ADDRESS")
        );

        require(
            deployedContracts.liquidityMiningLens != address(0),
            string.concat(IporErrors.WRONG_ADDRESS, " LIQUIDITY_MINING_LENS_ADDRESS")
        );

        require(
            deployedContracts.powerTokenLens != address(0),
            string.concat(IporErrors.WRONG_ADDRESS, " POWER_TOKEN_LENS_ADDRESS")
        );

        require(
            deployedContracts.flowService != address(0),
            string.concat(IporErrors.WRONG_ADDRESS, " FLOW_SERVICE_ADDRESS")
        );

        require(
            deployedContracts.stakeService != address(0),
            string.concat(IporErrors.WRONG_ADDRESS, " STAKE_SERVICE_ADDRESS")
        );

        AMM_SWAPS_LENS = deployedContracts.ammSwapsLens;
        AMM_POOLS_LENS = deployedContracts.ammPoolsLens;
        ASSET_MANAGEMENT_LENS = deployedContracts.assetManagementLens;
        AMM_OPEN_SWAP_SERVICE_ADDRESS = deployedContracts.ammOpenSwapService;
        AMM_CLOSE_SWAP_SERVICE_ADDRESS = deployedContracts.ammCloseSwapService;
        AMM_POOLS_SERVICE_ADDRESS = deployedContracts.ammPoolsService;
        AMM_GOVERNANCE_SERVICE_ADDRESS = deployedContracts.ammGovernanceService;
        LIQUIDITY_MINING_LENS_ADDRESS = deployedContracts.liquidityMiningLens;
        POWER_TOKEN_LENS_ADDRESS = deployedContracts.powerTokenLens;
        FLOW_SERVICE_ADDRESS = deployedContracts.flowService;
        STAKE_SERVICE_ADDRESS = deployedContracts.stakeService;
        _disableInitializers();
    }

    function getRouterImplementation(bytes4 sig) public returns (address) {
        if (
            _checkFunctionSigAndIsNotPause(sig, IAmmOpenSwapService.openSwapPayFixed60daysUsdt.selector) ||
            _checkFunctionSigAndIsNotPause(sig, IAmmOpenSwapService.openSwapPayFixed28daysUsdt.selector) ||
            _checkFunctionSigAndIsNotPause(sig, IAmmOpenSwapService.openSwapPayFixed90daysUsdt.selector) ||
            _checkFunctionSigAndIsNotPause(sig, IAmmOpenSwapService.openSwapReceiveFixed28daysUsdt.selector) ||
            _checkFunctionSigAndIsNotPause(sig, IAmmOpenSwapService.openSwapReceiveFixed60daysUsdt.selector) ||
            _checkFunctionSigAndIsNotPause(sig, IAmmOpenSwapService.openSwapReceiveFixed90daysUsdt.selector) ||
            _checkFunctionSigAndIsNotPause(sig, IAmmOpenSwapService.openSwapPayFixed28daysUsdc.selector) ||
            _checkFunctionSigAndIsNotPause(sig, IAmmOpenSwapService.openSwapPayFixed60daysUsdc.selector) ||
            _checkFunctionSigAndIsNotPause(sig, IAmmOpenSwapService.openSwapPayFixed90daysUsdc.selector) ||
            _checkFunctionSigAndIsNotPause(sig, IAmmOpenSwapService.openSwapReceiveFixed28daysUsdc.selector) ||
            _checkFunctionSigAndIsNotPause(sig, IAmmOpenSwapService.openSwapReceiveFixed60daysUsdc.selector) ||
            _checkFunctionSigAndIsNotPause(sig, IAmmOpenSwapService.openSwapReceiveFixed90daysUsdc.selector) ||
            _checkFunctionSigAndIsNotPause(sig, IAmmOpenSwapService.openSwapPayFixed28daysDai.selector) ||
            _checkFunctionSigAndIsNotPause(sig, IAmmOpenSwapService.openSwapPayFixed60daysDai.selector) ||
            _checkFunctionSigAndIsNotPause(sig, IAmmOpenSwapService.openSwapPayFixed90daysDai.selector) ||
            _checkFunctionSigAndIsNotPause(sig, IAmmOpenSwapService.openSwapReceiveFixed28daysDai.selector) ||
            _checkFunctionSigAndIsNotPause(sig, IAmmOpenSwapService.openSwapReceiveFixed60daysDai.selector) ||
            _checkFunctionSigAndIsNotPause(sig, IAmmOpenSwapService.openSwapReceiveFixed90daysDai.selector)
        ) {
            return AMM_OPEN_SWAP_SERVICE_ADDRESS;
        } else if (
            _checkFunctionSigAndIsNotPause(sig, IAmmCloseSwapService.closeSwapPayFixedUsdt.selector) ||
            _checkFunctionSigAndIsNotPause(sig, IAmmCloseSwapService.closeSwapPayFixedUsdc.selector) ||
            _checkFunctionSigAndIsNotPause(sig, IAmmCloseSwapService.closeSwapPayFixedDai.selector) ||
            _checkFunctionSigAndIsNotPause(sig, IAmmCloseSwapService.closeSwapReceiveFixedUsdt.selector) ||
            _checkFunctionSigAndIsNotPause(sig, IAmmCloseSwapService.closeSwapReceiveFixedUsdc.selector) ||
            _checkFunctionSigAndIsNotPause(sig, IAmmCloseSwapService.closeSwapReceiveFixedDai.selector) ||
            _checkFunctionSigAndIsNotPause(sig, IAmmCloseSwapService.closeSwapsUsdt.selector) ||
            _checkFunctionSigAndIsNotPause(sig, IAmmCloseSwapService.closeSwapsUsdc.selector) ||
            _checkFunctionSigAndIsNotPause(sig, IAmmCloseSwapService.closeSwapsDai.selector)
        ) {
            return AMM_CLOSE_SWAP_SERVICE_ADDRESS;
        } else if (
            _checkFunctionSigAndIsNotPause(sig, IAmmPoolsService.provideLiquidityUsdt.selector) ||
            _checkFunctionSigAndIsNotPause(sig, IAmmPoolsService.provideLiquidityUsdc.selector) ||
            _checkFunctionSigAndIsNotPause(sig, IAmmPoolsService.provideLiquidityDai.selector) ||
            _checkFunctionSigAndIsNotPause(sig, IAmmPoolsService.redeemFromAmmPoolUsdt.selector) ||
            _checkFunctionSigAndIsNotPause(sig, IAmmPoolsService.redeemFromAmmPoolUsdc.selector) ||
            _checkFunctionSigAndIsNotPause(sig, IAmmPoolsService.redeemFromAmmPoolDai.selector) ||
            _checkFunctionSigAndIsNotPause(sig, IAmmPoolsService.rebalanceBetweenAmmTreasuryAndAssetManagement.selector)
        ) {
            return AMM_POOLS_SERVICE_ADDRESS;
        } else if (
            _checkFunctionSigAndIsNotPause(sig, IPowerTokenStakeService.stakeLpTokensToLiquidityMining.selector) ||
            _checkFunctionSigAndIsNotPause(sig, IPowerTokenStakeService.unstakeLpTokensFromLiquidityMining.selector) ||
            _checkFunctionSigAndIsNotPause(sig, IPowerTokenStakeService.stakeGovernanceTokenToPowerToken.selector) ||
            _checkFunctionSigAndIsNotPause(
                sig,
                IPowerTokenStakeService.unstakeGovernanceTokenFromPowerToken.selector
            ) ||
            _checkFunctionSigAndIsNotPause(sig, IPowerTokenStakeService.pwTokenCooldown.selector) ||
            _checkFunctionSigAndIsNotPause(sig, IPowerTokenStakeService.pwTokenCancelCooldown.selector) ||
            _checkFunctionSigAndIsNotPause(sig, IPowerTokenStakeService.redeemPwToken.selector)
        ) {
            return STAKE_SERVICE_ADDRESS;
        } else if (
            _checkFunctionSigAndIsNotPause(sig, IPowerTokenFlowsService.delegatePwTokensToLiquidityMining.selector) ||
            _checkFunctionSigAndIsNotPause(sig, IPowerTokenFlowsService.updateIndicatorsInLiquidityMining.selector) ||
            _checkFunctionSigAndIsNotPause(sig, IPowerTokenFlowsService.undelegatePwTokensToLiquidityMining.selector) ||
            _checkFunctionSigAndIsNotPause(sig, IPowerTokenFlowsService.claimRewardsFromLiquidityMining.selector)
        ) {
            return FLOW_SERVICE_ADDRESS;
        } else if (
            sig == IAmmGovernanceService.transferToTreasury.selector ||
            sig == IAmmGovernanceService.transferToCharlieTreasury.selector
        ) {
            return AMM_GOVERNANCE_SERVICE_ADDRESS;
        } else if (
            sig == IAmmGovernanceService.isSwapLiquidator.selector ||
            sig == IAmmGovernanceService.isAppointedToRebalanceInAmm.selector ||
            sig == IAmmGovernanceService.getAmmPoolsParams.selector
        ) {
            return AMM_GOVERNANCE_SERVICE_ADDRESS;
        } else if (
            sig == IAmmGovernanceService.addSwapLiquidator.selector ||
            sig == IAmmGovernanceService.removeSwapLiquidator.selector ||
            sig == IAmmGovernanceService.addAppointedToRebalanceInAmm.selector ||
            sig == IAmmGovernanceService.removeAppointedToRebalanceInAmm.selector ||
            sig == IAmmGovernanceService.depositToAssetManagement.selector ||
            sig == IAmmGovernanceService.withdrawFromAssetManagement.selector ||
            sig == IAmmGovernanceService.withdrawAllFromAssetManagement.selector ||
            sig == IAmmGovernanceService.setAmmPoolsParams.selector
        ) {
            _onlyOwner();
            return AMM_GOVERNANCE_SERVICE_ADDRESS;
        } else if (
            sig == IAmmCloseSwapService.emergencyCloseSwapPayFixedUsdt.selector ||
            sig == IAmmCloseSwapService.emergencyCloseSwapPayFixedUsdc.selector ||
            sig == IAmmCloseSwapService.emergencyCloseSwapPayFixedDai.selector ||
            sig == IAmmCloseSwapService.emergencyCloseSwapReceiveFixedUsdt.selector ||
            sig == IAmmCloseSwapService.emergencyCloseSwapReceiveFixedUsdc.selector ||
            sig == IAmmCloseSwapService.emergencyCloseSwapReceiveFixedDai.selector ||
            sig == IAmmCloseSwapService.emergencyCloseSwapsPayFixedUsdt.selector ||
            sig == IAmmCloseSwapService.emergencyCloseSwapsPayFixedUsdc.selector ||
            sig == IAmmCloseSwapService.emergencyCloseSwapsPayFixedDai.selector ||
            sig == IAmmCloseSwapService.emergencyCloseSwapsReceiveFixedUsdt.selector ||
            sig == IAmmCloseSwapService.emergencyCloseSwapsReceiveFixedUsdc.selector ||
            sig == IAmmCloseSwapService.emergencyCloseSwapsReceiveFixedDai.selector
        ) {
            _onlyOwner();
            return AMM_CLOSE_SWAP_SERVICE_ADDRESS;
        } else if (
            sig == IAmmSwapsLens.getSwapsPayFixed.selector ||
            sig == IAmmSwapsLens.getSwapsReceiveFixed.selector ||
            sig == IAmmSwapsLens.getSwaps.selector ||
            sig == IAmmSwapsLens.getPayoffPayFixed.selector ||
            sig == IAmmSwapsLens.getPayoffReceiveFixed.selector ||
            sig == IAmmSwapsLens.getBalancesForOpenSwap.selector ||
            sig == IAmmSwapsLens.getSOAP.selector ||
            sig == IAmmSwapsLens.getAmmSwapsLensConfiguration.selector
        ) {
            return AMM_SWAPS_LENS;
        } else if (
            sig == IAmmPoolsLens.getAmmPoolsLensConfiguration.selector ||
            sig == IAmmPoolsLens.getIpTokenExchangeRate.selector ||
            sig == IAmmPoolsLens.getAmmBalance.selector ||
            sig == IAmmPoolsLens.getLiquidityPoolAccountContribution.selector
        ) {
            return AMM_POOLS_LENS;
        } else if (
            sig == IAssetManagementLens.balanceOfAmmTreasuryInAssetManagement.selector ||
            sig == IAssetManagementLens.aaveBalanceOfInAssetManagement.selector ||
            sig == IAssetManagementLens.compoundBalanceOfInAssetManagement.selector ||
            sig == IAssetManagementLens.getIvTokenExchangeRate.selector
        ) {
            return ASSET_MANAGEMENT_LENS;
        } else if (
            sig == ILiquidityMiningLens.balanceOfLpTokensStakedInLiquidityMining.selector ||
            sig == ILiquidityMiningLens.balanceOfPowerTokensDelegatedToLiquidityMining.selector ||
            sig == ILiquidityMiningLens.getAccruedRewardsInLiquidityMining.selector ||
            sig == ILiquidityMiningLens.getAccountIndicatorsFromLiquidityMining.selector ||
            sig == ILiquidityMiningLens.getGlobalIndicatorsFromLiquidityMining.selector ||
            sig == ILiquidityMiningLens.getAccountRewardsInLiquidityMining.selector
        ) {
            return LIQUIDITY_MINING_LENS_ADDRESS;
        } else if (
            sig == IPowerTokenLens.totalSupplyOfPwToken.selector ||
            sig == IPowerTokenLens.balanceOfPwToken.selector ||
            sig == IPowerTokenLens.balanceOfPwTokenDelegatedToLiquidityMining.selector ||
            sig == IPowerTokenLens.getPwTokensInCooldown.selector ||
            sig == IPowerTokenLens.getPwTokenUnstakeFee.selector ||
            sig == IPowerTokenLens.getPwTokenCooldownTime.selector ||
            sig == IPowerTokenLens.getPwTokenExchangeRate.selector ||
            sig == IPowerTokenLens.getPwTokenTotalSupplyBase.selector
        ) {
            return POWER_TOKEN_LENS_ADDRESS;
        } else if (sig == IAmmCloseSwapService.getAmmCloseSwapServicePoolConfiguration.selector) {
            return AMM_CLOSE_SWAP_SERVICE_ADDRESS;
<<<<<<< HEAD
        } else if (
            sig == IAmmCloseSwapService.emergencyCloseSwapPayFixedUsdt.selector ||
            sig == IAmmCloseSwapService.emergencyCloseSwapPayFixedUsdc.selector ||
            sig == IAmmCloseSwapService.emergencyCloseSwapPayFixedDai.selector ||
            sig == IAmmCloseSwapService.emergencyCloseSwapReceiveFixedUsdt.selector ||
            sig == IAmmCloseSwapService.emergencyCloseSwapReceiveFixedUsdc.selector ||
            sig == IAmmCloseSwapService.emergencyCloseSwapReceiveFixedDai.selector ||
            sig == IAmmCloseSwapService.emergencyCloseSwapsPayFixedUsdt.selector ||
            sig == IAmmCloseSwapService.emergencyCloseSwapsPayFixedUsdc.selector ||
            sig == IAmmCloseSwapService.emergencyCloseSwapsPayFixedDai.selector ||
            sig == IAmmCloseSwapService.emergencyCloseSwapsReceiveFixedUsdt.selector ||
            sig == IAmmCloseSwapService.emergencyCloseSwapsReceiveFixedUsdc.selector ||
            sig == IAmmCloseSwapService.emergencyCloseSwapsReceiveFixedDai.selector
        ) {
            _onlyOwner();
            _nonReentrant();
            _reentrancyStatus = _ENTERED;
            return AMM_CLOSE_SWAP_SERVICE_ADDRESS;
        } else if (
            sig == IAmmPoolsService.provideLiquidityUsdt.selector ||
            sig == IAmmPoolsService.provideLiquidityUsdc.selector ||
            sig == IAmmPoolsService.provideLiquidityDai.selector ||
            sig == IAmmPoolsService.redeemFromAmmPoolUsdt.selector ||
            sig == IAmmPoolsService.redeemFromAmmPoolUsdc.selector ||
            sig == IAmmPoolsService.redeemFromAmmPoolDai.selector ||
            sig == IAmmPoolsService.rebalanceBetweenAmmTreasuryAndAssetManagement.selector
        ) {
            _whenNotPaused();
            _nonReentrant();
            _reentrancyStatus = _ENTERED;
            return AMM_POOLS_SERVICE_ADDRESS;
        } else if (
            sig == IAmmGovernanceService.addSwapLiquidator.selector ||
            sig == IAmmGovernanceService.removeSwapLiquidator.selector ||
            sig == IAmmGovernanceService.addAppointedToRebalanceInAmm.selector ||
            sig == IAmmGovernanceService.removeAppointedToRebalanceInAmm.selector ||
            sig == IAmmGovernanceService.depositToAssetManagement.selector ||
            sig == IAmmGovernanceService.withdrawFromAssetManagement.selector ||
            sig == IAmmGovernanceService.withdrawAllFromAssetManagement.selector ||
            sig == IAmmGovernanceService.setAmmPoolsParams.selector
        ) {
            _onlyOwner();
            _nonReentrant();
            _reentrancyStatus = _ENTERED;
            return AMM_GOVERNANCE_SERVICE_ADDRESS;
        } else if (
            sig == IAmmGovernanceLens.isSwapLiquidator.selector ||
            sig == IAmmGovernanceLens.isAppointedToRebalanceInAmm.selector ||
            sig == IAmmGovernanceLens.getAmmPoolsParams.selector
        ) {
            return AMM_GOVERNANCE_SERVICE_ADDRESS;
        } else if (
            sig == IAmmGovernanceService.transferToTreasury.selector ||
            sig == IAmmGovernanceService.transferToCharlieTreasury.selector
        ) {
            _nonReentrant();
            _reentrancyStatus = _ENTERED;
            return AMM_GOVERNANCE_SERVICE_ADDRESS;
        } else if (
            sig == IPowerTokenStakeService.stakeLpTokensToLiquidityMining.selector ||
            sig == IPowerTokenStakeService.unstakeLpTokensFromLiquidityMining.selector ||
            sig == IPowerTokenStakeService.stakeGovernanceTokenToPowerToken.selector ||
            sig == IPowerTokenStakeService.unstakeGovernanceTokenFromPowerToken.selector ||
            sig == IPowerTokenStakeService.pwTokenCooldown.selector ||
            sig == IPowerTokenStakeService.pwTokenCancelCooldown.selector ||
            sig == IPowerTokenStakeService.redeemPwToken.selector
        ) {
            _whenNotPaused();
            _nonReentrant();
            _reentrancyStatus = _ENTERED;
            return STAKE_SERVICE_ADDRESS;
        } else if (
            sig == IPowerTokenFlowsService.delegatePwTokensToLiquidityMining.selector ||
            sig == IPowerTokenFlowsService.updateIndicatorsInLiquidityMining.selector ||
            sig == IPowerTokenFlowsService.undelegatePwTokensToLiquidityMining.selector ||
            sig == IPowerTokenFlowsService.claimRewardsFromLiquidityMining.selector
        ) {
            _whenNotPaused();
            _nonReentrant();
            _reentrancyStatus = _ENTERED;
            return FLOW_SERVICE_ADDRESS;
=======
>>>>>>> c324e661
        }

        revert(IporErrors.ROUTER_INVALID_SIGNATURE);
    }

    fallback() external {
        _delegate(getRouterImplementation(msg.sig));
    }

    /// @dev Delegates the current call to `implementation`.
    /// This function does not return to its internal call site, it will return directly to the external caller.
    function _delegate(address implementation) private {
        bytes memory result;
        // solhint-disable-next-line no-inline-assembly
        assembly {
            // Copy msg.data. We take full control of memory in this inline assembly
            // block because it will not return to Solidity code. We overwrite the
            // Solidity scratch pad at memory position 0.
            calldatacopy(0, 0, calldatasize())

            // Call the implementation.
            // out and outsize are 0 because we don't know the size yet.
            result := delegatecall(gas(), implementation, 0, calldatasize(), 0, 0)

            // Copy the returned data.
            returndatacopy(0, 0, returndatasize())

            switch result
            // delegatecall returns 0 on error.
            case 0 {
                revert(0, returndatasize())
            }
            default {
                return(0, returndatasize())
            }
        }
    }

    function batchExecutor(bytes[] calldata calls) external {
        uint256 length = calls.length;
        for (uint256 i; i != length; ) {
            bytes4 sig = bytes4(calls[i][:4]);
            address implementation = getRouterImplementation(sig);
            implementation.functionDelegateCall(calls[i]);
            unchecked {
                ++i;
            }
        }
    }

    function initialize(bool paused) external initializer {
        __UUPSUpgradeable_init();
        OwnerManager.transferOwnership(msg.sender);
    }

    //solhint-disable no-empty-blocks
    function _authorizeUpgrade(address) internal view override onlyOwner {}
}<|MERGE_RESOLUTION|>--- conflicted
+++ resolved
@@ -116,7 +116,7 @@
         _disableInitializers();
     }
 
-    function getRouterImplementation(bytes4 sig) public returns (address) {
+    function getRouterImplementation(bytes4 sig) public view returns (address) {
         if (
             _checkFunctionSigAndIsNotPause(sig, IAmmOpenSwapService.openSwapPayFixed60daysUsdt.selector) ||
             _checkFunctionSigAndIsNotPause(sig, IAmmOpenSwapService.openSwapPayFixed28daysUsdt.selector) ||
@@ -186,9 +186,9 @@
         ) {
             return AMM_GOVERNANCE_SERVICE_ADDRESS;
         } else if (
-            sig == IAmmGovernanceService.isSwapLiquidator.selector ||
-            sig == IAmmGovernanceService.isAppointedToRebalanceInAmm.selector ||
-            sig == IAmmGovernanceService.getAmmPoolsParams.selector
+            sig == IAmmGovernanceLens.isSwapLiquidator.selector ||
+            sig == IAmmGovernanceLens.isAppointedToRebalanceInAmm.selector ||
+            sig == IAmmGovernanceLens.getAmmPoolsParams.selector
         ) {
             return AMM_GOVERNANCE_SERVICE_ADDRESS;
         } else if (
@@ -266,90 +266,6 @@
             return POWER_TOKEN_LENS_ADDRESS;
         } else if (sig == IAmmCloseSwapService.getAmmCloseSwapServicePoolConfiguration.selector) {
             return AMM_CLOSE_SWAP_SERVICE_ADDRESS;
-<<<<<<< HEAD
-        } else if (
-            sig == IAmmCloseSwapService.emergencyCloseSwapPayFixedUsdt.selector ||
-            sig == IAmmCloseSwapService.emergencyCloseSwapPayFixedUsdc.selector ||
-            sig == IAmmCloseSwapService.emergencyCloseSwapPayFixedDai.selector ||
-            sig == IAmmCloseSwapService.emergencyCloseSwapReceiveFixedUsdt.selector ||
-            sig == IAmmCloseSwapService.emergencyCloseSwapReceiveFixedUsdc.selector ||
-            sig == IAmmCloseSwapService.emergencyCloseSwapReceiveFixedDai.selector ||
-            sig == IAmmCloseSwapService.emergencyCloseSwapsPayFixedUsdt.selector ||
-            sig == IAmmCloseSwapService.emergencyCloseSwapsPayFixedUsdc.selector ||
-            sig == IAmmCloseSwapService.emergencyCloseSwapsPayFixedDai.selector ||
-            sig == IAmmCloseSwapService.emergencyCloseSwapsReceiveFixedUsdt.selector ||
-            sig == IAmmCloseSwapService.emergencyCloseSwapsReceiveFixedUsdc.selector ||
-            sig == IAmmCloseSwapService.emergencyCloseSwapsReceiveFixedDai.selector
-        ) {
-            _onlyOwner();
-            _nonReentrant();
-            _reentrancyStatus = _ENTERED;
-            return AMM_CLOSE_SWAP_SERVICE_ADDRESS;
-        } else if (
-            sig == IAmmPoolsService.provideLiquidityUsdt.selector ||
-            sig == IAmmPoolsService.provideLiquidityUsdc.selector ||
-            sig == IAmmPoolsService.provideLiquidityDai.selector ||
-            sig == IAmmPoolsService.redeemFromAmmPoolUsdt.selector ||
-            sig == IAmmPoolsService.redeemFromAmmPoolUsdc.selector ||
-            sig == IAmmPoolsService.redeemFromAmmPoolDai.selector ||
-            sig == IAmmPoolsService.rebalanceBetweenAmmTreasuryAndAssetManagement.selector
-        ) {
-            _whenNotPaused();
-            _nonReentrant();
-            _reentrancyStatus = _ENTERED;
-            return AMM_POOLS_SERVICE_ADDRESS;
-        } else if (
-            sig == IAmmGovernanceService.addSwapLiquidator.selector ||
-            sig == IAmmGovernanceService.removeSwapLiquidator.selector ||
-            sig == IAmmGovernanceService.addAppointedToRebalanceInAmm.selector ||
-            sig == IAmmGovernanceService.removeAppointedToRebalanceInAmm.selector ||
-            sig == IAmmGovernanceService.depositToAssetManagement.selector ||
-            sig == IAmmGovernanceService.withdrawFromAssetManagement.selector ||
-            sig == IAmmGovernanceService.withdrawAllFromAssetManagement.selector ||
-            sig == IAmmGovernanceService.setAmmPoolsParams.selector
-        ) {
-            _onlyOwner();
-            _nonReentrant();
-            _reentrancyStatus = _ENTERED;
-            return AMM_GOVERNANCE_SERVICE_ADDRESS;
-        } else if (
-            sig == IAmmGovernanceLens.isSwapLiquidator.selector ||
-            sig == IAmmGovernanceLens.isAppointedToRebalanceInAmm.selector ||
-            sig == IAmmGovernanceLens.getAmmPoolsParams.selector
-        ) {
-            return AMM_GOVERNANCE_SERVICE_ADDRESS;
-        } else if (
-            sig == IAmmGovernanceService.transferToTreasury.selector ||
-            sig == IAmmGovernanceService.transferToCharlieTreasury.selector
-        ) {
-            _nonReentrant();
-            _reentrancyStatus = _ENTERED;
-            return AMM_GOVERNANCE_SERVICE_ADDRESS;
-        } else if (
-            sig == IPowerTokenStakeService.stakeLpTokensToLiquidityMining.selector ||
-            sig == IPowerTokenStakeService.unstakeLpTokensFromLiquidityMining.selector ||
-            sig == IPowerTokenStakeService.stakeGovernanceTokenToPowerToken.selector ||
-            sig == IPowerTokenStakeService.unstakeGovernanceTokenFromPowerToken.selector ||
-            sig == IPowerTokenStakeService.pwTokenCooldown.selector ||
-            sig == IPowerTokenStakeService.pwTokenCancelCooldown.selector ||
-            sig == IPowerTokenStakeService.redeemPwToken.selector
-        ) {
-            _whenNotPaused();
-            _nonReentrant();
-            _reentrancyStatus = _ENTERED;
-            return STAKE_SERVICE_ADDRESS;
-        } else if (
-            sig == IPowerTokenFlowsService.delegatePwTokensToLiquidityMining.selector ||
-            sig == IPowerTokenFlowsService.updateIndicatorsInLiquidityMining.selector ||
-            sig == IPowerTokenFlowsService.undelegatePwTokensToLiquidityMining.selector ||
-            sig == IPowerTokenFlowsService.claimRewardsFromLiquidityMining.selector
-        ) {
-            _whenNotPaused();
-            _nonReentrant();
-            _reentrancyStatus = _ENTERED;
-            return FLOW_SERVICE_ADDRESS;
-=======
->>>>>>> c324e661
         }
 
         revert(IporErrors.ROUTER_INVALID_SIGNATURE);
