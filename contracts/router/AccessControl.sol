--- conflicted
+++ resolved
@@ -77,11 +77,7 @@
     }
 
     function _onlyOwner() internal view {
-<<<<<<< HEAD
-        require(OwnerManager.getOwner() == msg.sender, "Ownable: caller is not the owner");
-=======
         require(address(StorageLib.getOwner().owner) == msg.sender, "Ownable: caller is not the owner");
->>>>>>> 8272ad6b
     }
 
     function _whenNotPaused() internal view {
