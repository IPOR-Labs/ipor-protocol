--- conflicted
+++ resolved
@@ -39,14 +39,7 @@
         onlyOwner
         whenNotPaused
     {
-<<<<<<< HEAD
-        require(newCharlieTreasurer != address(0), IporErrors.INCORRECT_CHARLIE_TREASURER_ADDRESS);
-=======
-        require(
-            newCharlieTreasurer != address(0),
-            IporErrors.JOSEPH_INCORRECT_CHARLIE_TREASURER
-        );
->>>>>>> 75cff843
+        require(newCharlieTreasurer != address(0), IporErrors.JOSEPH_INCORRECT_CHARLIE_TREASURER);
         _charlieTreasurer = newCharlieTreasurer;
         emit CharlieTreasurerUpdated(_asset, newCharlieTreasurer);
     }
