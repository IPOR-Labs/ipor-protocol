--- conflicted
+++ resolved
@@ -132,13 +132,8 @@
     }
 
     function setOpeningFeeForTreasuryPercentage(
-<<<<<<< HEAD
         uint256 newOpeningFeeForTreasuryPercentage
-    ) external override onlyOwner {
-=======
-        uint256 _openingFeeForTreasuryPercentage
     ) external override onlyRole(OPENING_FEE_FOR_TREASURY_PERCENTAGE_ROLE) {
->>>>>>> 17b69dc5
         require(
             newOpeningFeeForTreasuryPercentage <= _multiplicator,
             Errors.MILTON_CONFIG_MAX_VALUE_EXCEEDED
@@ -217,19 +212,13 @@
     }
 
     function setLiquidityPoolMaxUtilizationPercentage(
-<<<<<<< HEAD
         uint256 newLiquidityPoolMaxUtilizationPercentage
-    ) external override onlyOwner {
+    )
+        external
+        override
+        onlyRole(LIQUIDITY_POOLMAX_UTILIZATION_PERCENTAGE_ROLE)
+    {
         liquidityPoolMaxUtilizationPercentage = newLiquidityPoolMaxUtilizationPercentage;
-=======
-        uint256 _liquidityPoolMaxUtilizationPercentage
-    )
-        external
-        override
-        onlyRole(LIQUIDITY_POOLMAX_UTILIZATION_PERCENTAGE_ROLE)
-    {
-        liquidityPoolMaxUtilizationPercentage = _liquidityPoolMaxUtilizationPercentage;
->>>>>>> 17b69dc5
         emit LiquidityPoolMaxUtilizationPercentageSet(
             newLiquidityPoolMaxUtilizationPercentage
         );
@@ -251,31 +240,7 @@
     {
         maxPositionTotalAmount = newMaxPositionTotalAmount;
         emit MaxPositionTotalAmountSet(newMaxPositionTotalAmount);
-    }
-
-    function getSpreadPayFixedValue() external view override returns (uint256) {
-        return spreadPayFixedValue;
-    }
-
-    function setSpreadPayFixedValue(uint256 spread)
-        external
-        override
-        onlyRole(SPREAD_PAY_FIXED_VALUE_ROLE)
-    {
-        spreadPayFixedValue = spread;
-    }
-
-    function getSpreadRecFixedValue() external view override returns (uint256) {
-        return spreadRecFixedValue;
-    }
-
-    function setSpreadRecFixedValue(uint256 spread)
-        external
-        override
-        onlyRole(SPREAD_REC_FIXED_VALUE_ROLE)
-    {
-        spreadRecFixedValue = spread;
-    }
+    }   
 
     function getMaxCollateralizationFactorValue()
         external
@@ -287,15 +252,9 @@
     }
 
     function setMaxCollateralizationFactorValue(
-<<<<<<< HEAD
         uint256 newMaxCollateralizationFactorValue
-    ) external override onlyOwner {
+    ) external override onlyRole(COLLATERALIZATION_FACTOR_VALUE_ROLE) {
         maxCollateralizationFactorValue = newMaxCollateralizationFactorValue;
-=======
-        uint256 _maxCollateralizationFactorValue
-    ) external override onlyRole(COLLATERALIZATION_FACTOR_VALUE_ROLE) {
-        maxCollateralizationFactorValue = _maxCollateralizationFactorValue;
->>>>>>> 17b69dc5
         emit MaxCollateralizationFactorValueSet(
             newMaxCollateralizationFactorValue
         );
@@ -311,15 +270,9 @@
     }
 
     function setMinCollateralizationFactorValue(
-<<<<<<< HEAD
         uint256 newMinCollateralizationFactorValue
-    ) external override onlyOwner {
+    ) external override onlyRole(COLLATERALIZATION_FACTOR_VALUE_ROLE) {
         minCollateralizationFactorValue = newMinCollateralizationFactorValue;
-=======
-        uint256 _minCollateralizationFactorValue
-    ) external override onlyRole(COLLATERALIZATION_FACTOR_VALUE_ROLE) {
-        minCollateralizationFactorValue = _minCollateralizationFactorValue;
->>>>>>> 17b69dc5
         emit MinCollateralizationFactorValueSet(
             newMinCollateralizationFactorValue
         );
