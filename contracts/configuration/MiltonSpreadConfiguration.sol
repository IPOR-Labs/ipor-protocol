--- conflicted
+++ resolved
@@ -5,43 +5,25 @@
 
 contract MiltonSpreadConfiguration is IMiltonSpreadConfiguration {
     //@notice Spread Max Value
-<<<<<<< HEAD
-    uint256 internal constant _SPREAD_PREMIUMS_MAX_VALUE = 3e16;
-
-    //@notice Part of Spread calculation - Demand Component Kf value - check Whitepaper
-    uint256 internal constant _DC_KF_VALUE = 1e15;
-=======
     uint256 internal constant _SPREAD_PREMIUMS_MAX_VALUE = 3e15;
 
     //@notice Part of Spread calculation - Demand Component Kf value - check Whitepaper
     uint256 internal constant _DC_KF_VALUE = 1e13;
->>>>>>> 1b2f1b0c
 
     //@notice Part of Spread calculation - Demand Component Lambda value - check Whitepaper
     uint256 internal constant _DC_LAMBDA_VALUE = 1e16;
 
     //@notice Part of Spread calculation - Demand Component KOmega value - check Whitepaper
-<<<<<<< HEAD
-    uint256 internal constant _DC_K_OMEGA_VALUE = 1e15;
-=======
     uint256 internal constant _DC_K_OMEGA_VALUE = 5e13;
->>>>>>> 1b2f1b0c
 
     //@notice Part of Spread calculation - Demand Component Max Liquidity Redemption Value - check Whitepaper
     uint256 internal constant _DC_MAX_LIQUIDITY_REDEMPTION_VALUE = 1e18;
 
     //@notice Part of Spread calculation - At Par Component - Volatility Kvol value - check Whitepaper
-<<<<<<< HEAD
-    uint256 internal constant _AT_PAR_COMPONENT_K_VOL_VALUE = 1e15;
-
-    //@notice Part of Spread calculation - At Par Component - Historical Deviation Khist value - check Whitepaper
-    uint256 internal constant _AT_PAR_COMPONENT_K_HIST_VALUE = 1e15;
-=======
     uint256 internal constant _AT_PAR_COMPONENT_K_VOL_VALUE = 5e13;
 
     //@notice Part of Spread calculation - At Par Component - Historical Deviation Khist value - check Whitepaper
     uint256 internal constant _AT_PAR_COMPONENT_K_HIST_VALUE = 5e13;
->>>>>>> 1b2f1b0c
 
     function getSpreadPremiumsMaxValue() external pure override returns (uint256) {
         return _SPREAD_PREMIUMS_MAX_VALUE;
