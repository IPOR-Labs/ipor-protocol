--- conflicted
+++ resolved
@@ -4,11 +4,7 @@
 import "../interfaces/IMiltonSpreadConfiguration.sol";
 
 contract MiltonSpreadConfiguration is IMiltonSpreadConfiguration {
-<<<<<<< HEAD
-    //@notice Spread Max Value
-=======
     //@notice Spread Premiums Max Value
->>>>>>> 2c8ad615
     uint256 internal constant _SPREAD_PREMIUMS_MAX_VALUE = 3e15;
 
     //@notice Part of Spread calculation - Demand Component Kf value - check Whitepaper
