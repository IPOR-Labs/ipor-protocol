// SPDX-License-Identifier: agpl-3.0
pragma solidity 0.8.9;

import "../interfaces/IMiltonSpreadConfiguration.sol";

contract MiltonSpreadConfiguration is IMiltonSpreadConfiguration {
<<<<<<< HEAD
    //@notice Spread Premiums Max Value
    uint256 internal constant _SPREAD_PREMIUMS_MAX_VALUE = 3e15;

    //@notice Part of Spread calculation - Demand Component Kf value - check Whitepaper
    uint256 internal constant _DC_KF_VALUE = 6e14;
=======
    //@notice Spread Max Value
    uint256 internal constant _SPREAD_PREMIUMS_MAX_VALUE = 3e15;

    //@notice Part of Spread calculation - Demand Component Kf value - check Whitepaper
    uint256 internal constant _DC_KF_VALUE = 1e13;
>>>>>>> 2d079f0a

    //@notice Part of Spread calculation - Demand Component Lambda value - check Whitepaper
    uint256 internal constant _DC_LAMBDA_VALUE = 1e16;

    //@notice Part of Spread calculation - Demand Component KOmega value - check Whitepaper
<<<<<<< HEAD
    uint256 internal constant _DC_K_OMEGA_VALUE = 4e14;
=======
    uint256 internal constant _DC_K_OMEGA_VALUE = 5e13;
>>>>>>> 2d079f0a

    //@notice Part of Spread calculation - Demand Component Max Liquidity Redemption Value - check Whitepaper
    uint256 internal constant _DC_MAX_LIQUIDITY_REDEMPTION_VALUE = 1e18;

    //@notice Part of Spread calculation - At Par Component - Volatility Kvol value - check Whitepaper
    uint256 internal constant _AT_PAR_COMPONENT_K_VOL_VALUE = 5e13;

    //@notice Part of Spread calculation - At Par Component - Historical Deviation Khist value - check Whitepaper
    uint256 internal constant _AT_PAR_COMPONENT_K_HIST_VALUE = 5e13;

    function getSpreadPremiumsMaxValue() external pure override returns (uint256) {
        return _SPREAD_PREMIUMS_MAX_VALUE;
    }

    function getDCKfValue() external pure override returns (uint256) {
        return _DC_KF_VALUE;
    }

    function getDCLambdaValue() external pure override returns (uint256) {
        return _DC_LAMBDA_VALUE;
    }

    function getDCKOmegaValue() external pure override returns (uint256) {
        return _DC_K_OMEGA_VALUE;
    }

    function getDCMaxLiquidityRedemptionValue()
        external
        pure
        override
        returns (uint256)
    {
        return _DC_MAX_LIQUIDITY_REDEMPTION_VALUE;
    }

    function getAtParComponentKVolValue()
        external
        pure
        override
        returns (uint256)
    {
        return _AT_PAR_COMPONENT_K_VOL_VALUE;
    }

    function getAtParComponentKHistValue()
        external
        pure
        override
        returns (uint256)
    {
        return _AT_PAR_COMPONENT_K_HIST_VALUE;
    }

    function _getSpreadPremiumsMaxValue() internal pure virtual returns (uint256) {
        return _SPREAD_PREMIUMS_MAX_VALUE;
    }

    function _getDCKfValue() internal pure virtual returns (uint256) {
        return _DC_KF_VALUE;
    }

    function _getDCLambdaValue() internal pure virtual returns (uint256) {
        return _DC_LAMBDA_VALUE;
    }

    function _getDCKOmegaValue() internal pure virtual returns (uint256) {
        return _DC_K_OMEGA_VALUE;
    }

    function _getDCMaxLiquidityRedemptionValue()
        internal
        pure
        virtual
        returns (uint256)
    {
        return _DC_MAX_LIQUIDITY_REDEMPTION_VALUE;
    }

    function _getAtParComponentKVolValue()
        internal
        pure
        virtual
        returns (uint256)
    {
        return _AT_PAR_COMPONENT_K_VOL_VALUE;
    }

    function _getAtParComponentKHistValue()
        internal
        pure
        virtual
        returns (uint256)
    {
        return _AT_PAR_COMPONENT_K_HIST_VALUE;
    }
}<|MERGE_RESOLUTION|>--- conflicted
+++ resolved
@@ -4,29 +4,17 @@
 import "../interfaces/IMiltonSpreadConfiguration.sol";
 
 contract MiltonSpreadConfiguration is IMiltonSpreadConfiguration {
-<<<<<<< HEAD
     //@notice Spread Premiums Max Value
     uint256 internal constant _SPREAD_PREMIUMS_MAX_VALUE = 3e15;
 
     //@notice Part of Spread calculation - Demand Component Kf value - check Whitepaper
-    uint256 internal constant _DC_KF_VALUE = 6e14;
-=======
-    //@notice Spread Max Value
-    uint256 internal constant _SPREAD_PREMIUMS_MAX_VALUE = 3e15;
-
-    //@notice Part of Spread calculation - Demand Component Kf value - check Whitepaper
     uint256 internal constant _DC_KF_VALUE = 1e13;
->>>>>>> 2d079f0a
 
     //@notice Part of Spread calculation - Demand Component Lambda value - check Whitepaper
     uint256 internal constant _DC_LAMBDA_VALUE = 1e16;
 
     //@notice Part of Spread calculation - Demand Component KOmega value - check Whitepaper
-<<<<<<< HEAD
-    uint256 internal constant _DC_K_OMEGA_VALUE = 4e14;
-=======
     uint256 internal constant _DC_K_OMEGA_VALUE = 5e13;
->>>>>>> 2d079f0a
 
     //@notice Part of Spread calculation - Demand Component Max Liquidity Redemption Value - check Whitepaper
     uint256 internal constant _DC_MAX_LIQUIDITY_REDEMPTION_VALUE = 1e18;
