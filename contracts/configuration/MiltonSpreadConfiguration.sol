// SPDX-License-Identifier: agpl-3.0
pragma solidity 0.8.9;

import "../interfaces/IMiltonSpreadConfiguration.sol";

contract MiltonSpreadConfiguration is IMiltonSpreadConfiguration {
    //@notice Spread Premiums Max Value
    uint256 internal constant _SPREAD_PREMIUMS_MAX_VALUE = 3e15;

    //@notice Part of Spread calculation - Demand Component Kf value - check Whitepaper
    uint256 internal constant _DC_KF_VALUE = 1e13;

    //@notice Part of Spread calculation - Demand Component Lambda value - check Whitepaper
    uint256 internal constant _DC_LAMBDA_VALUE = 1e16;

    //@notice Part of Spread calculation - Demand Component KOmega value - check Whitepaper
    uint256 internal constant _DC_K_OMEGA_VALUE = 5e13;

    //@notice Part of Spread calculation - Demand Component Max Liquidity Redemption Value - check Whitepaper
    uint256 internal constant _DC_MAX_LIQUIDITY_REDEMPTION_VALUE = 1e18;

    //@notice Part of Spread calculation - At Par Component - Volatility Kvol value - check Whitepaper
<<<<<<< HEAD
    uint256 internal constant _AT_PAR_COMPONENT_K_VOL_VALUE = 5e13;

    //@notice Part of Spread calculation - At Par Component - Historical Deviation Khist value - check Whitepaper
    uint256 internal constant _AT_PAR_COMPONENT_K_HIST_VALUE = 5e13;
=======
    uint256 internal constant _AT_PAR_COMPONENT_K_VOL_VALUE = 0;

    //@notice Part of Spread calculation - At Par Component - Historical Deviation Khist value - check Whitepaper
    uint256 internal constant _AT_PAR_COMPONENT_K_HIST_VALUE = 3e14;
>>>>>>> 0d2c28a6

    function getSpreadPremiumsMaxValue() external pure override returns (uint256) {
        return _SPREAD_PREMIUMS_MAX_VALUE;
    }

    function getDCKfValue() external pure override returns (uint256) {
        return _DC_KF_VALUE;
    }

    function getDCLambdaValue() external pure override returns (uint256) {
        return _DC_LAMBDA_VALUE;
    }

    function getDCKOmegaValue() external pure override returns (uint256) {
        return _DC_K_OMEGA_VALUE;
    }

    function getDCMaxLiquidityRedemptionValue()
        external
        pure
        override
        returns (uint256)
    {
        return _DC_MAX_LIQUIDITY_REDEMPTION_VALUE;
    }

    function getAtParComponentKVolValue()
        external
        pure
        override
        returns (uint256)
    {
        return _AT_PAR_COMPONENT_K_VOL_VALUE;
    }

    function getAtParComponentKHistValue()
        external
        pure
        override
        returns (uint256)
    {
        return _AT_PAR_COMPONENT_K_HIST_VALUE;
    }

    function _getSpreadPremiumsMaxValue() internal pure virtual returns (uint256) {
        return _SPREAD_PREMIUMS_MAX_VALUE;
    }

    function _getDCKfValue() internal pure virtual returns (uint256) {
        return _DC_KF_VALUE;
    }

    function _getDCLambdaValue() internal pure virtual returns (uint256) {
        return _DC_LAMBDA_VALUE;
    }

    function _getDCKOmegaValue() internal pure virtual returns (uint256) {
        return _DC_K_OMEGA_VALUE;
    }

    function _getDCMaxLiquidityRedemptionValue()
        internal
        pure
        virtual
        returns (uint256)
    {
        return _DC_MAX_LIQUIDITY_REDEMPTION_VALUE;
    }

    function _getAtParComponentKVolValue()
        internal
        pure
        virtual
        returns (uint256)
    {
        return _AT_PAR_COMPONENT_K_VOL_VALUE;
    }

    function _getAtParComponentKHistValue()
        internal
        pure
        virtual
        returns (uint256)
    {
        return _AT_PAR_COMPONENT_K_HIST_VALUE;
    }
}<|MERGE_RESOLUTION|>--- conflicted
+++ resolved
@@ -20,17 +20,10 @@
     uint256 internal constant _DC_MAX_LIQUIDITY_REDEMPTION_VALUE = 1e18;
 
     //@notice Part of Spread calculation - At Par Component - Volatility Kvol value - check Whitepaper
-<<<<<<< HEAD
-    uint256 internal constant _AT_PAR_COMPONENT_K_VOL_VALUE = 5e13;
-
-    //@notice Part of Spread calculation - At Par Component - Historical Deviation Khist value - check Whitepaper
-    uint256 internal constant _AT_PAR_COMPONENT_K_HIST_VALUE = 5e13;
-=======
     uint256 internal constant _AT_PAR_COMPONENT_K_VOL_VALUE = 0;
 
     //@notice Part of Spread calculation - At Par Component - Historical Deviation Khist value - check Whitepaper
     uint256 internal constant _AT_PAR_COMPONENT_K_HIST_VALUE = 3e14;
->>>>>>> 0d2c28a6
 
     function getSpreadPremiumsMaxValue() external pure override returns (uint256) {
         return _SPREAD_PREMIUMS_MAX_VALUE;
