// SPDX-License-Identifier: agpl-3.0
pragma solidity 0.8.9;

import "@openzeppelin/contracts-upgradeable/security/PausableUpgradeable.sol";
import "../interfaces/IMiltonConfiguration.sol";
import "../interfaces/IIpToken.sol";
import "../interfaces/IWarren.sol";
import "../interfaces/IMiltonStorage.sol";
import "../interfaces/IMiltonSpreadModel.sol";
import "../interfaces/IStanley.sol";
import "../security/IporOwnableUpgradeable.sol";

abstract contract MiltonConfiguration is PausableUpgradeable, IporOwnableUpgradeable, IMiltonConfiguration {
    //@notice max total amount used when opening position
    uint256 internal constant _MAX_SWAP_COLLATERAL_AMOUNT = 1e23;    

    uint256 internal constant _MAX_LP_UTILIZATION_PERCENTAGE = 8 * 1e17;

    uint256 internal constant _MAX_LP_UTILIZATION_PER_LEG_PERCENTAGE = 48 * 1e16;

    uint256 internal constant _INCOME_TAX_PERCENTAGE = 1e17;

    uint256 internal constant _OPENING_FEE_PERCENTAGE = 1e16;

    //@notice Opening Fee is divided between Treasury Balance and Liquidity Pool Balance,
    //below value define how big pie going to Treasury Balance
    uint256 internal constant _OPENING_FEE_FOR_TREASURY_PERCENTAGE = 0;

    uint256 internal constant _IPOR_PUBLICATION_FEE_AMOUNT = 10 * 1e18;

    uint256 internal constant _LIQUIDATION_DEPOSIT_AMOUNT = 20 * 1e18;

    uint256 internal constant _MAX_COLLATERALIZATION_FACTOR_VALUE = 1000 * 1e18;

    uint256 internal constant _MIN_COLLATERALIZATION_FACTOR_VALUE = 10 * 1e18;

    address internal _asset;
    IIpToken internal _ipToken;
    address internal _joseph;
    IWarren internal _warren;
    IMiltonStorage internal _miltonStorage;
    IMiltonSpreadModel internal _miltonSpreadModel;
    IStanley internal _stanley;

    function getMiltonSpreadModel() external view override returns (address) {
        return address(_miltonSpreadModel);
    }

    function getMaxSwapCollateralAmount() external pure override returns (uint256) {
        return _MAX_SWAP_COLLATERAL_AMOUNT;
    }
<<<<<<< HEAD
    
    function getMaxLpUtilizationPercentage()
        external
        pure
        override
        returns (uint256)
    {
=======

    function getMaxSlippagePercentage() external pure override returns (uint256) {
        return _MAX_SLIPPAGE_PERCENTAGE;
    }

    function getMaxLpUtilizationPercentage() external pure override returns (uint256) {
>>>>>>> 41dbdf3c
        return _MAX_LP_UTILIZATION_PERCENTAGE;
    }

    function getMaxLpUtilizationPerLegPercentage() external pure override returns (uint256) {
        return _MAX_LP_UTILIZATION_PER_LEG_PERCENTAGE;
    }

    function getIncomeTaxPercentage() external pure override returns (uint256) {
        return _INCOME_TAX_PERCENTAGE;
    }

    function getOpeningFeePercentage() external pure override returns (uint256) {
        return _OPENING_FEE_PERCENTAGE;
    }

    function getOpeningFeeForTreasuryPercentage() external pure override returns (uint256) {
        return _OPENING_FEE_FOR_TREASURY_PERCENTAGE;
    }

    function getIporPublicationFeeAmount() external pure override returns (uint256) {
        return _IPOR_PUBLICATION_FEE_AMOUNT;
    }

    function getLiquidationDepositAmount() external pure override returns (uint256) {
        return _LIQUIDATION_DEPOSIT_AMOUNT;
    }

    function getMaxCollateralizationFactorValue() external pure override returns (uint256) {
        return _MAX_COLLATERALIZATION_FACTOR_VALUE;
    }

    function getMinCollateralizationFactorValue() external pure override returns (uint256) {
        return _MIN_COLLATERALIZATION_FACTOR_VALUE;
    }

    function getJoseph() external view override returns (address) {
        return _joseph;
    }

    function setJoseph(address joseph) external override onlyOwner whenNotPaused {
        _joseph = joseph;
        emit JosephUpdated(joseph);
    }

    function _getDecimals() internal pure virtual returns (uint256);

    function _getMaxSwapCollateralAmount() internal pure virtual returns (uint256) {
        return _MAX_SWAP_COLLATERAL_AMOUNT;
    }
<<<<<<< HEAD
    
    function _getMaxLpUtilizationPercentage()
        internal
        pure
        virtual
        returns (uint256)
    {
=======

    function _getMaxSlippagePercentage() internal pure virtual returns (uint256) {
        return _MAX_SLIPPAGE_PERCENTAGE;
    }

    function _getMaxLpUtilizationPercentage() internal pure virtual returns (uint256) {
>>>>>>> 41dbdf3c
        return _MAX_LP_UTILIZATION_PERCENTAGE;
    }

    function _getMaxLpUtilizationPerLegPercentage() internal pure virtual returns (uint256) {
        return _MAX_LP_UTILIZATION_PER_LEG_PERCENTAGE;
    }

    function _getIncomeTaxPercentage() internal pure virtual returns (uint256) {
        return _INCOME_TAX_PERCENTAGE;
    }

    function _getOpeningFeePercentage() internal pure virtual returns (uint256) {
        return _OPENING_FEE_PERCENTAGE;
    }

    function _getOpeningFeeForTreasuryPercentage() internal pure virtual returns (uint256) {
        return _OPENING_FEE_FOR_TREASURY_PERCENTAGE;
    }

    function _getIporPublicationFeeAmount() internal pure virtual returns (uint256) {
        return _IPOR_PUBLICATION_FEE_AMOUNT;
    }

    function _getLiquidationDepositAmount() internal pure virtual returns (uint256) {
        return _LIQUIDATION_DEPOSIT_AMOUNT;
    }

    function _getMaxCollateralizationFactorValue() internal pure virtual returns (uint256) {
        return _MAX_COLLATERALIZATION_FACTOR_VALUE;
    }

    function _getMinCollateralizationFactorValue() internal pure virtual returns (uint256) {
        return _MIN_COLLATERALIZATION_FACTOR_VALUE;
    }
}<|MERGE_RESOLUTION|>--- conflicted
+++ resolved
@@ -10,9 +10,15 @@
 import "../interfaces/IStanley.sol";
 import "../security/IporOwnableUpgradeable.sol";
 
-abstract contract MiltonConfiguration is PausableUpgradeable, IporOwnableUpgradeable, IMiltonConfiguration {
+abstract contract MiltonConfiguration is
+    PausableUpgradeable,
+    IporOwnableUpgradeable,
+    IMiltonConfiguration
+{
     //@notice max total amount used when opening position
-    uint256 internal constant _MAX_SWAP_COLLATERAL_AMOUNT = 1e23;    
+    uint256 internal constant _MAX_SWAP_COLLATERAL_AMOUNT = 1e23;
+
+    uint256 internal constant _MAX_SLIPPAGE_PERCENTAGE = 1e18;
 
     uint256 internal constant _MAX_LP_UTILIZATION_PERCENTAGE = 8 * 1e17;
 
@@ -49,22 +55,12 @@
     function getMaxSwapCollateralAmount() external pure override returns (uint256) {
         return _MAX_SWAP_COLLATERAL_AMOUNT;
     }
-<<<<<<< HEAD
-    
-    function getMaxLpUtilizationPercentage()
-        external
-        pure
-        override
-        returns (uint256)
-    {
-=======
 
     function getMaxSlippagePercentage() external pure override returns (uint256) {
         return _MAX_SLIPPAGE_PERCENTAGE;
     }
 
     function getMaxLpUtilizationPercentage() external pure override returns (uint256) {
->>>>>>> 41dbdf3c
         return _MAX_LP_UTILIZATION_PERCENTAGE;
     }
 
@@ -114,22 +110,12 @@
     function _getMaxSwapCollateralAmount() internal pure virtual returns (uint256) {
         return _MAX_SWAP_COLLATERAL_AMOUNT;
     }
-<<<<<<< HEAD
-    
-    function _getMaxLpUtilizationPercentage()
-        internal
-        pure
-        virtual
-        returns (uint256)
-    {
-=======
 
     function _getMaxSlippagePercentage() internal pure virtual returns (uint256) {
         return _MAX_SLIPPAGE_PERCENTAGE;
     }
 
     function _getMaxLpUtilizationPercentage() internal pure virtual returns (uint256) {
->>>>>>> 41dbdf3c
         return _MAX_LP_UTILIZATION_PERCENTAGE;
     }
 
