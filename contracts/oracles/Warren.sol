// SPDX-License-Identifier: agpl-3.0
pragma solidity 0.8.9;

import "@openzeppelin/contracts-upgradeable/proxy/utils/UUPSUpgradeable.sol";
import "@openzeppelin/contracts-upgradeable/security/PausableUpgradeable.sol";
import "@openzeppelin/contracts-upgradeable/security/ReentrancyGuardUpgradeable.sol";
import "@openzeppelin/contracts/utils/math/SafeCast.sol";
import "../security/IporOwnableUpgradeable.sol";
import {IporErrors} from "../IporErrors.sol";
import "../interfaces/IWarren.sol";
import {DataTypes} from "../libraries/types/DataTypes.sol";
import {Constants} from "../libraries/Constants.sol";
import "../libraries/IporLogic.sol";
import {IporMath} from "../libraries/IporMath.sol";

/**
 * @title IPOR Index Oracle Contract
 *
 * @author IPOR Labs
 */
contract Warren is
    UUPSUpgradeable,
    IporOwnableUpgradeable,
    PausableUpgradeable,
    IWarren
{
    using SafeCast for uint256;
    using IporLogic for DataTypes.IPOR;

<<<<<<< HEAD
    uint256 internal constant _DECAY_FACTOR_VALUE = 1e17;
=======
    uint256 private constant _DECAY_FACTOR_VALUE = 5e17;
>>>>>>> 2d079f0a

    mapping(address => uint256) internal _updaters;

    mapping(address => DataTypes.IPOR) internal _indexes;

    modifier onlyUpdater() {
        require(
            _updaters[msg.sender] == 1,
            IporErrors.WARREN_CALLER_NOT_WARREN_UPDATER
        );
        _;
    }

    function initialize() public initializer {
        __Ownable_init();
    }

    function pause() external onlyOwner {
        _pause();
    }

    function unpause() external onlyOwner {
        _unpause();
    }

    function getIndex(address asset)
        external
        view
        override
        returns (
            uint256 indexValue,
            uint256 ibtPrice,
            uint256 exponentialMovingAverage,
            uint256 exponentialWeightedMovingVariance,
            uint256 blockTimestamp
        )
    {
        DataTypes.IPOR memory ipor = _indexes[asset];
        require(
            ipor.quasiIbtPrice >= Constants.WAD_YEAR_IN_SECONDS,
            IporErrors.MILTON_ASSET_ADDRESS_NOT_SUPPORTED
        );
        return (
            indexValue = ipor.indexValue,
            ibtPrice = IporMath.division(
                ipor.quasiIbtPrice,
                Constants.YEAR_IN_SECONDS
            ),
            exponentialMovingAverage = ipor.exponentialMovingAverage,
            exponentialWeightedMovingVariance = ipor
                .exponentialWeightedMovingVariance,
            blockTimestamp = ipor.blockTimestamp
        );
    }

    function getAccruedIndex(uint256 calculateTimestamp, address asset)
        external
        view
        override
        returns (DataTypes.AccruedIpor memory accruedIpor)
    {
        DataTypes.IPOR memory ipor = _indexes[asset];
        require(
            ipor.quasiIbtPrice >= Constants.WAD_YEAR_IN_SECONDS,
            IporErrors.MILTON_ASSET_ADDRESS_NOT_SUPPORTED
        );

        accruedIpor = DataTypes.AccruedIpor(
            ipor.indexValue,
            _calculateAccruedIbtPrice(calculateTimestamp, asset),
            ipor.exponentialMovingAverage,
            ipor.exponentialWeightedMovingVariance
        );
    }

    function calculateAccruedIbtPrice(address asset, uint256 calculateTimestamp)
        external
        view
        override
        returns (uint256)
    {
        return _calculateAccruedIbtPrice(calculateTimestamp, asset);
    }

    function updateIndex(address asset, uint256 indexValue)
        external
        override
        onlyUpdater
        whenNotPaused
    {
        uint256[] memory indexes = new uint256[](1);
        indexes[0] = indexValue;
        address[] memory assets = new address[](1);
        assets[0] = asset;

        _updateIndexes(assets, indexes, block.timestamp);
    }

    function updateIndexes(
        address[] memory assets,
        uint256[] memory indexValues
    ) external override onlyUpdater whenNotPaused {
        _updateIndexes(assets, indexValues, block.timestamp);
    }

    function addAsset(address asset) external override onlyOwner whenNotPaused {
        require(asset != address(0), IporErrors.WRONG_ADDRESS);
        require(
            _indexes[asset].quasiIbtPrice < Constants.WAD_YEAR_IN_SECONDS,
            IporErrors.MILTON_CANNOT_ADD_ASSET_ASSET_ALREADY_EXISTS
        );
        _indexes[asset] = DataTypes.IPOR(
            0,
            0,
            Constants.WAD_YEAR_IN_SECONDS.toUint128(),
            0,
            0
        );
        emit IporIndexAddAsset(asset);
    }

    function removeAsset(address asset)
        external
        override
        onlyOwner
        whenNotPaused
    {
        require(asset != address(0), IporErrors.WRONG_ADDRESS);
        require(
            _indexes[asset].quasiIbtPrice >= Constants.WAD_YEAR_IN_SECONDS,
            IporErrors.MILTON_ASSET_ADDRESS_NOT_SUPPORTED
        );
        delete _indexes[asset];
        emit IporIndexRemoveAsset(asset);
    }

    function addUpdater(address updater)
        external
        override
        onlyOwner
        whenNotPaused
    {
        _updaters[updater] = 1;
        emit IporIndexAddUpdater(updater);
    }

    function removeUpdater(address updater)
        external
        override
        onlyOwner
        whenNotPaused
    {
        _updaters[updater] = 0;
        emit IporIndexRemoveUpdater(updater);
    }

    function isUpdater(address updater)
        external
        view
        override
        returns (uint256)
    {
        return _updaters[updater];
    }

    function _updateIndexes(
        address[] memory assets,
        uint256[] memory indexValues,
        uint256 updateTimestamp
    ) internal onlyUpdater {
        require(
            assets.length == indexValues.length,
            IporErrors.WARREN_INPUT_ARRAYS_LENGTH_MISMATCH
        );
        uint256 i = 0;
        for (i; i != assets.length; i++) {
            _updateIndex(assets[i], indexValues[i], updateTimestamp);
        }
    }

    function _updateIndex(
        address asset,
        uint256 indexValue,
        uint256 updateTimestamp
    ) internal {
        DataTypes.IPOR memory ipor = _indexes[asset];
        require(
            ipor.quasiIbtPrice >= Constants.WAD_YEAR_IN_SECONDS,
            IporErrors.MILTON_ASSET_ADDRESS_NOT_SUPPORTED
        );

        uint256 newQuasiIbtPrice;
        uint256 newExponentialMovingAverage;
        uint256 newExponentialWeightedMovingVariance;

        if (ipor.indexValue == 0) {
            newQuasiIbtPrice = Constants.WAD_YEAR_IN_SECONDS;
            newExponentialMovingAverage = indexValue;
        } else {
            newQuasiIbtPrice = ipor.accrueQuasiIbtPrice(updateTimestamp);
            newExponentialMovingAverage = IporLogic
                .calculateExponentialMovingAverage(
                    ipor.exponentialMovingAverage,
                    indexValue,
                    _DECAY_FACTOR_VALUE
                );
            newExponentialWeightedMovingVariance = IporLogic
                .calculateExponentialWeightedMovingVariance(
                    ipor.exponentialWeightedMovingVariance,
                    newExponentialMovingAverage,
                    indexValue,
                    _DECAY_FACTOR_VALUE
                );
        }

        _indexes[asset] = DataTypes.IPOR(
            updateTimestamp.toUint32(),
            indexValue.toUint128(),
            newQuasiIbtPrice.toUint128(),
            newExponentialMovingAverage.toUint128(),
            newExponentialWeightedMovingVariance.toUint128()
        );

        emit IporIndexUpdate(
            asset,
            indexValue,
            newQuasiIbtPrice,
            newExponentialMovingAverage,
            newExponentialWeightedMovingVariance,
            updateTimestamp
        );
    }

    function _calculateAccruedIbtPrice(
        uint256 calculateTimestamp,
        address asset
    ) internal view returns (uint256) {
        return
            IporMath.division(
                _indexes[asset].accrueQuasiIbtPrice(calculateTimestamp),
                Constants.YEAR_IN_SECONDS
            );
    }

    function _authorizeUpgrade(address) internal override onlyOwner {}
}<|MERGE_RESOLUTION|>--- conflicted
+++ resolved
@@ -27,11 +27,7 @@
     using SafeCast for uint256;
     using IporLogic for DataTypes.IPOR;
 
-<<<<<<< HEAD
-    uint256 internal constant _DECAY_FACTOR_VALUE = 1e17;
-=======
-    uint256 private constant _DECAY_FACTOR_VALUE = 5e17;
->>>>>>> 2d079f0a
+    uint256 internal constant _DECAY_FACTOR_VALUE = 5e17;
 
     mapping(address => uint256) internal _updaters;
 
