// SPDX-License-Identifier: BUSL-1.1
pragma solidity 0.8.16;
import "@openzeppelin/contracts-upgradeable/proxy/utils/Initializable.sol";
import "@openzeppelin/contracts-upgradeable/proxy/utils/UUPSUpgradeable.sol";
import "@openzeppelin/contracts-upgradeable/security/PausableUpgradeable.sol";
import "@openzeppelin/contracts/utils/math/SafeCast.sol";
import "../interfaces/IIporRiskManagementOracle.sol";
import "../security/IporOwnableUpgradeable.sol";
import "./libraries/IporRiskManagementOracleStorageTypes.sol";
import "../libraries/errors/IporRiskManagementOracleErrors.sol";
import "../libraries/Constants.sol";

/**
 * @title Ipor Risk Management Oracle contract
 *
 * @author IPOR Labs
 */
contract IporRiskManagementOracle is
    Initializable,
    PausableUpgradeable,
    UUPSUpgradeable,
    IporOwnableUpgradeable,
    IIporRiskManagementOracle
{
    using SafeCast for uint256;
    using SafeCast for int256;

    mapping(address => uint256) internal _updaters;
    mapping(address => IporRiskManagementOracleStorageTypes.RiskIndicatorsStorage) internal _indicators;
    //todo add comment about bits positions get from _baseSpreadsAndFixedRateCapsStorageToBytes32
    mapping(address => bytes32) internal _baseSpreadsAndFixedRateCaps;

    modifier onlyUpdater() {
        require(_updaters[_msgSender()] == 1, IporRiskManagementOracleErrors.CALLER_NOT_UPDATER);
        _;
    }

    /// @custom:oz-upgrades-unsafe-allow constructor
    constructor() {
        _disableInitializers();
    }

    function initialize(
        address[] memory assets,
        IporRiskManagementOracleTypes.RiskIndicators[] calldata riskIndicators,
        IporRiskManagementOracleTypes.BaseSpreadsAndFixedRateCaps[] calldata baseSpreadsAndFixedRateCaps
    ) public initializer {
        __Pausable_init_unchained();
        __Ownable_init_unchained();
        __UUPSUpgradeable_init_unchained();

        uint256 assetsLength = assets.length;

        require(
            assetsLength == riskIndicators.length && assetsLength == baseSpreadsAndFixedRateCaps.length,
            IporErrors.INPUT_ARRAYS_LENGTH_MISMATCH
        );

        for (uint256 i; i != assetsLength;) {
            require(assets[i] != address(0), IporErrors.WRONG_ADDRESS);
            _indicators[assets[i]] = IporRiskManagementOracleStorageTypes.RiskIndicatorsStorage(
                riskIndicators[i].maxNotionalPayFixed.toUint64(),
                riskIndicators[i].maxNotionalReceiveFixed.toUint64(),
                riskIndicators[i].maxCollateralRatioPayFixed.toUint16(),
                riskIndicators[i].maxCollateralRatioReceiveFixed.toUint16(),
                riskIndicators[i].maxCollateralRatio.toUint16(),
                block.timestamp.toUint32()
            );

            emit RiskIndicatorsUpdated(
                assets[i],
                riskIndicators[i].maxNotionalPayFixed,
                riskIndicators[i].maxNotionalReceiveFixed,
                riskIndicators[i].maxCollateralRatioPayFixed,
                riskIndicators[i].maxCollateralRatioReceiveFixed,
                riskIndicators[i].maxCollateralRatio
            );

            _baseSpreadsAndFixedRateCaps[assets[i]] = _baseSpreadsAndFixedRateCapsStorageToBytes32(IporRiskManagementOracleStorageTypes
            .BaseSpreadsAndFixedRateCapsStorage(
                block.timestamp,
                baseSpreadsAndFixedRateCaps[i].spread28dPayFixed,
                baseSpreadsAndFixedRateCaps[i].spread28dReceiveFixed,
                baseSpreadsAndFixedRateCaps[i].spread60dPayFixed,
                baseSpreadsAndFixedRateCaps[i].spread60dReceiveFixed,
                baseSpreadsAndFixedRateCaps[i].spread90dPayFixed,
                baseSpreadsAndFixedRateCaps[i].spread90dReceiveFixed,
                baseSpreadsAndFixedRateCaps[i].fixedRateCap28dPayFixed,
                baseSpreadsAndFixedRateCaps[i].fixedRateCap28dReceiveFixed,
                baseSpreadsAndFixedRateCaps[i].fixedRateCap60dPayFixed,
                baseSpreadsAndFixedRateCaps[i].fixedRateCap60dReceiveFixed,
                baseSpreadsAndFixedRateCaps[i].fixedRateCap90dPayFixed,
                baseSpreadsAndFixedRateCaps[i].fixedRateCap90dReceiveFixed
            ));

            emit BaseSpreadsUpdated(
                assets[i],
                baseSpreadsAndFixedRateCaps[i].spread28dPayFixed,
                baseSpreadsAndFixedRateCaps[i].spread28dReceiveFixed,
                baseSpreadsAndFixedRateCaps[i].spread60dPayFixed,
                baseSpreadsAndFixedRateCaps[i].spread60dReceiveFixed,
                baseSpreadsAndFixedRateCaps[i].spread90dPayFixed,
                baseSpreadsAndFixedRateCaps[i].spread90dReceiveFixed
            );

            emit FixedRateCapsUpdated(
                assets[i],
                baseSpreadsAndFixedRateCaps[i].fixedRateCap28dPayFixed,
                baseSpreadsAndFixedRateCaps[i].fixedRateCap28dReceiveFixed,
                baseSpreadsAndFixedRateCaps[i].fixedRateCap60dPayFixed,
                baseSpreadsAndFixedRateCaps[i].fixedRateCap60dReceiveFixed,
                baseSpreadsAndFixedRateCaps[i].fixedRateCap90dPayFixed,
                baseSpreadsAndFixedRateCaps[i].fixedRateCap90dReceiveFixed
            );
            unchecked {
                ++i;
            }

        }
    }

    function getVersion() external pure virtual override returns (uint256) {
        return 2_000;
    }

    function getOpenSwapParameters(
        address asset,
        uint256 direction,
        IporTypes.SwapTenor tenor
    )
    external
    view
    override
    returns (
        uint256 maxNotionalPerLeg,
        uint256 maxCollateralRatioPerLeg,
        uint256 maxCollateralRatio,
        int256 spread,
        uint256 fixedRateCap
    )
    {
<<<<<<< HEAD
        (maxNotionalPerLeg, maxUtilizationRatePerLeg, maxUtilizationRate) = _getRiskIndicatorsPerLeg(asset, direction);
        (spread, fixedRateCap) = _getSpread(asset, direction, tenor);
=======
        (maxNotionalPerLeg, maxCollateralRatioPerLeg, maxCollateralRatio) = _getRiskIndicatorsPerLeg(asset, direction);
        (spread, fixedRateCap) = _getSpread(asset, direction, duration);
>>>>>>> 71ff9c67
        return (
            maxNotionalPerLeg,
            maxCollateralRatioPerLeg,
            maxCollateralRatio,
            spread * 1e12,
            fixedRateCap * 1e14
        );
    }
    function _getRiskIndicatorsPerLeg(address asset, uint256 direction)
    internal
    view
    returns (
        uint256 maxNotionalPerLeg,
        uint256 maxCollateralRatioPerLeg,
        uint256 maxCollateralRatio
    )
    {
        (
        uint256 maxNotionalPayFixed,
        uint256 maxNotionalReceiveFixed,
        uint256 maxCollateralRatioPayFixed,
        uint256 maxCollateralRatioReceiveFixed,
        uint256 maxCollateralRatioBothLegs,

        ) = _getRiskIndicators(asset);

        if (direction == 0) {
            return (maxNotionalPayFixed, maxCollateralRatioPayFixed, maxCollateralRatioBothLegs);
        } else {
            return (maxNotionalReceiveFixed, maxCollateralRatioReceiveFixed, maxCollateralRatioBothLegs);
        }
    }

    function _getSpread(
        address asset,
        uint256 direction,
        IporTypes.SwapTenor tenor
    ) internal view returns (int256 spread, uint256 fixedRateCap) {
        IporRiskManagementOracleStorageTypes.BaseSpreadsAndFixedRateCapsStorage
        memory baseSpreadsAndFixedRateCaps = _bytes32ToBaseSpreadsAndFixedRateCapsStorage(_baseSpreadsAndFixedRateCaps[asset]);
        require(
            baseSpreadsAndFixedRateCaps.lastUpdateTimestamp > 0,
            IporRiskManagementOracleErrors.ASSET_NOT_SUPPORTED
        );

        if (tenor == IporTypes.SwapTenor.DAYS_28) {
            if (direction == 0) {
                return (
                    baseSpreadsAndFixedRateCaps.spread28dPayFixed,
                    baseSpreadsAndFixedRateCaps.fixedRateCap28dPayFixed
                );
            } else {
                return (
                    baseSpreadsAndFixedRateCaps.spread28dReceiveFixed,
                    baseSpreadsAndFixedRateCaps.fixedRateCap28dReceiveFixed
                );
            }
        } else if (tenor == IporTypes.SwapTenor.DAYS_60) {
            if (direction == 0) {
                return (
                    baseSpreadsAndFixedRateCaps.spread60dPayFixed,
                    baseSpreadsAndFixedRateCaps.fixedRateCap60dPayFixed
                );
            } else {
                return (
                    baseSpreadsAndFixedRateCaps.spread60dReceiveFixed,
                    baseSpreadsAndFixedRateCaps.fixedRateCap60dReceiveFixed
                );
            }
        } else {
            if (direction == 0) {
                return (
                    baseSpreadsAndFixedRateCaps.spread90dPayFixed,
                    baseSpreadsAndFixedRateCaps.fixedRateCap90dPayFixed
                );
            } else {
                return (
                    baseSpreadsAndFixedRateCaps.spread90dReceiveFixed,
                    baseSpreadsAndFixedRateCaps.fixedRateCap90dReceiveFixed
                );
            }
        }
    }

    function getRiskIndicators(address asset)
    external
    view
    override
    returns (
        uint256 maxNotionalPayFixed,
        uint256 maxNotionalReceiveFixed,
        uint256 maxCollateralRatioPayFixed,
        uint256 maxCollateralRatioReceiveFixed,
        uint256 maxCollateralRatio,
        uint256 lastUpdateTimestamp
    )
    {
        return _getRiskIndicators(asset);
    }

    function _getRiskIndicators(address asset)
    internal
    view
    returns (
        uint256 maxNotionalPayFixed,
        uint256 maxNotionalReceiveFixed,
        uint256 maxCollateralRatioPayFixed,
        uint256 maxCollateralRatioReceiveFixed,
        uint256 maxCollateralRatio,
        uint256 lastUpdateTimestamp
    )
    {
        IporRiskManagementOracleStorageTypes.RiskIndicatorsStorage memory indicators = _indicators[asset];
        require(indicators.lastUpdateTimestamp > 0, IporRiskManagementOracleErrors.ASSET_NOT_SUPPORTED);
        return (
            uint256(indicators.maxNotionalPayFixed) * 1e22, // 1 = 10k notional
            uint256(indicators.maxNotionalReceiveFixed) * 1e22,
            uint256(indicators.maxCollateralRatioPayFixed) * 1e14, // 1 = 0.01%
            uint256(indicators.maxCollateralRatioReceiveFixed) * 1e14,
            uint256(indicators.maxCollateralRatio) * 1e14,
            uint256(indicators.lastUpdateTimestamp)
        );
    }

    function getBaseSpreads(address asset)
    external
    view
    override
    returns (
        uint256 lastUpdateTimestamp,
        int256 spread28dPayFixed,
        int256 spread28dReceiveFixed,
        int256 spread60dPayFixed,
        int256 spread60dReceiveFixed,
        int256 spread90dPayFixed,
        int256 spread90dReceiveFixed
    )
    {
        IporRiskManagementOracleStorageTypes.BaseSpreadsAndFixedRateCapsStorage
        memory baseSpreadsAndFixedRateCaps = _bytes32ToBaseSpreadsAndFixedRateCapsStorage(_baseSpreadsAndFixedRateCaps[asset]);
        require(
            baseSpreadsAndFixedRateCaps.lastUpdateTimestamp > 0,
            IporRiskManagementOracleErrors.ASSET_NOT_SUPPORTED
        );
        return (
            uint256(baseSpreadsAndFixedRateCaps.lastUpdateTimestamp),
            int256(baseSpreadsAndFixedRateCaps.spread28dPayFixed) * 1e12, // 1 = 0.01%
            int256(baseSpreadsAndFixedRateCaps.spread28dReceiveFixed) * 1e12,
            int256(baseSpreadsAndFixedRateCaps.spread60dPayFixed) * 1e12,
            int256(baseSpreadsAndFixedRateCaps.spread60dReceiveFixed) * 1e12,
            int256(baseSpreadsAndFixedRateCaps.spread90dPayFixed) * 1e12,
            int256(baseSpreadsAndFixedRateCaps.spread90dReceiveFixed) * 1e12
        );
    }

    function getFixedRateCaps(address asset)
    external
    view
    override
    returns (
        uint256 lastUpdateTimestamp,
        uint256 fixedRateCap28dPayFixed,
        uint256 fixedRateCap28dReceiveFixed,
        uint256 fixedRateCap60dPayFixed,
        uint256 fixedRateCap60dReceiveFixed,
        uint256 fixedRateCap90dPayFixed,
        uint256 fixedRateCap90dReceiveFixed
    )
    {
        return _getFixedRateCaps(asset);
    }

    function _getFixedRateCaps(address asset)
    internal
    view
    returns (
        uint256 lastUpdateTimestamp,
        uint256 fixedRateCap28dPayFixed,
        uint256 fixedRateCap28dReceiveFixed,
        uint256 fixedRateCap60dPayFixed,
        uint256 fixedRateCap60dReceiveFixed,
        uint256 fixedRateCap90dPayFixed,
        uint256 fixedRateCap90dReceiveFixed
    )
    {
        IporRiskManagementOracleStorageTypes.BaseSpreadsAndFixedRateCapsStorage
        memory baseSpreadsAndFixedRateCaps = _bytes32ToBaseSpreadsAndFixedRateCapsStorage(_baseSpreadsAndFixedRateCaps[asset]);
        require(
            baseSpreadsAndFixedRateCaps.lastUpdateTimestamp > 0,
            IporRiskManagementOracleErrors.ASSET_NOT_SUPPORTED
        );
        return (
            baseSpreadsAndFixedRateCaps.lastUpdateTimestamp,
            baseSpreadsAndFixedRateCaps.fixedRateCap28dPayFixed * 1e14, // 1 = 0.01%
            baseSpreadsAndFixedRateCaps.fixedRateCap28dReceiveFixed * 1e14,
            baseSpreadsAndFixedRateCaps.fixedRateCap60dPayFixed * 1e14,
            baseSpreadsAndFixedRateCaps.fixedRateCap60dReceiveFixed * 1e14,
            baseSpreadsAndFixedRateCaps.fixedRateCap90dPayFixed * 1e14,
            baseSpreadsAndFixedRateCaps.fixedRateCap90dReceiveFixed * 1e14
        );
    }

    function updateRiskIndicators(
        address asset,
        uint256 maxNotionalPayFixed,
        uint256 maxNotionalReceiveFixed,
        uint256 maxCollateralRatioPayFixed,
        uint256 maxCollateralRatioReceiveFixed,
        uint256 maxCollateralRatio
    ) external override onlyUpdater whenNotPaused {
        _updateRiskIndicators(
            asset,
            maxNotionalPayFixed,
            maxNotionalReceiveFixed,
            maxCollateralRatioPayFixed,
            maxCollateralRatioReceiveFixed,
            maxCollateralRatio
        );
    }

    function updateRiskIndicators(
        address[] calldata asset,
        uint256[] calldata maxNotionalPayFixed,
        uint256[] calldata maxNotionalReceiveFixed,
        uint256[] calldata maxCollateralRatioPayFixed,
        uint256[] calldata maxCollateralRatioReceiveFixed,
        uint256[] calldata maxCollateralRatio
    ) external override onlyUpdater whenNotPaused {
        uint256 assetsLength = asset.length;

        require(
            assetsLength == maxNotionalPayFixed.length &&
            assetsLength == maxNotionalReceiveFixed.length &&
            assetsLength == maxCollateralRatioPayFixed.length &&
            assetsLength == maxCollateralRatioReceiveFixed.length &&
            assetsLength == maxCollateralRatio.length,
            IporErrors.INPUT_ARRAYS_LENGTH_MISMATCH
        );

        for (uint256 i; i != assetsLength;) {
            _updateRiskIndicators(
                asset[i],
                maxNotionalPayFixed[i],
                maxNotionalReceiveFixed[i],
                maxCollateralRatioPayFixed[i],
                maxCollateralRatioReceiveFixed[i],
                maxCollateralRatio[i]
            );
        unchecked {
            ++i;
        }
        }
    }

    function _updateRiskIndicators(
        address asset,
        uint256 maxNotionalPayFixed,
        uint256 maxNotionalReceiveFixed,
        uint256 maxCollateralRatioPayFixed,
        uint256 maxCollateralRatioReceiveFixed,
        uint256 maxCollateralRatio
    ) internal {
        IporRiskManagementOracleStorageTypes.RiskIndicatorsStorage memory indicators = _indicators[asset];

        require(indicators.lastUpdateTimestamp > 0, IporRiskManagementOracleErrors.ASSET_NOT_SUPPORTED);

        _indicators[asset] = IporRiskManagementOracleStorageTypes.RiskIndicatorsStorage(
            maxNotionalPayFixed.toUint64(),
            maxNotionalReceiveFixed.toUint64(),
            maxCollateralRatioPayFixed.toUint16(),
            maxCollateralRatioReceiveFixed.toUint16(),
            maxCollateralRatio.toUint16(),
            block.timestamp.toUint32()
        );

        emit RiskIndicatorsUpdated(
            asset,
            maxNotionalPayFixed,
            maxNotionalReceiveFixed,
            maxCollateralRatioPayFixed,
            maxCollateralRatioReceiveFixed,
            maxCollateralRatio
        );
    }

    function updateBaseSpreadsAndFixedRateCaps(
        address asset,
        IporRiskManagementOracleTypes.BaseSpreadsAndFixedRateCaps calldata baseSpreadsAndFixedRateCaps
    ) external override onlyUpdater whenNotPaused {
        _updateBaseSpreadsAndFixedRateCaps(asset, baseSpreadsAndFixedRateCaps);
    }

    function updateBaseSpreadsAndFixedRateCaps(
        address[] memory asset,
        IporRiskManagementOracleTypes.BaseSpreadsAndFixedRateCaps[] calldata baseSpreadsAndFixedRateCaps
    ) external override onlyUpdater whenNotPaused {
        uint256 assetsLength = asset.length;

        require(assetsLength == baseSpreadsAndFixedRateCaps.length, IporErrors.INPUT_ARRAYS_LENGTH_MISMATCH);

        for (uint256 i; i != assetsLength;) {
            _updateBaseSpreadsAndFixedRateCaps(asset[i], baseSpreadsAndFixedRateCaps[i]);
            unchecked {
                ++i;
            }
        }
    }

    function _updateBaseSpreadsAndFixedRateCaps(
        address asset,
        IporRiskManagementOracleTypes.BaseSpreadsAndFixedRateCaps calldata baseSpreadsAndFixedRateCaps
    ) internal {
        IporRiskManagementOracleStorageTypes.BaseSpreadsAndFixedRateCapsStorage
        memory baseSpreadsAndFixedRateCapsStorage = _bytes32ToBaseSpreadsAndFixedRateCapsStorage(_baseSpreadsAndFixedRateCaps[asset]);

        require(
            baseSpreadsAndFixedRateCapsStorage.lastUpdateTimestamp > 0,
            IporRiskManagementOracleErrors.ASSET_NOT_SUPPORTED
        );

        _baseSpreadsAndFixedRateCaps[asset] = _baseSpreadsAndFixedRateCapsStorageToBytes32(IporRiskManagementOracleStorageTypes.BaseSpreadsAndFixedRateCapsStorage(
            block.timestamp,
            baseSpreadsAndFixedRateCaps.spread28dPayFixed,
            baseSpreadsAndFixedRateCaps.spread28dReceiveFixed,
            baseSpreadsAndFixedRateCaps.spread60dPayFixed,
            baseSpreadsAndFixedRateCaps.spread60dReceiveFixed,
            baseSpreadsAndFixedRateCaps.spread90dPayFixed,
            baseSpreadsAndFixedRateCaps.spread90dReceiveFixed,
            baseSpreadsAndFixedRateCaps.fixedRateCap28dPayFixed,
            baseSpreadsAndFixedRateCaps.fixedRateCap28dReceiveFixed,
            baseSpreadsAndFixedRateCaps.fixedRateCap60dPayFixed,
            baseSpreadsAndFixedRateCaps.fixedRateCap60dReceiveFixed,
            baseSpreadsAndFixedRateCaps.fixedRateCap90dPayFixed,
            baseSpreadsAndFixedRateCaps.fixedRateCap90dReceiveFixed
        ));

        emit BaseSpreadsUpdated(
            asset,
            baseSpreadsAndFixedRateCaps.spread28dPayFixed,
            baseSpreadsAndFixedRateCaps.spread28dReceiveFixed,
            baseSpreadsAndFixedRateCaps.spread60dPayFixed,
            baseSpreadsAndFixedRateCaps.spread60dReceiveFixed,
            baseSpreadsAndFixedRateCaps.spread90dPayFixed,
            baseSpreadsAndFixedRateCaps.spread90dReceiveFixed
        );

        emit FixedRateCapsUpdated(
            asset,
            baseSpreadsAndFixedRateCaps.fixedRateCap28dPayFixed,
            baseSpreadsAndFixedRateCaps.fixedRateCap28dReceiveFixed,
            baseSpreadsAndFixedRateCaps.fixedRateCap60dPayFixed,
            baseSpreadsAndFixedRateCaps.fixedRateCap60dReceiveFixed,
            baseSpreadsAndFixedRateCaps.fixedRateCap90dPayFixed,
            baseSpreadsAndFixedRateCaps.fixedRateCap90dReceiveFixed
        );
    }

    function addAsset(
        address asset,
        IporRiskManagementOracleTypes.RiskIndicators calldata riskIndicators,
        IporRiskManagementOracleTypes.BaseSpreadsAndFixedRateCaps calldata baseSpreadsAndFixedRateCaps
    ) external override onlyOwner {
        require(asset != address(0), IporErrors.WRONG_ADDRESS);
        require(
            _indicators[asset].lastUpdateTimestamp == 0,
            IporRiskManagementOracleErrors.CANNOT_ADD_ASSET_ASSET_ALREADY_EXISTS
        );

        _indicators[asset] = IporRiskManagementOracleStorageTypes.RiskIndicatorsStorage(
            riskIndicators.maxNotionalPayFixed.toUint64(),
            riskIndicators.maxNotionalReceiveFixed.toUint64(),
            riskIndicators.maxCollateralRatioPayFixed.toUint16(),
            riskIndicators.maxCollateralRatioReceiveFixed.toUint16(),
            riskIndicators.maxCollateralRatio.toUint16(),
            block.timestamp.toUint32()
        );

        _baseSpreadsAndFixedRateCaps[asset] = _baseSpreadsAndFixedRateCapsStorageToBytes32(IporRiskManagementOracleStorageTypes.BaseSpreadsAndFixedRateCapsStorage(
            block.timestamp,
            baseSpreadsAndFixedRateCaps.spread28dPayFixed,
            baseSpreadsAndFixedRateCaps.spread28dReceiveFixed,
            baseSpreadsAndFixedRateCaps.spread60dPayFixed,
            baseSpreadsAndFixedRateCaps.spread60dReceiveFixed,
            baseSpreadsAndFixedRateCaps.spread90dPayFixed,
            baseSpreadsAndFixedRateCaps.spread90dReceiveFixed,
            baseSpreadsAndFixedRateCaps.fixedRateCap28dPayFixed,
            baseSpreadsAndFixedRateCaps.fixedRateCap28dReceiveFixed,
            baseSpreadsAndFixedRateCaps.fixedRateCap60dPayFixed,
            baseSpreadsAndFixedRateCaps.fixedRateCap60dReceiveFixed,
            baseSpreadsAndFixedRateCaps.fixedRateCap90dPayFixed,
            baseSpreadsAndFixedRateCaps.fixedRateCap90dReceiveFixed
        ));

        emit IporRiskManagementOracleAssetAdded(asset);
    }

    function removeAsset(address asset) external override onlyOwner {
        require(asset != address(0), IporErrors.WRONG_ADDRESS);
        require(_indicators[asset].lastUpdateTimestamp > 0, IporRiskManagementOracleErrors.ASSET_NOT_SUPPORTED);

        delete _indicators[asset];
        emit IporRiskManagementOracleAssetRemoved(asset);
    }

    function isAssetSupported(address asset) external view override returns (bool) {
        return _indicators[asset].lastUpdateTimestamp > 0;
    }

    function pause() external override onlyOwner {
        _pause();
    }

    function unpause() external override onlyOwner {
        _unpause();
    }

    function addUpdater(address updater) external override onlyOwner {
        require(updater != address(0), IporErrors.WRONG_ADDRESS);

        _updaters[updater] = 1;
        emit IporRiskManagementOracleUpdaterAdded(updater);
    }

    function removeUpdater(address updater) external override onlyOwner {
        require(updater != address(0), IporErrors.WRONG_ADDRESS);

        _updaters[updater] = 0;
        emit IporRiskManagementOracleUpdaterRemoved(updater);
    }

    function isUpdater(address updater) external view override returns (uint256) {
        return _updaters[updater];
    }

    //solhint-disable no-empty-blocks
    function _authorizeUpgrade(address) internal override onlyOwner {}

    function _baseSpreadsAndFixedRateCapsStorageToBytes32(IporRiskManagementOracleStorageTypes
    .BaseSpreadsAndFixedRateCapsStorage memory toSave)
    internal
    pure
    returns (bytes32 result)
    {


        require(toSave.lastUpdateTimestamp < type(uint32).max, "lastUpdateTimestamp overflow");
        require(toSave.spread28dPayFixed < type(int256).max, "spread28dPayFixed overflow");
        require(toSave.spread28dReceiveFixed < type(int256).max, "spread28dReceiveFixed overflow");
        require(toSave.spread60dPayFixed < type(int256).max, "spread60dPayFixed overflow");
        require(
            - type(int256).max < toSave.spread60dReceiveFixed && toSave.spread60dReceiveFixed < type(int256).max,
            "spread60dReceiveFixed overflow"
        );
        require(
            - type(int256).max < toSave.spread90dPayFixed && toSave.spread90dPayFixed < type(int256).max,
            "spread90dPayFixed overflow"
        );
        require(
            - type(int256).max < toSave.spread90dReceiveFixed && toSave.spread90dReceiveFixed < type(int256).max,
            "spread90dReceiveFixed overflow"
        );
        require(toSave.fixedRateCap28dPayFixed < 2 ** 12, "fixedRateCap28dPayFixed overflow");
        require(toSave.fixedRateCap28dReceiveFixed < 2 ** 12, "fixedRateCap28dReceiveFixed overflow");
        require(toSave.fixedRateCap60dPayFixed < 2 ** 12, "fixedRateCap60dPayFixed overflow");
        require(toSave.fixedRateCap60dReceiveFixed < 2 ** 12, "fixedRateCap60dReceiveFixed overflow");
        require(toSave.fixedRateCap90dPayFixed < 2 ** 12, "fixedRateCap90dPayFixed overflow");
        require(toSave.fixedRateCap90dReceiveFixed < 2 ** 12, "fixedRateCap90dReceiveFixed overflow");

        bytes32 result;
        assembly {
            function abs(value) -> y {
                switch slt(value, 0)
                case true {
                    y := sub(0, value)
                }
                case false {
                    y := value
                }
            }

            result := add(
            mload(toSave),
            add(
            shl(32, slt(mload(add(toSave, 32)), 0)),
            add(
            shl(33, abs(mload(add(toSave, 32)))),
            add(
            shl(56, slt(mload(add(toSave, 64)), 0)),
            add(
            shl(57, abs(mload(add(toSave, 64)))),
            add(
            shl(80, slt(mload(add(toSave, 96)), 0)), //spread60dPayFixed
            add(
            shl(81, abs(mload(add(toSave, 96)))), //spread60dPayFixed
            add(
            shl(104, slt(mload(add(toSave, 128)), 0)), //spread60dReceiveFixed
            add(
            shl(105, abs(mload(add(toSave, 128)))), //spread60dReceiveFixed
            add(
            shl(128, slt(mload(add(toSave, 160)), 0)), //spread90dPayFixed
            add(
            shl(129, abs(mload(add(toSave, 160)))), //spread90dPayFixed
            add(
            shl(152, slt(mload(add(toSave, 192)), 0)), //spread90dReceiveFixed
            add(
            shl(153, abs(mload(add(toSave, 192)))), //spread90dReceiveFixed
            add(
            shl(176, mload(add(toSave, 224))), //fixedRateCap28dPayFixed
            add(
            shl(188, mload(add(toSave, 256))), //fixedRateCap28dReceiveFixed
            add(
            shl(200, mload(add(toSave, 288))), //fixedRateCap60dPayFixed
            add(
            shl(212, mload(add(toSave, 320))), //fixedRateCap60dReceiveFixed
            add(
            shl(224, mload(add(toSave, 352))), //fixedRateCap90dPayFixed
            shl(236, mload(add(toSave, 384))) //fixedRateCap90dReceiveFixed
            ))))))))))))))))))
        }
        return result;
    }

    function _bytes32ToBaseSpreadsAndFixedRateCapsStorage(bytes32 toSave)
    internal
    view
    returns (IporRiskManagementOracleStorageTypes
    .BaseSpreadsAndFixedRateCapsStorage memory result)
    {
        assembly {
            function convertToInt(sign, value) -> y {
                switch sign
                case 0 {
                    y := value
                }
                case 1 {
                    y := sub(0, value)
                }
            }
            mstore(result, and(toSave, 0xFFFFFFFF)) // lastUpdateTimestamp
            mstore(add(result, 32), convertToInt(and(shr(32, toSave), 0x1), and(shr(33, toSave), 0x7FFFFF))) // spread28dPayFixed
            mstore(add(result, 64), convertToInt(and(shr(56, toSave), 0x1), and(shr(57, toSave), 0x7FFFFF))) // spread28dReceiveFixed
            mstore(add(result, 96), convertToInt(and(shr(80, toSave), 0x1), and(shr(81, toSave), 0x7FFFFF))) // spread60dPayFixed
            mstore(add(result, 128), convertToInt(and(shr(104, toSave), 0x1), and(shr(105, toSave), 0x7FFFFF))) // spread60dReceiveFixed
            mstore(add(result, 160), convertToInt(and(shr(128, toSave), 0x1), and(shr(129, toSave), 0x7FFFFF))) // spread90dPayFixed
            mstore(add(result, 192), convertToInt(and(shr(152, toSave), 0x1), and(shr(153, toSave), 0x7FFFFF))) // spread90dReceiveFixed
            mstore(add(result, 224), and(shr(176, toSave), 0xFFF)) // fixedRateCap28dPayFixed
            mstore(add(result, 256), and(shr(188, toSave), 0xFFF)) // fixedRateCap28dReceiveFixed
            mstore(add(result, 288), and(shr(200, toSave), 0xFFF)) // fixedRateCap60dPayFixed
            mstore(add(result, 320), and(shr(212, toSave), 0xFFF)) // fixedRateCap60dReceiveFixed
            mstore(add(result, 352), and(shr(224, toSave), 0xFFF)) // fixedRateCap90dPayFixed
            mstore(add(result, 384), and(shr(236, toSave), 0xFFF)) // fixedRateCap90dReceiveFixed
        }
    }
}<|MERGE_RESOLUTION|>--- conflicted
+++ resolved
@@ -139,13 +139,8 @@
         uint256 fixedRateCap
     )
     {
-<<<<<<< HEAD
-        (maxNotionalPerLeg, maxUtilizationRatePerLeg, maxUtilizationRate) = _getRiskIndicatorsPerLeg(asset, direction);
+        (maxNotionalPerLeg, maxCollateralRatioPerLeg, maxCollateralRatio) = _getRiskIndicatorsPerLeg(asset, direction);
         (spread, fixedRateCap) = _getSpread(asset, direction, tenor);
-=======
-        (maxNotionalPerLeg, maxCollateralRatioPerLeg, maxCollateralRatio) = _getRiskIndicatorsPerLeg(asset, direction);
-        (spread, fixedRateCap) = _getSpread(asset, direction, duration);
->>>>>>> 71ff9c67
         return (
             maxNotionalPerLeg,
             maxCollateralRatioPerLeg,
