// SPDX-License-Identifier: BUSL-1.1
pragma solidity 0.8.16;

import "@openzeppelin/contracts-upgradeable/proxy/utils/Initializable.sol";
import "@openzeppelin/contracts-upgradeable/proxy/utils/UUPSUpgradeable.sol";
import "../interfaces/types/MiltonStorageTypes.sol";
import "../interfaces/types/MiltonFacadeTypes.sol";
import "../interfaces/IIporOracle.sol";
import "../interfaces/IMilton.sol";
import "../interfaces/IMiltonInternal.sol";
import "../interfaces/IJosephInternal.sol";
import "../interfaces/IJoseph.sol";
import "../interfaces/IMiltonStorage.sol";
import "../interfaces/IMiltonSpreadModel.sol";
import "../interfaces/IMiltonFacadeDataProvider.sol";
import "../security/IporOwnableUpgradeable.sol";
import "../amm/MiltonStorage.sol";

contract MiltonFacadeDataProvider is
    Initializable,
    UUPSUpgradeable,
    IporOwnableUpgradeable,
    IMiltonFacadeDataProvider
{
    address internal _iporOracle;
    address[] internal _assets;
    mapping(address => MiltonFacadeTypes.AssetConfig) internal _assetConfig;

    /// @custom:oz-upgrades-unsafe-allow constructor
    constructor() {
        _disableInitializers();
    }

    function initialize(
        address iporOracle,
        address[] memory assets,
        address[] memory miltons,
        address[] memory miltonStorages,
        address[] memory josephs
    ) public initializer {
        require(
            assets.length == miltons.length && assets.length == miltonStorages.length,
            IporErrors.INPUT_ARRAYS_LENGTH_MISMATCH
        );
        require(iporOracle != address(0), IporErrors.WRONG_ADDRESS);

        __Ownable_init();
        __UUPSUpgradeable_init();
        _iporOracle = iporOracle;

        uint256 assetsLength = assets.length;
        for (uint256 i = 0; i != assetsLength; i++) {
            require(assets[i] != address(0), IporErrors.WRONG_ADDRESS);
            require(miltons[i] != address(0), IporErrors.WRONG_ADDRESS);
            require(miltonStorages[i] != address(0), IporErrors.WRONG_ADDRESS);
            require(josephs[i] != address(0), IporErrors.WRONG_ADDRESS);

            _assetConfig[assets[i]] = MiltonFacadeTypes.AssetConfig(
                miltons[i],
                miltonStorages[i],
                josephs[i]
            );
        }
        _assets = assets;
    }

    function getVersion() external pure override returns (uint256) {
        return 2;
    }

    function getConfiguration()
        external
        view
        override
        returns (MiltonFacadeTypes.AssetConfiguration[] memory)
    {
        uint256 timestamp = block.timestamp;
        uint256 assetsLength = _assets.length;
        MiltonFacadeTypes.AssetConfiguration[]
            memory config = new MiltonFacadeTypes.AssetConfiguration[](assetsLength);

        for (uint256 i = 0; i != assetsLength; i++) {
            config[i] = _createIporAssetConfig(_assets[i], timestamp);
        }
        return config;
    }

    function getBalance(address asset)
        external
        view
        override
        returns (MiltonFacadeTypes.Balance memory balance)
    {
        MiltonFacadeTypes.AssetConfig memory config = _assetConfig[asset];

        IMiltonStorage miltonStorage = IMiltonStorage(config.miltonStorage);
        (balance.totalNotionalPayFixed, balance.totalNotionalReceiveFixed) = miltonStorage
            .getTotalOutstandingNotional();

        IMiltonInternal milton = IMiltonInternal(config.milton);
        IporTypes.MiltonBalancesMemory memory accruedBalance = milton.getAccruedBalance();

        balance.totalCollateralPayFixed = accruedBalance.totalCollateralPayFixed;
        balance.totalCollateralReceiveFixed = accruedBalance.totalCollateralReceiveFixed;
        balance.liquidityPool = accruedBalance.liquidityPool;
    }

    function getIpTokenExchangeRate(address asset) external view override returns (uint256) {
        MiltonFacadeTypes.AssetConfig memory config = _assetConfig[asset];
        IJoseph joseph = IJoseph(config.joseph);
        uint256 result = joseph.calculateExchangeRate();
        return result;
    }

    function getMySwaps(
        address asset,
        uint256 offset,
        uint256 chunkSize
    )
        external
        view
        override
        returns (uint256 totalCount, MiltonFacadeTypes.IporSwap[] memory swaps)
    {
        require(chunkSize > 0, IporErrors.CHUNK_SIZE_EQUAL_ZERO);
        require(chunkSize <= Constants.MAX_CHUNK_SIZE, IporErrors.CHUNK_SIZE_TOO_BIG);

        MiltonFacadeTypes.AssetConfig memory config = _assetConfig[asset];
        IMiltonStorage miltonStorage = IMiltonStorage(config.miltonStorage);

        MiltonStorageTypes.IporSwapId[] memory swapIds;

        (totalCount, swapIds) = miltonStorage.getSwapIds(_msgSender(), offset, chunkSize);

        IMiltonInternal milton = IMiltonInternal(config.milton);

        swaps = new MiltonFacadeTypes.IporSwap[](swapIds.length);

        for (uint256 i = 0; i != swapIds.length; i++) {
            MiltonStorageTypes.IporSwapId memory swapId = swapIds[i];
            if (swapId.direction == 0) {
                IporTypes.IporSwapMemory memory iporSwap = miltonStorage.getSwapPayFixed(swapId.id);
                swaps[i] = _mapToIporSwap(
                    asset,
                    iporSwap,
                    0,
                    milton.calculatePayoffPayFixed(iporSwap)
                );
            } else {
                IporTypes.IporSwapMemory memory iporSwap = miltonStorage.getSwapReceiveFixed(
                    swapId.id
                );
                swaps[i] = _mapToIporSwap(
                    asset,
                    iporSwap,
                    1,
                    milton.calculatePayoffReceiveFixed(iporSwap)
                );
            }
        }
    }

    function _getIporOracle() internal view virtual returns (address) {
        return _iporOracle;
    }

    function _mapToIporSwap(
        address asset,
        IporTypes.IporSwapMemory memory iporSwap,
        uint8 direction,
        int256 value
    ) internal pure returns (MiltonFacadeTypes.IporSwap memory) {
        return
            MiltonFacadeTypes.IporSwap(
                iporSwap.id,
                asset,
                iporSwap.collateral,
                iporSwap.notional,
                IporMath.division(iporSwap.notional * Constants.D18, iporSwap.collateral),
                direction,
                iporSwap.fixedInterestRate,
                value,
                iporSwap.openTimestamp,
                iporSwap.endTimestamp,
                iporSwap.liquidationDepositAmount
            );
    }

    function _createIporAssetConfig(address asset, uint256 timestamp)
        internal
        view
        returns (MiltonFacadeTypes.AssetConfiguration memory assetConfiguration)
    {
        MiltonFacadeTypes.AssetConfig memory config = _assetConfig[asset];

        IMiltonInternal milton = IMiltonInternal(config.milton);
        IJosephInternal joseph = IJosephInternal(config.joseph);

        IMiltonSpreadModel spreadModel = IMiltonSpreadModel(milton.getMiltonSpreadModel());
        IporTypes.AccruedIpor memory accruedIpor = IIporOracle(_getIporOracle()).getAccruedIndex(
            timestamp,
            asset
        );

        IporTypes.MiltonBalancesMemory memory balance = milton.getAccruedBalance();

        (uint256 maxLeveragePayFixed, uint256 maxLeverageReceiveFixed) = milton.getMaxLeverage();

        (uint256 maxUtilizationRatePayFixed, uint256 maxUtilizationRateReceiveFixed) =
            milton.getMaxLpUtilizationPerLegRate();

        assetConfiguration = MiltonFacadeTypes.AssetConfiguration(
            asset,
            milton.getMinLeverage(),
            maxLeveragePayFixed,
            maxLeverageReceiveFixed,
            milton.getOpeningFeeRate(),
            milton.getIporPublicationFee(),
            milton.getWadLiquidationDepositAmount(),
<<<<<<< HEAD
            spreadPayFixed,
            spreadReceiveFixed,
=======
            milton.getIncomeFeeRate(),
            spreadModel.calculateSpreadPayFixed(accruedIpor, balance),
            spreadModel.calculateSpreadReceiveFixed(accruedIpor, balance),
>>>>>>> 30ff15b8
            milton.getMaxLpUtilizationRate(),
            maxUtilizationRatePayFixed,
            maxUtilizationRateReceiveFixed,
            joseph.getMaxLiquidityPoolBalance() * Constants.D18,
            joseph.getMaxLpAccountContribution() * Constants.D18
        );
    }

    //solhint-disable no-empty-blocks
    function _authorizeUpgrade(address) internal override onlyOwner {}
}<|MERGE_RESOLUTION|>--- conflicted
+++ resolved
@@ -217,14 +217,8 @@
             milton.getOpeningFeeRate(),
             milton.getIporPublicationFee(),
             milton.getWadLiquidationDepositAmount(),
-<<<<<<< HEAD
-            spreadPayFixed,
-            spreadReceiveFixed,
-=======
-            milton.getIncomeFeeRate(),
             spreadModel.calculateSpreadPayFixed(accruedIpor, balance),
             spreadModel.calculateSpreadReceiveFixed(accruedIpor, balance),
->>>>>>> 30ff15b8
             milton.getMaxLpUtilizationRate(),
             maxUtilizationRatePayFixed,
             maxUtilizationRateReceiveFixed,
