--- conflicted
+++ resolved
@@ -5,12 +5,9 @@
     uint256 public constant MAX_VALUE =
         115792089237316195423570985008687907853269984665640564039457584007913129639935;
 
-<<<<<<< HEAD
-    uint256 public constant D14 = 1e14;
-=======
     uint256 public constant D12 = 1e12;
     int256 public constant D12_INT = 1e12;
->>>>>>> bdf8c4a1
+    uint256 public constant D14 = 1e14;
     uint256 public constant D18 = 1e18;
     uint256 public constant D21 = 1e21;
     int256 public constant D18_INT = 1e18;
