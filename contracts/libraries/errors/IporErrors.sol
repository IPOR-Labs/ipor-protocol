--- conflicted
+++ resolved
@@ -33,9 +33,5 @@
     string public constant CHUNK_SIZE_TOO_BIG = "IPOR_010";
 
     string public constant CALLER_NOT_GUARDIAN = "IPOR_011";
-<<<<<<< HEAD
-
-=======
->>>>>>> b00adb32
     string public constant ROUTER_INVALID_SIGNATURE = "IPOR_012";
 }