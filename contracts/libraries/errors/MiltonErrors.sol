--- conflicted
+++ resolved
@@ -106,13 +106,11 @@
 
     string public constant CANNOT_UNWIND_CLOSING_TOO_LATE = "IPOR_333";
 
-<<<<<<< HEAD
-    string public constant SENDER_NOT_AMM = "IPOR_334";
-    string public constant STORAGE_ID_IS_NOT_TIME_WEIGHTED_NOTIONAL = "IPOR_335";
-    string public constant FUNCTION_NOT_SUPPORTED= "IPOR_336";
-=======
     string public constant SPREAD_ROUTER_CALL_FAILED = "IPOR_334";
 
     string public constant UNSUPPORTED_SWAP_DURATION = "IPOR_335";
->>>>>>> 27bd4585
+
+    string public constant SENDER_NOT_AMM = "IPOR_336";
+    string public constant STORAGE_ID_IS_NOT_TIME_WEIGHTED_NOTIONAL = "IPOR_337";
+    string public constant FUNCTION_NOT_SUPPORTED= "IPOR_338";
 }