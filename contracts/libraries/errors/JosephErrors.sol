// SPDX-License-Identifier: BUSL-1.1
pragma solidity 0.8.16;

library JosephErrors {
    // 400-499-joseph
    //@notice IP Token Value which should be minted is too low
    string public constant IP_TOKEN_MINT_AMOUNT_TOO_LOW = "IPOR_400";

    //@notice Amount which should be burned is too low
    string public constant IP_TOKEN_BURN_AMOUNT_TOO_LOW = "IPOR_401";

    string public constant REDEEM_LP_UTILIZATION_EXCEEDED = "IPOR_402";
    //@notice User cannot redeem underlying tokens because ipToken on his balance is too low
    string public constant CANNOT_REDEEM_IP_TOKEN_TOO_LOW = "IPOR_403";

    string public constant CALLER_NOT_TREASURE_TRANSFERER = "IPOR_404";

    //@notice Incorrect Treasury Treasurer Address
    string public constant INCORRECT_TREASURE_TREASURER = "IPOR_405";

    //@notice Sender is not a publication fee transferer, not match address defined in IporConfiguration in key MILTON_PUBLICATION_FEE_TRANSFERER
    string public constant CALLER_NOT_PUBLICATION_FEE_TRANSFERER = "IPOR_406";

    //@notice Charlie Treasurer address is incorrect
    string public constant INCORRECT_CHARLIE_TREASURER = "IPOR_407";

    string public constant STANLEY_BALANCE_IS_EMPTY = "IPOR_408";

    string public constant MILTON_STANLEY_RATIO = "IPOR_409";

<<<<<<< HEAD
    string public constant CALLER_NOT_REBALANCE_APPOINTER = "IPOR_410";
=======
	string public constant INSUFFICIENT_ERC20_BALANCE = "IPOR_410";
>>>>>>> 6365aa9a
}<|MERGE_RESOLUTION|>--- conflicted
+++ resolved
@@ -28,9 +28,7 @@
 
     string public constant MILTON_STANLEY_RATIO = "IPOR_409";
 
-<<<<<<< HEAD
-    string public constant CALLER_NOT_REBALANCE_APPOINTER = "IPOR_410";
-=======
 	string public constant INSUFFICIENT_ERC20_BALANCE = "IPOR_410";
->>>>>>> 6365aa9a
+
+    string public constant CALLER_NOT_REBALANCE_APPOINTER = "IPOR_411";
 }