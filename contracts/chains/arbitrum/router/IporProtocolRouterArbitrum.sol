--- conflicted
+++ resolved
@@ -23,12 +23,9 @@
 import "../../../libraries/errors/IporErrors.sol";
 import "../../../libraries/IporContractValidator.sol";
 import "../../../router/IporProtocolRouterAbstract.sol";
-<<<<<<< HEAD
 import {IAmmPoolsLensArbitrum} from "../amm-commons/AmmPoolsLensArbitrum.sol";
-=======
 import "../../../amm-usdm/interfaces/IAmmPoolsServiceUsdm.sol";
 import "../../../amm-usdm/interfaces/IAmmPoolsLensUsdm.sol";
->>>>>>> ff0d8e1c
 
 /// @title Entry point for IPOR protocol
 contract IporProtocolRouterArbitrum is IporProtocolRouterAbstract {
@@ -37,6 +34,7 @@
 
     address public immutable wstEth;
     address public immutable usdc;
+    address public immutable usdm;
 
     address public immutable ammSwapsLens;
     address public immutable ammPoolsLens;
@@ -45,15 +43,8 @@
 
     address public immutable flowService;
     address public immutable stakeService;
-<<<<<<< HEAD
     address public immutable powerTokenLens;
     address public immutable liquidityMiningLens;
-=======
-    address public immutable ammPoolsServiceWstEth;
-    address public immutable ammPoolsLensWstEth;
-    address public immutable ammPoolsServiceUsdm;
-    address public immutable ammPoolsLensUsdm;
->>>>>>> ff0d8e1c
 
     struct DeployedContractsArbitrum {
         address ammSwapsLens;
@@ -65,16 +56,10 @@
         address powerTokenLens;
         address flowService;
         address stakeService;
-<<<<<<< HEAD
 
         address wstEth;
         address usdc;
-=======
-        address ammPoolsServiceWstEth;
-        address ammPoolsLensWstEth;
-        address ammPoolsServiceUsdm;
-        address ammPoolsLensUsdm;
->>>>>>> ff0d8e1c
+        address usdm;
     }
 
     constructor(DeployedContractsArbitrum memory deployedContracts) {
@@ -87,16 +72,10 @@
         powerTokenLens = deployedContracts.powerTokenLens.checkAddress();
         flowService = deployedContracts.flowService.checkAddress();
         stakeService = deployedContracts.stakeService.checkAddress();
-<<<<<<< HEAD
 
         wstEth = deployedContracts.wstEth.checkAddress();
         usdc = deployedContracts.usdc.checkAddress();
-=======
-        ammPoolsServiceWstEth = deployedContracts.ammPoolsServiceWstEth.checkAddress();
-        ammPoolsLensWstEth = deployedContracts.ammPoolsLensWstEth.checkAddress();
-        ammPoolsServiceUsdm = deployedContracts.ammPoolsServiceUsdm.checkAddress();
-        ammPoolsLensUsdm = deployedContracts.ammPoolsLensUsdm.checkAddress();
->>>>>>> ff0d8e1c
+        usdm = deployedContracts.usdm.checkAddress();
 
         _disableInitializers();
     }
@@ -106,7 +85,6 @@
     function getConfiguration() external view returns (DeployedContractsArbitrum memory) {
         return
             DeployedContractsArbitrum({
-<<<<<<< HEAD
             ammSwapsLens: ammSwapsLens,
             ammPoolsLens: ammPoolsLens,
             ammCloseSwapLens: ammCloseSwapLens,
@@ -118,24 +96,9 @@
             stakeService: stakeService,
 
             wstEth: wstEth,
-            usdc: usdc
+            usdc: usdc,
+            usdm: usdm
         });
-=======
-                ammSwapsLens: ammSwapsLens,
-                ammOpenSwapServiceWstEth: ammOpenSwapServiceWstEth,
-                ammCloseSwapLens: ammCloseSwapLens,
-                ammCloseSwapServiceWstEth: ammCloseSwapServiceWstEth,
-                ammGovernanceService: ammGovernanceService,
-                liquidityMiningLens: liquidityMiningLens,
-                powerTokenLens: powerTokenLens,
-                flowService: flowService,
-                stakeService: stakeService,
-                ammPoolsServiceWstEth: ammPoolsServiceWstEth,
-                ammPoolsLensWstEth: ammPoolsLensWstEth,
-                ammPoolsServiceUsdm: ammPoolsServiceUsdm,
-                ammPoolsLensUsdm: ammPoolsLensUsdm
-            });
->>>>>>> ff0d8e1c
     }
 
     function _getRouterImplementation(bytes4 sig, uint256 batchOperation) internal override returns (address) {
@@ -174,7 +137,8 @@
             if (batchOperation == 0) {
                 _nonReentrantBefore();
             }
-            return ammPoolsServiceUsdm;
+            StorageLibArbitrum.AssetServicesValue storage servicesCfg = StorageLibArbitrum.getAssetServicesStorage().value[usdm];
+            return servicesCfg.ammPoolsService;
         } else if (
             _checkFunctionSigAndIsNotPause(sig, IPowerTokenStakeService.stakeLpTokensToLiquidityMining.selector) ||
             _checkFunctionSigAndIsNotPause(sig, IPowerTokenStakeService.unstakeLpTokensFromLiquidityMining.selector) ||
@@ -258,8 +222,6 @@
             sig == IAmmSwapsLens.getSwapLensPoolConfiguration.selector
         ) {
             return ammSwapsLens;
-        } else if (sig == IAmmPoolsLensUsdm.getIpUsdmExchangeRate.selector) {
-            return ammPoolsLensUsdm;
         } else if (
             sig == ILiquidityMiningLens.balanceOfLpTokensStakedInLiquidityMining.selector ||
             sig == ILiquidityMiningLens.balanceOfPowerTokensDelegatedToLiquidityMining.selector ||
