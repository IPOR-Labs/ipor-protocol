// SPDX-License-Identifier: GPL-2.0-or-later
pragma solidity 0.8.20;

import "@openzeppelin/contracts-upgradeable/token/ERC20/utils/SafeERC20Upgradeable.sol";

import "../../../interfaces/IAmmTreasury.sol";
import "../../../interfaces/IAmmStorage.sol";
import "../../../interfaces/IAmmGovernanceService.sol";
import "../../../interfaces/IAmmGovernanceLens.sol";
import "../../../libraries/math/IporMath.sol";
import "../../../libraries/errors/AmmPoolsErrors.sol";
import "../../../libraries/IporContractValidator.sol";
import "../../../governance/AmmConfigurationManager.sol";

/// @dev It is not recommended to use service contract directly, should be used only through IporProtocolRouter.
contract AmmGovernanceService is IAmmGovernanceService, IAmmGovernanceLens {
    using IporContractValidator for address;
    using SafeERC20Upgradeable for IERC20Upgradeable;

    address internal immutable _usdt;
    uint256 internal immutable _usdtDecimals;
    address internal immutable _usdtAmmStorage;
    address internal immutable _usdtAmmTreasury;
    address internal immutable _usdtAmmPoolsTreasury;
    address internal immutable _usdtAmmPoolsTreasuryManager;
    address internal immutable _usdtAmmCharlieTreasury;
    address internal immutable _usdtAmmCharlieTreasuryManager;

    address internal immutable _usdc;
    uint256 internal immutable _usdcDecimals;
    address internal immutable _usdcAmmStorage;
    address internal immutable _usdcAmmTreasury;
    address internal immutable _usdcAmmPoolsTreasury;
    address internal immutable _usdcAmmPoolsTreasuryManager;
    address internal immutable _usdcAmmCharlieTreasury;
    address internal immutable _usdcAmmCharlieTreasuryManager;

    address internal immutable _dai;
    uint256 internal immutable _daiDecimals;
    address internal immutable _daiAmmStorage;
    address internal immutable _daiAmmTreasury;
    address internal immutable _daiAmmPoolsTreasury;
    address internal immutable _daiAmmPoolsTreasuryManager;
    address internal immutable _daiAmmCharlieTreasury;
    address internal immutable _daiAmmCharlieTreasuryManager;

    address internal immutable _stEth;
    uint256 internal immutable _stEthDecimals;
    address internal immutable _stEthAmmStorage;
    address internal immutable _stEthAmmTreasury;
    address internal immutable _stEthAmmPoolsTreasury;
    address internal immutable _stEthAmmPoolsTreasuryManager;
    address internal immutable _stEthAmmCharlieTreasury;
    address internal immutable _stEthAmmCharlieTreasuryManager;

<<<<<<< HEAD
    address internal immutable _weEth;
    uint256 internal immutable _weEthDecimals;
    address internal immutable _weEthAmmStorage;
    address internal immutable _weEthAmmTreasury;
    address internal immutable _weEthAmmPoolsTreasury;
    address internal immutable _weEthAmmPoolsTreasuryManager;
    address internal immutable _weEthAmmCharlieTreasury;
    address internal immutable _weEthAmmCharlieTreasuryManager;

    address internal immutable _usdm;
    uint256 internal immutable _usdmDecimals;
    address internal immutable _usdmAmmStorage;
    address internal immutable _usdmAmmTreasury;
    address internal immutable _usdmAmmPoolsTreasury;
    address internal immutable _usdmAmmPoolsTreasuryManager;
    address internal immutable _usdmAmmCharlieTreasury;
    address internal immutable _usdmAmmCharlieTreasuryManager;

    modifier onlySupportedAssetManagement(address asset) {
        if (asset == _stEth || asset == _usdm ||  asset == _weEth) {
=======
    address internal immutable _wusdm;
    uint256 internal immutable _wusdmDecimals;
    address internal immutable _wusdmAmmStorage;
    address internal immutable _wusdmAmmTreasury;
    address internal immutable _wusdmAmmPoolsTreasury;
    address internal immutable _wusdmAmmPoolsTreasuryManager;
    address internal immutable _wusdmAmmCharlieTreasury;
    address internal immutable _wusdmAmmCharlieTreasuryManager;

    modifier onlySupportedAssetManagement(address asset) {
        if (asset == _stEth || asset == _wusdm) {
>>>>>>> 67f15e5f
            revert IporErrors.UnsupportedModule(IporErrors.UNSUPPORTED_MODULE_ASSET_MANAGEMENT, asset);
        }
        _;
    }

    constructor(
        AmmGovernancePoolConfiguration memory usdtPoolCfg,
        AmmGovernancePoolConfiguration memory usdcPoolCfg,
        AmmGovernancePoolConfiguration memory daiPoolCfg,
        AmmGovernancePoolConfiguration memory stEthPoolCfg,
<<<<<<< HEAD
        AmmGovernancePoolConfiguration memory weEthPoolCfg,
        AmmGovernancePoolConfiguration memory usdmPoolCfg
=======
        AmmGovernancePoolConfiguration memory wusdmPoolCfg
>>>>>>> 67f15e5f
    ) {
        _usdt = usdtPoolCfg.asset.checkAddress();
        _usdtDecimals = usdtPoolCfg.decimals;
        _usdtAmmStorage = usdtPoolCfg.ammStorage.checkAddress();
        _usdtAmmTreasury = usdtPoolCfg.ammTreasury.checkAddress();
        _usdtAmmPoolsTreasury = usdtPoolCfg.ammPoolsTreasury.checkAddress();
        _usdtAmmPoolsTreasuryManager = usdtPoolCfg.ammPoolsTreasuryManager.checkAddress();
        _usdtAmmCharlieTreasury = usdtPoolCfg.ammCharlieTreasury.checkAddress();
        _usdtAmmCharlieTreasuryManager = usdtPoolCfg.ammCharlieTreasuryManager.checkAddress();

        _usdc = usdcPoolCfg.asset.checkAddress();
        _usdcDecimals = usdcPoolCfg.decimals;
        _usdcAmmStorage = usdcPoolCfg.ammStorage.checkAddress();
        _usdcAmmTreasury = usdcPoolCfg.ammTreasury.checkAddress();
        _usdcAmmPoolsTreasury = usdcPoolCfg.ammPoolsTreasury.checkAddress();
        _usdcAmmPoolsTreasuryManager = usdcPoolCfg.ammPoolsTreasuryManager.checkAddress();
        _usdcAmmCharlieTreasury = usdcPoolCfg.ammCharlieTreasury.checkAddress();
        _usdcAmmCharlieTreasuryManager = usdcPoolCfg.ammCharlieTreasuryManager.checkAddress();

        _dai = daiPoolCfg.asset.checkAddress();
        _daiDecimals = daiPoolCfg.decimals;
        _daiAmmStorage = daiPoolCfg.ammStorage.checkAddress();
        _daiAmmTreasury = daiPoolCfg.ammTreasury.checkAddress();
        _daiAmmPoolsTreasury = daiPoolCfg.ammPoolsTreasury.checkAddress();
        _daiAmmPoolsTreasuryManager = daiPoolCfg.ammPoolsTreasuryManager.checkAddress();
        _daiAmmCharlieTreasury = daiPoolCfg.ammCharlieTreasury.checkAddress();
        _daiAmmCharlieTreasuryManager = daiPoolCfg.ammCharlieTreasuryManager.checkAddress();

        _stEth = stEthPoolCfg.asset.checkAddress();
        _stEthDecimals = stEthPoolCfg.decimals;
        _stEthAmmStorage = stEthPoolCfg.ammStorage.checkAddress();
        _stEthAmmTreasury = stEthPoolCfg.ammTreasury.checkAddress();
        _stEthAmmPoolsTreasury = stEthPoolCfg.ammPoolsTreasury.checkAddress();
        _stEthAmmPoolsTreasuryManager = stEthPoolCfg.ammPoolsTreasuryManager.checkAddress();
        _stEthAmmCharlieTreasury = stEthPoolCfg.ammCharlieTreasury.checkAddress();
        _stEthAmmCharlieTreasuryManager = stEthPoolCfg.ammCharlieTreasuryManager.checkAddress();

<<<<<<< HEAD
        _weEth = weEthPoolCfg.asset.checkAddress();
        _weEthDecimals = weEthPoolCfg.decimals;
        _weEthAmmStorage = weEthPoolCfg.ammStorage.checkAddress();
        _weEthAmmTreasury = weEthPoolCfg.ammTreasury.checkAddress();
        _weEthAmmPoolsTreasury = weEthPoolCfg.ammPoolsTreasury.checkAddress();
        _weEthAmmPoolsTreasuryManager = weEthPoolCfg.ammPoolsTreasuryManager.checkAddress();
        _weEthAmmCharlieTreasury = weEthPoolCfg.ammCharlieTreasury.checkAddress();
        _weEthAmmCharlieTreasuryManager = weEthPoolCfg.ammCharlieTreasuryManager.checkAddress();

        _usdm = usdmPoolCfg.asset.checkAddress();
        _usdmDecimals = usdmPoolCfg.decimals;
        _usdmAmmStorage = usdmPoolCfg.ammStorage.checkAddress();
        _usdmAmmTreasury = usdmPoolCfg.ammTreasury.checkAddress();
        _usdmAmmPoolsTreasury = usdmPoolCfg.ammPoolsTreasury.checkAddress();
        _usdmAmmPoolsTreasuryManager = usdmPoolCfg.ammPoolsTreasuryManager.checkAddress();
        _usdmAmmCharlieTreasury = usdmPoolCfg.ammCharlieTreasury.checkAddress();
        _usdmAmmCharlieTreasuryManager = usdmPoolCfg.ammCharlieTreasuryManager.checkAddress();
=======
        _wusdm = wusdmPoolCfg.asset.checkAddress();
        _wusdmDecimals = wusdmPoolCfg.decimals;
        _wusdmAmmStorage = wusdmPoolCfg.ammStorage.checkAddress();
        _wusdmAmmTreasury = wusdmPoolCfg.ammTreasury.checkAddress();
        _wusdmAmmPoolsTreasury = wusdmPoolCfg.ammPoolsTreasury.checkAddress();
        _wusdmAmmPoolsTreasuryManager = wusdmPoolCfg.ammPoolsTreasuryManager.checkAddress();
        _wusdmAmmCharlieTreasury = wusdmPoolCfg.ammCharlieTreasury.checkAddress();
        _wusdmAmmCharlieTreasuryManager = wusdmPoolCfg.ammCharlieTreasuryManager.checkAddress();
>>>>>>> 67f15e5f
    }

    function getAmmGovernancePoolConfiguration(
        address asset
    ) external view override returns (AmmGovernancePoolConfiguration memory) {
        return _getPoolConfiguration(asset);
    }

    function depositToAssetManagement(
        address asset,
        uint256 wadAssetAmount
    ) external override onlySupportedAssetManagement(asset) {
        IAmmTreasury(_getAmmTreasury(asset)).depositToAssetManagementInternal(wadAssetAmount);
    }

    function withdrawFromAssetManagement(
        address asset,
        uint256 wadAssetAmount
    ) external override onlySupportedAssetManagement(asset) {
        IAmmTreasury(_getAmmTreasury(asset)).withdrawFromAssetManagementInternal(wadAssetAmount);
    }

    function withdrawAllFromAssetManagement(address asset) external override onlySupportedAssetManagement(asset) {
        IAmmTreasury(_getAmmTreasury(asset)).withdrawAllFromAssetManagementInternal();
    }

    function transferToTreasury(address asset, uint256 wadAssetAmountInput) external override {
        AmmGovernancePoolConfiguration memory poolCfg = _getPoolConfiguration(asset);

        require(msg.sender == poolCfg.ammPoolsTreasuryManager, AmmPoolsErrors.CALLER_NOT_TREASURY_MANAGER);

        uint256 assetAmountAssetDecimals = IporMath.convertWadToAssetDecimals(wadAssetAmountInput, poolCfg.decimals);
        uint256 wadAssetAmount = IporMath.convertToWad(assetAmountAssetDecimals, poolCfg.decimals);

        IAmmStorage(poolCfg.ammStorage).updateStorageWhenTransferToTreasuryInternal(wadAssetAmount);

        IERC20Upgradeable(asset).safeTransferFrom(
            poolCfg.ammTreasury,
            poolCfg.ammPoolsTreasury,
            assetAmountAssetDecimals
        );
    }

    function transferToCharlieTreasury(address asset, uint256 wadAssetAmountInput) external override {
        AmmGovernancePoolConfiguration memory poolCfg = _getPoolConfiguration(asset);

        require(msg.sender == poolCfg.ammCharlieTreasuryManager, AmmPoolsErrors.CALLER_NOT_PUBLICATION_FEE_TRANSFERER);

        uint256 assetAmountAssetDecimals = IporMath.convertWadToAssetDecimals(wadAssetAmountInput, poolCfg.decimals);
        uint256 wadAssetAmount = IporMath.convertToWad(assetAmountAssetDecimals, poolCfg.decimals);

        IAmmStorage(poolCfg.ammStorage).updateStorageWhenTransferToCharlieTreasuryInternal(wadAssetAmount);

        IERC20Upgradeable(asset).safeTransferFrom(
            poolCfg.ammTreasury,
            poolCfg.ammCharlieTreasury,
            assetAmountAssetDecimals
        );
    }

    function addSwapLiquidator(address asset, address account) external override {
        AmmConfigurationManager.addSwapLiquidator(asset, account);
    }

    function removeSwapLiquidator(address asset, address account) external override {
        AmmConfigurationManager.removeSwapLiquidator(asset, account);
    }

    function isSwapLiquidator(address asset, address account) external view override returns (bool) {
        return AmmConfigurationManager.isSwapLiquidator(asset, account);
    }

    function addAppointedToRebalanceInAmm(
        address asset,
        address account
    ) external override onlySupportedAssetManagement(asset) {
        AmmConfigurationManager.addAppointedToRebalanceInAmm(asset, account);
    }

    function removeAppointedToRebalanceInAmm(
        address asset,
        address account
    ) external override onlySupportedAssetManagement(asset) {
        AmmConfigurationManager.removeAppointedToRebalanceInAmm(asset, account);
    }

    function isAppointedToRebalanceInAmm(address asset, address account) external view override returns (bool) {
        return AmmConfigurationManager.isAppointedToRebalanceInAmm(asset, account);
    }

    function setAmmPoolsParams(
        address asset,
        uint32 newMaxLiquidityPoolBalance,
        uint32 newAutoRebalanceThreshold,
        uint16 newAmmTreasuryAndAssetManagementRatio
    ) external override {
        AmmConfigurationManager.setAmmPoolsParams(
            asset,
            newMaxLiquidityPoolBalance,
            newAutoRebalanceThreshold,
            newAmmTreasuryAndAssetManagementRatio
        );
    }

    function getAmmPoolsParams(address asset) external view override returns (AmmPoolsParamsConfiguration memory cfg) {
        StorageLib.AmmPoolsParamsValue memory ammPoolsParamsCfg = AmmConfigurationManager.getAmmPoolsParams(asset);
        cfg = AmmPoolsParamsConfiguration({
            maxLiquidityPoolBalance: uint256(ammPoolsParamsCfg.maxLiquidityPoolBalance) * 1e18,
            autoRebalanceThresholdInThousands: ammPoolsParamsCfg.autoRebalanceThresholdInThousands,
            ammTreasuryAndAssetManagementRatio: ammPoolsParamsCfg.ammTreasuryAndAssetManagementRatio
        });
    }

    function _getPoolConfiguration(address asset) internal view returns (AmmGovernancePoolConfiguration memory) {
        if (asset == _usdt) {
            return
                AmmGovernancePoolConfiguration({
                asset: _usdt,
                decimals: _usdtDecimals,
                ammStorage: _usdtAmmStorage,
                ammTreasury: _usdtAmmTreasury,
                ammPoolsTreasury: _usdtAmmPoolsTreasury,
                ammPoolsTreasuryManager: _usdtAmmPoolsTreasuryManager,
                ammCharlieTreasury: _usdtAmmCharlieTreasury,
                ammCharlieTreasuryManager: _usdtAmmCharlieTreasuryManager
            });
        } else if (asset == _usdc) {
            return
                AmmGovernancePoolConfiguration({
                asset: _usdc,
                decimals: _usdcDecimals,
                ammStorage: _usdcAmmStorage,
                ammTreasury: _usdcAmmTreasury,
                ammPoolsTreasury: _usdcAmmPoolsTreasury,
                ammPoolsTreasuryManager: _usdcAmmPoolsTreasuryManager,
                ammCharlieTreasury: _usdcAmmCharlieTreasury,
                ammCharlieTreasuryManager: _usdcAmmCharlieTreasuryManager
            });
        } else if (asset == _dai) {
            return
                AmmGovernancePoolConfiguration({
                asset: _dai,
                decimals: _daiDecimals,
                ammStorage: _daiAmmStorage,
                ammTreasury: _daiAmmTreasury,
                ammPoolsTreasury: _daiAmmPoolsTreasury,
                ammPoolsTreasuryManager: _daiAmmPoolsTreasuryManager,
                ammCharlieTreasury: _daiAmmCharlieTreasury,
                ammCharlieTreasuryManager: _daiAmmCharlieTreasuryManager
            });
        } else if (asset == _stEth) {
            return
                AmmGovernancePoolConfiguration({
                asset: _stEth,
                decimals: _stEthDecimals,
                ammStorage: _stEthAmmStorage,
                ammTreasury: _stEthAmmTreasury,
                ammPoolsTreasury: _stEthAmmPoolsTreasury,
                ammPoolsTreasuryManager: _stEthAmmPoolsTreasuryManager,
                ammCharlieTreasury: _stEthAmmCharlieTreasury,
                ammCharlieTreasuryManager: _stEthAmmCharlieTreasuryManager
            });
        } else if (asset == _wusdm) {
            return
                AmmGovernancePoolConfiguration({
                asset: _wusdm,
                decimals: _wusdmDecimals,
                ammStorage: _wusdmAmmStorage,
                ammTreasury: _wusdmAmmTreasury,
                ammPoolsTreasury: _wusdmAmmPoolsTreasury,
                ammPoolsTreasuryManager: _wusdmAmmPoolsTreasuryManager,
                ammCharlieTreasury: _wusdmAmmCharlieTreasury,
                ammCharlieTreasuryManager: _wusdmAmmCharlieTreasuryManager
            });
        } else if (asset == _weEth) {
            return
                AmmGovernancePoolConfiguration({
                asset: _weEth,
                decimals: _weEthDecimals,
                ammStorage: _weEthAmmStorage,
                ammTreasury: _weEthAmmTreasury,
                ammPoolsTreasury: _weEthAmmPoolsTreasury,
                ammPoolsTreasuryManager: _weEthAmmPoolsTreasuryManager,
                ammCharlieTreasury: _weEthAmmCharlieTreasury,
                ammCharlieTreasuryManager: _weEthAmmCharlieTreasuryManager
            });
        } else {
            revert(IporErrors.ASSET_NOT_SUPPORTED);
        }
    }

    function _getAmmTreasury(address asset) internal view returns (address) {
        if (asset == _usdt) {
            return _usdtAmmTreasury;
        } else if (asset == _usdc) {
            return _usdcAmmTreasury;
        } else if (asset == _dai) {
            return _daiAmmTreasury;
        } else if (asset == _stEth) {
            return _stEthAmmTreasury;
<<<<<<< HEAD
        } else  if (asset == _weEth) {
            return _weEthAmmTreasury;
        } else if (asset == _usdm) {
            return _usdmAmmTreasury;
=======
        } else if (asset == _wusdm) {
            return _wusdmAmmTreasury;
>>>>>>> 67f15e5f
        } else {
            revert(IporErrors.ASSET_NOT_SUPPORTED);
        }
    }
}<|MERGE_RESOLUTION|>--- conflicted
+++ resolved
@@ -53,7 +53,15 @@
     address internal immutable _stEthAmmCharlieTreasury;
     address internal immutable _stEthAmmCharlieTreasuryManager;
 
-<<<<<<< HEAD
+    address internal immutable _wusdm;
+    uint256 internal immutable _wusdmDecimals;
+    address internal immutable _wusdmAmmStorage;
+    address internal immutable _wusdmAmmTreasury;
+    address internal immutable _wusdmAmmPoolsTreasury;
+    address internal immutable _wusdmAmmPoolsTreasuryManager;
+    address internal immutable _wusdmAmmCharlieTreasury;
+    address internal immutable _wusdmAmmCharlieTreasuryManager;
+
     address internal immutable _weEth;
     uint256 internal immutable _weEthDecimals;
     address internal immutable _weEthAmmStorage;
@@ -63,30 +71,8 @@
     address internal immutable _weEthAmmCharlieTreasury;
     address internal immutable _weEthAmmCharlieTreasuryManager;
 
-    address internal immutable _usdm;
-    uint256 internal immutable _usdmDecimals;
-    address internal immutable _usdmAmmStorage;
-    address internal immutable _usdmAmmTreasury;
-    address internal immutable _usdmAmmPoolsTreasury;
-    address internal immutable _usdmAmmPoolsTreasuryManager;
-    address internal immutable _usdmAmmCharlieTreasury;
-    address internal immutable _usdmAmmCharlieTreasuryManager;
-
     modifier onlySupportedAssetManagement(address asset) {
-        if (asset == _stEth || asset == _usdm ||  asset == _weEth) {
-=======
-    address internal immutable _wusdm;
-    uint256 internal immutable _wusdmDecimals;
-    address internal immutable _wusdmAmmStorage;
-    address internal immutable _wusdmAmmTreasury;
-    address internal immutable _wusdmAmmPoolsTreasury;
-    address internal immutable _wusdmAmmPoolsTreasuryManager;
-    address internal immutable _wusdmAmmCharlieTreasury;
-    address internal immutable _wusdmAmmCharlieTreasuryManager;
-
-    modifier onlySupportedAssetManagement(address asset) {
-        if (asset == _stEth || asset == _wusdm) {
->>>>>>> 67f15e5f
+        if (asset == _stEth || asset == _wusdm ||  asset == _weEth) {
             revert IporErrors.UnsupportedModule(IporErrors.UNSUPPORTED_MODULE_ASSET_MANAGEMENT, asset);
         }
         _;
@@ -97,12 +83,8 @@
         AmmGovernancePoolConfiguration memory usdcPoolCfg,
         AmmGovernancePoolConfiguration memory daiPoolCfg,
         AmmGovernancePoolConfiguration memory stEthPoolCfg,
-<<<<<<< HEAD
-        AmmGovernancePoolConfiguration memory weEthPoolCfg,
-        AmmGovernancePoolConfiguration memory usdmPoolCfg
-=======
-        AmmGovernancePoolConfiguration memory wusdmPoolCfg
->>>>>>> 67f15e5f
+        AmmGovernancePoolConfiguration memory wusdmPoolCfg,
+        AmmGovernancePoolConfiguration memory weEthPoolCfg
     ) {
         _usdt = usdtPoolCfg.asset.checkAddress();
         _usdtDecimals = usdtPoolCfg.decimals;
@@ -140,7 +122,15 @@
         _stEthAmmCharlieTreasury = stEthPoolCfg.ammCharlieTreasury.checkAddress();
         _stEthAmmCharlieTreasuryManager = stEthPoolCfg.ammCharlieTreasuryManager.checkAddress();
 
-<<<<<<< HEAD
+        _wusdm = wusdmPoolCfg.asset.checkAddress();
+        _wusdmDecimals = wusdmPoolCfg.decimals;
+        _wusdmAmmStorage = wusdmPoolCfg.ammStorage.checkAddress();
+        _wusdmAmmTreasury = wusdmPoolCfg.ammTreasury.checkAddress();
+        _wusdmAmmPoolsTreasury = wusdmPoolCfg.ammPoolsTreasury.checkAddress();
+        _wusdmAmmPoolsTreasuryManager = wusdmPoolCfg.ammPoolsTreasuryManager.checkAddress();
+        _wusdmAmmCharlieTreasury = wusdmPoolCfg.ammCharlieTreasury.checkAddress();
+        _wusdmAmmCharlieTreasuryManager = wusdmPoolCfg.ammCharlieTreasuryManager.checkAddress();
+
         _weEth = weEthPoolCfg.asset.checkAddress();
         _weEthDecimals = weEthPoolCfg.decimals;
         _weEthAmmStorage = weEthPoolCfg.ammStorage.checkAddress();
@@ -150,25 +140,7 @@
         _weEthAmmCharlieTreasury = weEthPoolCfg.ammCharlieTreasury.checkAddress();
         _weEthAmmCharlieTreasuryManager = weEthPoolCfg.ammCharlieTreasuryManager.checkAddress();
 
-        _usdm = usdmPoolCfg.asset.checkAddress();
-        _usdmDecimals = usdmPoolCfg.decimals;
-        _usdmAmmStorage = usdmPoolCfg.ammStorage.checkAddress();
-        _usdmAmmTreasury = usdmPoolCfg.ammTreasury.checkAddress();
-        _usdmAmmPoolsTreasury = usdmPoolCfg.ammPoolsTreasury.checkAddress();
-        _usdmAmmPoolsTreasuryManager = usdmPoolCfg.ammPoolsTreasuryManager.checkAddress();
-        _usdmAmmCharlieTreasury = usdmPoolCfg.ammCharlieTreasury.checkAddress();
-        _usdmAmmCharlieTreasuryManager = usdmPoolCfg.ammCharlieTreasuryManager.checkAddress();
-=======
-        _wusdm = wusdmPoolCfg.asset.checkAddress();
-        _wusdmDecimals = wusdmPoolCfg.decimals;
-        _wusdmAmmStorage = wusdmPoolCfg.ammStorage.checkAddress();
-        _wusdmAmmTreasury = wusdmPoolCfg.ammTreasury.checkAddress();
-        _wusdmAmmPoolsTreasury = wusdmPoolCfg.ammPoolsTreasury.checkAddress();
-        _wusdmAmmPoolsTreasuryManager = wusdmPoolCfg.ammPoolsTreasuryManager.checkAddress();
-        _wusdmAmmCharlieTreasury = wusdmPoolCfg.ammCharlieTreasury.checkAddress();
-        _wusdmAmmCharlieTreasuryManager = wusdmPoolCfg.ammCharlieTreasuryManager.checkAddress();
->>>>>>> 67f15e5f
-    }
+        }
 
     function getAmmGovernancePoolConfiguration(
         address asset
@@ -368,15 +340,10 @@
             return _daiAmmTreasury;
         } else if (asset == _stEth) {
             return _stEthAmmTreasury;
-<<<<<<< HEAD
+        } else if (asset == _wusdm) {
+            return _wusdmAmmTreasury;
         } else  if (asset == _weEth) {
             return _weEthAmmTreasury;
-        } else if (asset == _usdm) {
-            return _usdmAmmTreasury;
-=======
-        } else if (asset == _wusdm) {
-            return _wusdmAmmTreasury;
->>>>>>> 67f15e5f
         } else {
             revert(IporErrors.ASSET_NOT_SUPPORTED);
         }
