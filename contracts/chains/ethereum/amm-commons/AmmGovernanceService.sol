// SPDX-License-Identifier: GPL-2.0-or-later
pragma solidity 0.8.20;

import "@openzeppelin/contracts-upgradeable/token/ERC20/utils/SafeERC20Upgradeable.sol";

import "../../../interfaces/IAmmTreasury.sol";
import "../../../interfaces/IAmmStorage.sol";
import "../../../interfaces/IAmmGovernanceService.sol";
import "../../../interfaces/IAmmGovernanceLens.sol";
import "../../../libraries/math/IporMath.sol";
import "../../../libraries/errors/AmmPoolsErrors.sol";
import "../../../libraries/IporContractValidator.sol";
import "../../../governance/AmmConfigurationManager.sol";

/// @dev It is not recommended to use service contract directly, should be used only through IporProtocolRouter.
contract AmmGovernanceService is IAmmGovernanceService, IAmmGovernanceLens {
    using IporContractValidator for address;
    using SafeERC20Upgradeable for IERC20Upgradeable;

    address internal immutable _usdt;
    uint256 internal immutable _usdtDecimals;
    address internal immutable _usdtAmmStorage;
    address internal immutable _usdtAmmTreasury;
    address internal immutable _usdtAmmPoolsTreasury;
    address internal immutable _usdtAmmPoolsTreasuryManager;
    address internal immutable _usdtAmmCharlieTreasury;
    address internal immutable _usdtAmmCharlieTreasuryManager;

    address internal immutable _usdc;
    uint256 internal immutable _usdcDecimals;
    address internal immutable _usdcAmmStorage;
    address internal immutable _usdcAmmTreasury;
    address internal immutable _usdcAmmPoolsTreasury;
    address internal immutable _usdcAmmPoolsTreasuryManager;
    address internal immutable _usdcAmmCharlieTreasury;
    address internal immutable _usdcAmmCharlieTreasuryManager;

    address internal immutable _dai;
    uint256 internal immutable _daiDecimals;
    address internal immutable _daiAmmStorage;
    address internal immutable _daiAmmTreasury;
    address internal immutable _daiAmmPoolsTreasury;
    address internal immutable _daiAmmPoolsTreasuryManager;
    address internal immutable _daiAmmCharlieTreasury;
    address internal immutable _daiAmmCharlieTreasuryManager;

    address internal immutable _stEth;
    uint256 internal immutable _stEthDecimals;
    address internal immutable _stEthAmmStorage;
    address internal immutable _stEthAmmTreasury;
    address internal immutable _stEthAmmPoolsTreasury;
    address internal immutable _stEthAmmPoolsTreasuryManager;
    address internal immutable _stEthAmmCharlieTreasury;
    address internal immutable _stEthAmmCharlieTreasuryManager;

<<<<<<< HEAD
    address internal immutable _weEth;
    uint256 internal immutable _weEthDecimals;
    address internal immutable _weEthAmmStorage;
    address internal immutable _weEthAmmTreasury;
    address internal immutable _weEthAmmPoolsTreasury;
    address internal immutable _weEthAmmPoolsTreasuryManager;
    address internal immutable _weEthAmmCharlieTreasury;
    address internal immutable _weEthAmmCharlieTreasuryManager;

    modifier onlySupportedAssetManagement(address asset) {
        if (asset == _stEth || asset == _weEth) {
=======
    address internal immutable _usdm;
    uint256 internal immutable _usdmDecimals;
    address internal immutable _usdmAmmStorage;
    address internal immutable _usdmAmmTreasury;
    address internal immutable _usdmAmmPoolsTreasury;
    address internal immutable _usdmAmmPoolsTreasuryManager;
    address internal immutable _usdmAmmCharlieTreasury;
    address internal immutable _usdmAmmCharlieTreasuryManager;

    modifier onlySupportedAssetManagement(address asset) {
        if (asset == _stEth || asset == _usdm) {
>>>>>>> a5af03be
            revert IporErrors.UnsupportedModule(IporErrors.UNSUPPORTED_MODULE_ASSET_MANAGEMENT, asset);
        }
        _;
    }

    constructor(
        AmmGovernancePoolConfiguration memory usdtPoolCfg,
        AmmGovernancePoolConfiguration memory usdcPoolCfg,
        AmmGovernancePoolConfiguration memory daiPoolCfg,
        AmmGovernancePoolConfiguration memory stEthPoolCfg,
<<<<<<< HEAD
        AmmGovernancePoolConfiguration memory weEthPoolCfg
=======
        AmmGovernancePoolConfiguration memory usdmPoolCfg
>>>>>>> a5af03be
    ) {
        _usdt = usdtPoolCfg.asset.checkAddress();
        _usdtDecimals = usdtPoolCfg.decimals;
        _usdtAmmStorage = usdtPoolCfg.ammStorage.checkAddress();
        _usdtAmmTreasury = usdtPoolCfg.ammTreasury.checkAddress();
        _usdtAmmPoolsTreasury = usdtPoolCfg.ammPoolsTreasury.checkAddress();
        _usdtAmmPoolsTreasuryManager = usdtPoolCfg.ammPoolsTreasuryManager.checkAddress();
        _usdtAmmCharlieTreasury = usdtPoolCfg.ammCharlieTreasury.checkAddress();
        _usdtAmmCharlieTreasuryManager = usdtPoolCfg.ammCharlieTreasuryManager.checkAddress();

        _usdc = usdcPoolCfg.asset.checkAddress();
        _usdcDecimals = usdcPoolCfg.decimals;
        _usdcAmmStorage = usdcPoolCfg.ammStorage.checkAddress();
        _usdcAmmTreasury = usdcPoolCfg.ammTreasury.checkAddress();
        _usdcAmmPoolsTreasury = usdcPoolCfg.ammPoolsTreasury.checkAddress();
        _usdcAmmPoolsTreasuryManager = usdcPoolCfg.ammPoolsTreasuryManager.checkAddress();
        _usdcAmmCharlieTreasury = usdcPoolCfg.ammCharlieTreasury.checkAddress();
        _usdcAmmCharlieTreasuryManager = usdcPoolCfg.ammCharlieTreasuryManager.checkAddress();

        _dai = daiPoolCfg.asset.checkAddress();
        _daiDecimals = daiPoolCfg.decimals;
        _daiAmmStorage = daiPoolCfg.ammStorage.checkAddress();
        _daiAmmTreasury = daiPoolCfg.ammTreasury.checkAddress();
        _daiAmmPoolsTreasury = daiPoolCfg.ammPoolsTreasury.checkAddress();
        _daiAmmPoolsTreasuryManager = daiPoolCfg.ammPoolsTreasuryManager.checkAddress();
        _daiAmmCharlieTreasury = daiPoolCfg.ammCharlieTreasury.checkAddress();
        _daiAmmCharlieTreasuryManager = daiPoolCfg.ammCharlieTreasuryManager.checkAddress();

        _stEth = stEthPoolCfg.asset.checkAddress();
        _stEthDecimals = stEthPoolCfg.decimals;
        _stEthAmmStorage = stEthPoolCfg.ammStorage.checkAddress();
        _stEthAmmTreasury = stEthPoolCfg.ammTreasury.checkAddress();
        _stEthAmmPoolsTreasury = stEthPoolCfg.ammPoolsTreasury.checkAddress();
        _stEthAmmPoolsTreasuryManager = stEthPoolCfg.ammPoolsTreasuryManager.checkAddress();
        _stEthAmmCharlieTreasury = stEthPoolCfg.ammCharlieTreasury.checkAddress();
        _stEthAmmCharlieTreasuryManager = stEthPoolCfg.ammCharlieTreasuryManager.checkAddress();

<<<<<<< HEAD
        _weEth = weEthPoolCfg.asset.checkAddress();
        _weEthDecimals = weEthPoolCfg.decimals;
        _weEthAmmStorage = weEthPoolCfg.ammStorage.checkAddress();
        _weEthAmmTreasury = weEthPoolCfg.ammTreasury.checkAddress();
        _weEthAmmPoolsTreasury = weEthPoolCfg.ammPoolsTreasury.checkAddress();
        _weEthAmmPoolsTreasuryManager = weEthPoolCfg.ammPoolsTreasuryManager.checkAddress();
        _weEthAmmCharlieTreasury = weEthPoolCfg.ammCharlieTreasury.checkAddress();
        _weEthAmmCharlieTreasuryManager = weEthPoolCfg.ammCharlieTreasuryManager.checkAddress();
=======
        _usdm = usdmPoolCfg.asset.checkAddress();
        _usdmDecimals = usdmPoolCfg.decimals;
        _usdmAmmStorage = usdmPoolCfg.ammStorage.checkAddress();
        _usdmAmmTreasury = usdmPoolCfg.ammTreasury.checkAddress();
        _usdmAmmPoolsTreasury = usdmPoolCfg.ammPoolsTreasury.checkAddress();
        _usdmAmmPoolsTreasuryManager = usdmPoolCfg.ammPoolsTreasuryManager.checkAddress();
        _usdmAmmCharlieTreasury = usdmPoolCfg.ammCharlieTreasury.checkAddress();
        _usdmAmmCharlieTreasuryManager = usdmPoolCfg.ammCharlieTreasuryManager.checkAddress();
>>>>>>> a5af03be
    }

    function getAmmGovernancePoolConfiguration(
        address asset
    ) external view override returns (AmmGovernancePoolConfiguration memory) {
        return _getPoolConfiguration(asset);
    }

    function depositToAssetManagement(
        address asset,
        uint256 wadAssetAmount
    ) external override onlySupportedAssetManagement(asset) {
        IAmmTreasury(_getAmmTreasury(asset)).depositToAssetManagementInternal(wadAssetAmount);
    }

    function withdrawFromAssetManagement(
        address asset,
        uint256 wadAssetAmount
    ) external override onlySupportedAssetManagement(asset) {
        IAmmTreasury(_getAmmTreasury(asset)).withdrawFromAssetManagementInternal(wadAssetAmount);
    }

    function withdrawAllFromAssetManagement(address asset) external override onlySupportedAssetManagement(asset) {
        IAmmTreasury(_getAmmTreasury(asset)).withdrawAllFromAssetManagementInternal();
    }

    function transferToTreasury(address asset, uint256 wadAssetAmountInput) external override {
        AmmGovernancePoolConfiguration memory poolCfg = _getPoolConfiguration(asset);

        require(msg.sender == poolCfg.ammPoolsTreasuryManager, AmmPoolsErrors.CALLER_NOT_TREASURY_MANAGER);

        uint256 assetAmountAssetDecimals = IporMath.convertWadToAssetDecimals(wadAssetAmountInput, poolCfg.decimals);
        uint256 wadAssetAmount = IporMath.convertToWad(assetAmountAssetDecimals, poolCfg.decimals);

        IAmmStorage(poolCfg.ammStorage).updateStorageWhenTransferToTreasuryInternal(wadAssetAmount);

        IERC20Upgradeable(asset).safeTransferFrom(
            poolCfg.ammTreasury,
            poolCfg.ammPoolsTreasury,
            assetAmountAssetDecimals
        );
    }

    function transferToCharlieTreasury(address asset, uint256 wadAssetAmountInput) external override {
        AmmGovernancePoolConfiguration memory poolCfg = _getPoolConfiguration(asset);

        require(msg.sender == poolCfg.ammCharlieTreasuryManager, AmmPoolsErrors.CALLER_NOT_PUBLICATION_FEE_TRANSFERER);

        uint256 assetAmountAssetDecimals = IporMath.convertWadToAssetDecimals(wadAssetAmountInput, poolCfg.decimals);
        uint256 wadAssetAmount = IporMath.convertToWad(assetAmountAssetDecimals, poolCfg.decimals);

        IAmmStorage(poolCfg.ammStorage).updateStorageWhenTransferToCharlieTreasuryInternal(wadAssetAmount);

        IERC20Upgradeable(asset).safeTransferFrom(
            poolCfg.ammTreasury,
            poolCfg.ammCharlieTreasury,
            assetAmountAssetDecimals
        );
    }

    function addSwapLiquidator(address asset, address account) external override {
        AmmConfigurationManager.addSwapLiquidator(asset, account);
    }

    function removeSwapLiquidator(address asset, address account) external override {
        AmmConfigurationManager.removeSwapLiquidator(asset, account);
    }

    function isSwapLiquidator(address asset, address account) external view override returns (bool) {
        return AmmConfigurationManager.isSwapLiquidator(asset, account);
    }

    function addAppointedToRebalanceInAmm(
        address asset,
        address account
    ) external override onlySupportedAssetManagement(asset) {
        AmmConfigurationManager.addAppointedToRebalanceInAmm(asset, account);
    }

    function removeAppointedToRebalanceInAmm(
        address asset,
        address account
    ) external override onlySupportedAssetManagement(asset) {
        AmmConfigurationManager.removeAppointedToRebalanceInAmm(asset, account);
    }

    function isAppointedToRebalanceInAmm(address asset, address account) external view override returns (bool) {
        return AmmConfigurationManager.isAppointedToRebalanceInAmm(asset, account);
    }

    function setAmmPoolsParams(
        address asset,
        uint32 newMaxLiquidityPoolBalance,
        uint32 newAutoRebalanceThreshold,
        uint16 newAmmTreasuryAndAssetManagementRatio
    ) external override {
        AmmConfigurationManager.setAmmPoolsParams(
            asset,
            newMaxLiquidityPoolBalance,
            newAutoRebalanceThreshold,
            newAmmTreasuryAndAssetManagementRatio
        );
    }

    function getAmmPoolsParams(address asset) external view override returns (AmmPoolsParamsConfiguration memory cfg) {
        StorageLib.AmmPoolsParamsValue memory ammPoolsParamsCfg = AmmConfigurationManager.getAmmPoolsParams(asset);
        cfg = AmmPoolsParamsConfiguration({
            maxLiquidityPoolBalance: uint256(ammPoolsParamsCfg.maxLiquidityPoolBalance) * 1e18,
            autoRebalanceThresholdInThousands: ammPoolsParamsCfg.autoRebalanceThresholdInThousands,
            ammTreasuryAndAssetManagementRatio: ammPoolsParamsCfg.ammTreasuryAndAssetManagementRatio
        });
    }

    function _getPoolConfiguration(address asset) internal view returns (AmmGovernancePoolConfiguration memory) {
        if (asset == _usdt) {
            return
                AmmGovernancePoolConfiguration({
                asset: _usdt,
                decimals: _usdtDecimals,
                ammStorage: _usdtAmmStorage,
                ammTreasury: _usdtAmmTreasury,
                ammPoolsTreasury: _usdtAmmPoolsTreasury,
                ammPoolsTreasuryManager: _usdtAmmPoolsTreasuryManager,
                ammCharlieTreasury: _usdtAmmCharlieTreasury,
                ammCharlieTreasuryManager: _usdtAmmCharlieTreasuryManager
            });
        } else if (asset == _usdc) {
            return
                AmmGovernancePoolConfiguration({
                asset: _usdc,
                decimals: _usdcDecimals,
                ammStorage: _usdcAmmStorage,
                ammTreasury: _usdcAmmTreasury,
                ammPoolsTreasury: _usdcAmmPoolsTreasury,
                ammPoolsTreasuryManager: _usdcAmmPoolsTreasuryManager,
                ammCharlieTreasury: _usdcAmmCharlieTreasury,
                ammCharlieTreasuryManager: _usdcAmmCharlieTreasuryManager
            });
        } else if (asset == _dai) {
            return
                AmmGovernancePoolConfiguration({
                asset: _dai,
                decimals: _daiDecimals,
                ammStorage: _daiAmmStorage,
                ammTreasury: _daiAmmTreasury,
                ammPoolsTreasury: _daiAmmPoolsTreasury,
                ammPoolsTreasuryManager: _daiAmmPoolsTreasuryManager,
                ammCharlieTreasury: _daiAmmCharlieTreasury,
                ammCharlieTreasuryManager: _daiAmmCharlieTreasuryManager
            });
        } else if (asset == _stEth) {
            return
                AmmGovernancePoolConfiguration({
<<<<<<< HEAD
                    asset: _stEth,
                    decimals: _stEthDecimals,
                    ammStorage: _stEthAmmStorage,
                    ammTreasury: _stEthAmmTreasury,
                    ammPoolsTreasury: _stEthAmmPoolsTreasury,
                    ammPoolsTreasuryManager: _stEthAmmPoolsTreasuryManager,
                    ammCharlieTreasury: _stEthAmmCharlieTreasury,
                    ammCharlieTreasuryManager: _stEthAmmCharlieTreasuryManager
                });
        } else if (asset == _weEth) {
            return
                AmmGovernancePoolConfiguration({
                    asset: _weEth,
                    decimals: _weEthDecimals,
                    ammStorage: _weEthAmmStorage,
                    ammTreasury: _weEthAmmTreasury,
                    ammPoolsTreasury: _weEthAmmPoolsTreasury,
                    ammPoolsTreasuryManager: _weEthAmmPoolsTreasuryManager,
                    ammCharlieTreasury: _weEthAmmCharlieTreasury,
                    ammCharlieTreasuryManager: _weEthAmmCharlieTreasuryManager
                });
=======
                asset: _stEth,
                decimals: _stEthDecimals,
                ammStorage: _stEthAmmStorage,
                ammTreasury: _stEthAmmTreasury,
                ammPoolsTreasury: _stEthAmmPoolsTreasury,
                ammPoolsTreasuryManager: _stEthAmmPoolsTreasuryManager,
                ammCharlieTreasury: _stEthAmmCharlieTreasury,
                ammCharlieTreasuryManager: _stEthAmmCharlieTreasuryManager
            });
        } else if (asset == _usdm) {
            return
                AmmGovernancePoolConfiguration({
                asset: _usdm,
                decimals: _usdmDecimals,
                ammStorage: _usdmAmmStorage,
                ammTreasury: _usdmAmmTreasury,
                ammPoolsTreasury: _usdmAmmPoolsTreasury,
                ammPoolsTreasuryManager: _usdmAmmPoolsTreasuryManager,
                ammCharlieTreasury: _usdmAmmCharlieTreasury,
                ammCharlieTreasuryManager: _usdmAmmCharlieTreasuryManager
            });
>>>>>>> a5af03be
        } else {
            revert(IporErrors.ASSET_NOT_SUPPORTED);
        }
    }

    function _getAmmTreasury(address asset) internal view returns (address) {
        if (asset == _usdt) {
            return _usdtAmmTreasury;
        } else if (asset == _usdc) {
            return _usdcAmmTreasury;
        } else if (asset == _dai) {
            return _daiAmmTreasury;
        } else if (asset == _stEth) {
            return _stEthAmmTreasury;
<<<<<<< HEAD
        } else  if (asset == _weEth) {
            return _weEthAmmTreasury;
=======
        } else if (asset == _usdm) {
            return _usdmAmmTreasury;
>>>>>>> a5af03be
        } else {
            revert(IporErrors.ASSET_NOT_SUPPORTED);
        }
    }
}<|MERGE_RESOLUTION|>--- conflicted
+++ resolved
@@ -53,7 +53,6 @@
     address internal immutable _stEthAmmCharlieTreasury;
     address internal immutable _stEthAmmCharlieTreasuryManager;
 
-<<<<<<< HEAD
     address internal immutable _weEth;
     uint256 internal immutable _weEthDecimals;
     address internal immutable _weEthAmmStorage;
@@ -63,9 +62,6 @@
     address internal immutable _weEthAmmCharlieTreasury;
     address internal immutable _weEthAmmCharlieTreasuryManager;
 
-    modifier onlySupportedAssetManagement(address asset) {
-        if (asset == _stEth || asset == _weEth) {
-=======
     address internal immutable _usdm;
     uint256 internal immutable _usdmDecimals;
     address internal immutable _usdmAmmStorage;
@@ -76,8 +72,7 @@
     address internal immutable _usdmAmmCharlieTreasuryManager;
 
     modifier onlySupportedAssetManagement(address asset) {
-        if (asset == _stEth || asset == _usdm) {
->>>>>>> a5af03be
+        if (asset == _stEth || asset == _usdm ||  asset == _weEth) {
             revert IporErrors.UnsupportedModule(IporErrors.UNSUPPORTED_MODULE_ASSET_MANAGEMENT, asset);
         }
         _;
@@ -88,11 +83,8 @@
         AmmGovernancePoolConfiguration memory usdcPoolCfg,
         AmmGovernancePoolConfiguration memory daiPoolCfg,
         AmmGovernancePoolConfiguration memory stEthPoolCfg,
-<<<<<<< HEAD
-        AmmGovernancePoolConfiguration memory weEthPoolCfg
-=======
+        AmmGovernancePoolConfiguration memory weEthPoolCfg,
         AmmGovernancePoolConfiguration memory usdmPoolCfg
->>>>>>> a5af03be
     ) {
         _usdt = usdtPoolCfg.asset.checkAddress();
         _usdtDecimals = usdtPoolCfg.decimals;
@@ -130,7 +122,6 @@
         _stEthAmmCharlieTreasury = stEthPoolCfg.ammCharlieTreasury.checkAddress();
         _stEthAmmCharlieTreasuryManager = stEthPoolCfg.ammCharlieTreasuryManager.checkAddress();
 
-<<<<<<< HEAD
         _weEth = weEthPoolCfg.asset.checkAddress();
         _weEthDecimals = weEthPoolCfg.decimals;
         _weEthAmmStorage = weEthPoolCfg.ammStorage.checkAddress();
@@ -139,7 +130,7 @@
         _weEthAmmPoolsTreasuryManager = weEthPoolCfg.ammPoolsTreasuryManager.checkAddress();
         _weEthAmmCharlieTreasury = weEthPoolCfg.ammCharlieTreasury.checkAddress();
         _weEthAmmCharlieTreasuryManager = weEthPoolCfg.ammCharlieTreasuryManager.checkAddress();
-=======
+
         _usdm = usdmPoolCfg.asset.checkAddress();
         _usdmDecimals = usdmPoolCfg.decimals;
         _usdmAmmStorage = usdmPoolCfg.ammStorage.checkAddress();
@@ -148,7 +139,6 @@
         _usdmAmmPoolsTreasuryManager = usdmPoolCfg.ammPoolsTreasuryManager.checkAddress();
         _usdmAmmCharlieTreasury = usdmPoolCfg.ammCharlieTreasury.checkAddress();
         _usdmAmmCharlieTreasuryManager = usdmPoolCfg.ammCharlieTreasuryManager.checkAddress();
->>>>>>> a5af03be
     }
 
     function getAmmGovernancePoolConfiguration(
@@ -302,29 +292,6 @@
         } else if (asset == _stEth) {
             return
                 AmmGovernancePoolConfiguration({
-<<<<<<< HEAD
-                    asset: _stEth,
-                    decimals: _stEthDecimals,
-                    ammStorage: _stEthAmmStorage,
-                    ammTreasury: _stEthAmmTreasury,
-                    ammPoolsTreasury: _stEthAmmPoolsTreasury,
-                    ammPoolsTreasuryManager: _stEthAmmPoolsTreasuryManager,
-                    ammCharlieTreasury: _stEthAmmCharlieTreasury,
-                    ammCharlieTreasuryManager: _stEthAmmCharlieTreasuryManager
-                });
-        } else if (asset == _weEth) {
-            return
-                AmmGovernancePoolConfiguration({
-                    asset: _weEth,
-                    decimals: _weEthDecimals,
-                    ammStorage: _weEthAmmStorage,
-                    ammTreasury: _weEthAmmTreasury,
-                    ammPoolsTreasury: _weEthAmmPoolsTreasury,
-                    ammPoolsTreasuryManager: _weEthAmmPoolsTreasuryManager,
-                    ammCharlieTreasury: _weEthAmmCharlieTreasury,
-                    ammCharlieTreasuryManager: _weEthAmmCharlieTreasuryManager
-                });
-=======
                 asset: _stEth,
                 decimals: _stEthDecimals,
                 ammStorage: _stEthAmmStorage,
@@ -346,7 +313,18 @@
                 ammCharlieTreasury: _usdmAmmCharlieTreasury,
                 ammCharlieTreasuryManager: _usdmAmmCharlieTreasuryManager
             });
->>>>>>> a5af03be
+        } else if (asset == _weEth) {
+            return
+                AmmGovernancePoolConfiguration({
+                asset: _weEth,
+                decimals: _weEthDecimals,
+                ammStorage: _weEthAmmStorage,
+                ammTreasury: _weEthAmmTreasury,
+                ammPoolsTreasury: _weEthAmmPoolsTreasury,
+                ammPoolsTreasuryManager: _weEthAmmPoolsTreasuryManager,
+                ammCharlieTreasury: _weEthAmmCharlieTreasury,
+                ammCharlieTreasuryManager: _weEthAmmCharlieTreasuryManager
+            });
         } else {
             revert(IporErrors.ASSET_NOT_SUPPORTED);
         }
@@ -361,13 +339,10 @@
             return _daiAmmTreasury;
         } else if (asset == _stEth) {
             return _stEthAmmTreasury;
-<<<<<<< HEAD
         } else  if (asset == _weEth) {
             return _weEthAmmTreasury;
-=======
         } else if (asset == _usdm) {
             return _usdmAmmTreasury;
->>>>>>> a5af03be
         } else {
             revert(IporErrors.ASSET_NOT_SUPPORTED);
         }
