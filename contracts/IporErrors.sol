--- conflicted
+++ resolved
@@ -80,7 +80,7 @@
     string public constant MILTON_TOTAL_AMOUNT_LOWER_THAN_FEE = "IPOR_308";
 
     //@notice Amount of collateral used to open swap exceeds limit
-    string public constant MILTON_COLLATERAL_AMOUNT_TOO_HIGH = "IPOR_319";
+    string public constant MILTON_COLLATERAL_AMOUNT_TOO_HIGH = "IPOR_309";
 
     //@notice ibtPrice has to be higher than 0
     string public constant MILTON_IBT_PRICE_CANNOT_BE_ZERO = "IPOR_310";
@@ -131,16 +131,11 @@
     //@notice Liquidity provider can deposit amount of stable, errors appeared when amount is to low
     string public constant MILTON_DEPOSIT_AMOUNT_TOO_LOW = "IPOR_326";
 
-<<<<<<< HEAD
-    //@notice Amount which should be burned is too low
-    string public constant IP_TOKEN_BURN_AMOUNT_TOO_LOW = "IPOR_44";
-=======
     //@notice Liquidity provider cannot withdraw because liquidity pool is too low
     string public constant MILTON_CANNOT_REDEEM_LIQUIDITY_POOL_IS_TOO_LOW = "IPOR_327";
 
     // @notice Milton Vault Balance in Asset Management is lower than last saved vaultBalance in Milton
     string public constant MILTON_IPOR_VAULT_BALANCE_TOO_LOW = "IPOR_328";
->>>>>>> 75cff843
 
     string public constant MILTON_TREASURE_BALANCE_TOO_LOW = "IPOR_329";
 
