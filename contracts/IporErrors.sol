// SPDX-License-Identifier: agpl-3.0
pragma solidity 0.8.9;

//TODO: organize per smart contract (consider this) use internal, reorder in more intuitive way
// 000-199 - general codes
// 200-299- warren
// 300-399-milton
// 400-499-joseph
// 500-599-stanley
library IporErrors {
    //@notice The caller must be the Milton smart contract
    string public constant MILTON_CALLER_NOT_MILTON = "IPOR_1";

    //@notice The caller must be the Warren updater
    string public constant WARREN_CALLER_NOT_WARREN_UPDATER = "IPOR_2";

    //@notice Total Amount when opening swap is lower than fee
    string public constant MILTON_TOTAL_AMOUNT_LOWER_THAN_FEE = "IPOR_3";

    //@notice Total Amount when opening swap is too low
    string public constant MILTON_TOTAL_AMOUNT_TOO_LOW = "IPOR_4";

    //@notice Maximum Slippage is too low
    string public constant MILTON_MAXIMUM_SLIPPAGE_TOO_LOW = "IPOR_5";

    //@notice msg.sender is not an appointed owner, so cannot confirm his appointment to be an owner of a specific smart contract
    string public constant SENDER_NOT_APPOINTED_OWNER = "IPOR_6";

    //@notice Liquidity Pool for given asset symbol not exists
    string public constant CONFIG_LP_MAX_UTILIZATION_LOWER_THAN_LP_MAX_UTILIZATION_PER_LEG =
        "IPOR_7";

    //@notice Swap direction not exists
    string public constant CONFIG_LP_MAX_UTILIZATION_PER_LEG_PERCENTAGE_TOO_HIGH = "IPOR_8";

    //@notice Maximum Slippage is too high
    string public constant MILTON_MAXIMUM_SLIPPAGE_TOO_HIGH = "IPOR_9";

    //@notice Amount of collateral used to open swap exceeds limit
    string public constant MILTON_COLLATERAL_AMOUNT_TOO_HIGH = "IPOR_10";

    string public constant CALLER_NOT_TREASURE_TRANSFERER = "IPOR_11";

    //@notice Deposit amount to notional amount collateralization factor is too low
    string public constant MILTON_COLLATERALIZATION_FACTOR_TOO_LOW = "IPOR_12";

    //@notice Trader doesnt have enought tokens to execute transaction
    string public constant MILTON_ASSET_BALANCE_OF_TOO_LOW = "IPOR_13";

    //@notice Swap cannot be closed because liquidity pool is too low for payid out cash. Situation should never happen. Liquidity Pool is insolvent
    string public constant MILTON_CANNOT_CLOSE_DERIVATE_LIQUIDITY_POOL_IS_TOO_LOW = "IPOR_14";

    //@notcie Swap cannot be closed because liquidation deposit balance is to low to pay sender for liquidation
    string public constant MILTON_CANNOT_CLOSE_DERIVATE_LIQUIDATION_DEPOSIT_BALANCE_IS_TOO_LOW =
        "IPOR_15";

    //@notice Swap cannot be closed because sender is not an owner of derivative and derivative maturity not achieved
    string
        public constant MILTON_CANNOT_CLOSE_DERIVATE_SENDER_IS_NOT_BUYER_AND_NO_DERIVATIVE_MATURITY =
        "IPOR_16";

    string public constant MILTON_LP_UTILIZATION_EXCEEDED = "IPOR_17";

    //@notice Input arrays which should have the same length - mismatch
    string public constant WARREN_INPUT_ARRAYS_LENGTH_MISMATCH = "IPOR_18";

    //@notice Swap Notional Amount is higher than Total Notional
    string public constant MILTON_DERIVATIVE_NOTIONAL_HIGHER_THAN_TOTAL_NOTIONAL = "IPOR_19";

    //@notice Calculation timestamp is higher than derivative open timestamp, but should be lower or equal
    string public constant MILTON_CALC_TIMESTAMP_HIGHER_THAN_DERIVATIVE_OPEN_TIMESTAMP = "IPOR_20";

    //@notice Calculation timestamp is lower than last rebalance in soap indicator timestamp, but should be higher or equal
    string public constant MILTON_CALC_TIMESTAMP_LOWER_THAN_SOAP_INDICATOR_REBALANCE_TIMESTAMP =
        "IPOR_21";

    //@notice Swap id used in input has incorrect value (like 0) or not exists
    string public constant MILTON_CLOSE_POSITION_INCORRECT_SWAP_ID = "IPOR_22";

    //@notice Swap has incorrect status
    string public constant MILTON_CLOSE_POSITION_INCORRECT_DERIVATIVE_STATUS = "IPOR_23";

    //@notice General error, max value exceeded
    string public constant MILTON_CONFIG_MAX_VALUE_EXCEEDED = "IPOR_24";

    //@notice Swap closing timestamp cannot be before derivative starting timestamp
    string public constant MILTON_CLOSING_TIMESTAMP_LOWER_THAN_DERIVATIVE_OPEN_TIMESTAMP =
        "IPOR_25";

    //@notice ibtPrice has to be higher than 0
    string public constant MILTON_IBT_PRICE_CANNOT_BE_ZERO = "IPOR_26";

    //@notice Actual IPOR Index timestamp is higher than accrue timestamp
    string public constant WARREN_INDEX_TIMESTAMP_HIGHER_THAN_ACCRUE_TIMESTAMP = "IPOR_27";

    //@notice Opening Fee Balance is too low
    string public constant IPOR_PUBLICATION_FEE_BALANCE_TOO_LOW = "IPOR_28";

    //@notice Charlie Treasurer address is incorrect
    string public constant INCORRECT_CHARLIE_TREASURER_ADDRESS = "IPOR_29";

    //@notice Amount is too low to transfer
    string public constant NOT_ENOUGH_AMOUNT_TO_TRANSFER = "IPOR_30";

    //@notice Sender is not a publication fee transferer, not match address defined in IporConfiguration in key MILTON_PUBLICATION_FEE_TRANSFERER
    string public constant CALLER_NOT_PUBLICATION_FEE_TRANSFERER = "IPOR_31";

    //@notice Incorrect IPOR Configuration address
    string public constant MILTON_INCORRECT_CONFIGURATION_ADDRESS = "IPOR_32";

    //@notice Incorrect IPOR Configuration address, address to global configuration
    // string public constant INCORRECT_IPOR_CONFIGURATION_ADDRESS = "IPOR_33";

    string public constant MILTON_COLLATERALIZATION_FACTOR_TOO_HIGH = "IPOR_34";

    //@notice Liquidity Pool Utilization Per Leg exceeded
    string public constant MILTON_LP_UTILIZATION_PER_LEG_EXCEEDED = "IPOR_35";

    //@notice Updater address is wrong
    string public constant WARREN_WRONG_UPDATER_ADDRESS = "IPOR_36";

    //@notice General problem, address is wrong
    string public constant WRONG_ADDRESS = "IPOR_37";

    //@notice Cannot add new asset to asset list, because already exists
    string public constant MILTON_CANNOT_ADD_ASSET_ASSET_ALREADY_EXISTS = "IPOR_38";

    //@notice Asset address not supported
    //@dev Address is not supported when quasiIbtPrice < Constants.WAD_YEAR_IN_SECONDS.
    //When quasiIbtPrice is lower than WAD_YEAR_IN_SECONDS (ibtPrice lower than 1), then we assume that asset is not supported.
    string public constant WARREN_ASSET_NOT_SUPPORTED = "IPOR_39";

    //@notice IP Token Value which should be minted is too low
    string public constant IP_TOKEN_MINT_AMOUNT_TOO_LOW = "IPOR_40";

    //@notice Liquidity provider can deposit amount of stable, errors appeared when amount is to low
    string public constant MILTON_DEPOSIT_AMOUNT_TOO_LOW = "IPOR_41";

    //@notice User cannot redeem underlying tokens because ipToken on his balance is too low
    string public constant MILTON_CANNOT_REDEEM_IP_TOKEN_TOO_LOW = "IPOR_42";

    //@notice Liquidity provider cannot withdraw because liquidity pool is too low
    string public constant MILTON_CANNOT_REDEEM_LIQUIDITY_POOL_IS_TOO_LOW = "IPOR_43";

    //@notice Amount which should be burned is too low
    string public constant IP_TOKEN_BURN_AMOUNT_TOO_LOW = "IPOR_44";

    //@notice Liquidity Pool balance is equal 0
    string public constant MILTON_LIQUIDITY_POOL_IS_EMPTY = "IPOR_45";

    //@notice The caller must be the Ipor Liquidity Pool - Joseph
    string public constant MILTON_CALLER_NOT_JOSEPH = "IPOR_46";

    //@notice Summary SOAP and Miltion Liquidity Pool Balance is less than zero. SOAP can be negative, Sum of SOAM and Liquidity Pool Balance can be negative, but this is undesirable
    string public constant JOSEPH_SOAP_AND_MILTON_LP_BALANCE_SUM_IS_TOO_LOW = "IPOR_47";

    //@notice Decay factor cannot be higher than 1 * D18
    string public constant CONFIG_DECAY_FACTOR_TOO_HIGH = "IPOR_48";

    //@notice Liquiditiy
    string public constant MILTON_SPREAD_LP_PLUS_OPENING_FEE_IS_EQUAL_ZERO = "IPOR_49";

    //@notice ADMIN_ROLE can be revoked only by different account with ADMIN_ROLE
    string public constant CONFIG_REVOKE_ADMIN_ROLE_NOT_ALLOWED = "IPOR_50";

    //TODO: add test for this code
    //@notice Incorrect Treasure Treasurer Address
    string public constant INCORRECT_TREASURE_TREASURER_ADDRESS = "IPOR_51";

    //TODO: add test for this
    //@notice Asset has too low decimals
    string public constant CONFIG_ASSET_DECIMALS_TOO_LOW = "IPOR_52";

    //TODO: try to add test for this
    //@notice Spread value cannot be higher than Ipor Index Value for particular asset
    string public constant MILTON_SPREAD_PREMIUMS_CANNOT_BE_HIGHER_THAN_IPOR_INDEX = "IPOR_53";

    //@notice During spread calculation - Exponential Weighted Moving Variance cannot be higher than 1
    string public constant MILTON_SPREAD_EMVAR_CANNOT_BE_HIGHER_THAN_ONE = "IPOR_54";

    //@notice During spread calculation - Alpha param which  cannot be higher than 1
    string public constant MILTON_SPREAD_ALPHA_CANNOT_BE_HIGHER_THAN_ONE = "IPOR_55";

    //@notice Max Utilization Rate when Redeem should be higher than Liquidity Pool Max Utilization rate
    string public constant CONFIG_REDEEM_MAX_UTILIZATION_LOWER_THAN_LP_MAX_UTILIZATION = "IPOR_56";

    //@notice Redeem Max Utilization Rate is too high
    string public constant CONFIG_REDEEM_MAX_UTILIZATION_PERCENTAGE_TOO_HIGH = "IPOR_57";

    string public constant JOSEPH_REDEEM_LP_UTILIZATION_EXCEEDED = "IPOR_58";

    //@notice Milton Vault Balance in Asset Management is lower than last saved vaultBalance in Milton
    string public constant IPOR_VAULT_BALANCE_TOO_LOW = "IPOR_59";

    string public constant TREASURE_BALANCE_TOO_LOW = "IPOR_60";
    string public constant MILTON_STANLEY_BALANCE_IS_EMPTY = "IPOR_61";
<<<<<<< HEAD

    string public constant SWAP_IDS_ARRAY_IS_EMPTY = "IPOR_62";
=======
>>>>>>> b58cb63e

    // Asset managment
    //@notice amount should be > 0
    string public constant STANLEY_TOKEN_MINT_AMOUNT_TOO_LOW = "IPOR_100";
    //@notice amount should be > 0
    string public constant STANLEY_TOKEN_BURN_AMOUNT_TOO_LOW = "IPOR_101";
    string public constant UNDERLYINGTOKEN_IS_NOT_COMPATIBLE = "IPOR_102";
    //TODO: better name for this error..
    string public constant UINT_SHOULD_BE_GRATER_THEN_ZERO = "IPOR_103";

    // only stanley can have access to function
    string public constant CALLER_NOT_STANLEY = "IPOR_104";

    //only milton can have access to function
    string public constant CALLER_NOT_MILTON = "IPOR_105";

    string public constant TREASURY_COULD_NOT_BE_ZERO = "IPOR_500";
}<|MERGE_RESOLUTION|>--- conflicted
+++ resolved
@@ -194,11 +194,8 @@
 
     string public constant TREASURE_BALANCE_TOO_LOW = "IPOR_60";
     string public constant MILTON_STANLEY_BALANCE_IS_EMPTY = "IPOR_61";
-<<<<<<< HEAD
 
     string public constant SWAP_IDS_ARRAY_IS_EMPTY = "IPOR_62";
-=======
->>>>>>> b58cb63e
 
     // Asset managment
     //@notice amount should be > 0
