--- conflicted
+++ resolved
@@ -73,11 +73,7 @@
     function rebalance() external override whenNotPaused {
         (uint256 totalBalance, uint256 wadMiltonAssetBalance) = _getIporTotalBalance();
 
-<<<<<<< HEAD
-        uint256 wadBalance = IporMath.convertToWad(balance, _decimals);
-=======
         require(totalBalance != 0, IporErrors.MILTON_STANLEY_BALANCE_IS_EMPTY);
->>>>>>> b58cb63e
 
         uint256 ratio = IporMath.division(wadMiltonAssetBalance * Constants.D18, totalBalance);
 
