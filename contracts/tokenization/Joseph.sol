// SPDX-License-Identifier: agpl-3.0
pragma solidity 0.8.9;

import "@openzeppelin/contracts-upgradeable/proxy/utils/UUPSUpgradeable.sol";
<<<<<<< HEAD
=======
import "@openzeppelin/contracts-upgradeable/security/PausableUpgradeable.sol";
>>>>>>> 7f427142
import "@openzeppelin/contracts-upgradeable/security/ReentrancyGuardUpgradeable.sol";
import "@openzeppelin/contracts-upgradeable/token/ERC20/IERC20Upgradeable.sol";
import "@openzeppelin/contracts-upgradeable/token/ERC20/ERC20Upgradeable.sol";
import "@openzeppelin/contracts-upgradeable/token/ERC20/utils/SafeERC20Upgradeable.sol";
import "@openzeppelin/contracts/utils/Address.sol";
import "@openzeppelin/contracts/utils/math/SafeCast.sol";

import "../configuration/JosephConfiguration.sol";
import "../interfaces/IIporConfiguration.sol";
import "../interfaces/IJoseph.sol";
import {IporErrors} from "../IporErrors.sol";
import {IporMath} from "../libraries/IporMath.sol";
import "../libraries/Constants.sol";
import "hardhat/console.sol";

contract Joseph is
    UUPSUpgradeable,
<<<<<<< HEAD
=======
    PausableUpgradeable,
>>>>>>> 7f427142
    ReentrancyGuardUpgradeable,
    JosephConfiguration,
    IJoseph
{
    using SafeERC20Upgradeable for IERC20Upgradeable;
    using SafeCast for uint256;
    using SafeCast for int256;

    modifier onlyPublicationFeeTransferer() {
        require(
            msg.sender == _publicationFeeTransferer,
            IporErrors.CALLER_NOT_PUBLICATION_FEE_TRANSFERER
        );
        _;
    }

    modifier onlyTreasureTransferer() {
        require(
            msg.sender == _treasureTransferer,
            IporErrors.CALLER_NOT_TREASURE_TRANSFERER
        );
        _;
    }

    function initialize(
        address assetAddress,
        address ipToken,
        address milton,
        address miltonStorage,
        address iporVault
    ) public initializer {
        __Ownable_init();
        require(address(assetAddress) != address(0), IporErrors.WRONG_ADDRESS);
        require(address(milton) != address(0), IporErrors.WRONG_ADDRESS);
        require(address(miltonStorage) != address(0), IporErrors.WRONG_ADDRESS);
        require(address(iporVault) != address(0), IporErrors.WRONG_ADDRESS);

        _asset = assetAddress;
        _decimals = ERC20Upgradeable(assetAddress).decimals();
        _ipToken = IIpToken(ipToken);
        _milton = IMilton(milton);
        _miltonStorage = IMiltonStorage(miltonStorage);
        _iporVault = IIporVault(iporVault);
    }

    function getVersion() external pure override returns (uint256) {
        return 1;
    }

<<<<<<< HEAD
    function provideLiquidity(uint256 liquidityAmount)
        external
        override
        whenNotPaused
    {
        _provideLiquidity(liquidityAmount, _decimals, block.timestamp);
    }

    function redeem(uint256 ipTokenValue) external override whenNotPaused {
        _redeem(ipTokenValue, block.timestamp);
    }

    function rebalance() external override whenNotPaused {
=======
    function pause() external override onlyOwner {
        _pause();
    }

    function unpause() external override onlyOwner {
        _unpause();
    }

    function rebalance() external override {
>>>>>>> 7f427142
        address miltonAddr = address(_milton);
        uint256 miltonAssetBalance = IERC20Upgradeable(_asset).balanceOf(
            miltonAddr
        );

        uint256 iporVaultAssetBalance = _iporVault.totalBalance(miltonAddr);

        uint256 ratio = IporMath.division(
            miltonAssetBalance * Constants.D18,
            miltonAssetBalance + iporVaultAssetBalance
        );

        if (ratio > _MILTON_STANLEY_BALANCE_PERCENTAGE) {
            uint256 assetValue = miltonAssetBalance -
                IporMath.division(
                    _MILTON_STANLEY_BALANCE_PERCENTAGE *
                        (miltonAssetBalance + iporVaultAssetBalance),
                    Constants.D18
                );
            _milton.depositToStanley(assetValue);
        } else {
            uint256 assetValue = IporMath.division(
                _MILTON_STANLEY_BALANCE_PERCENTAGE *
                    (miltonAssetBalance + iporVaultAssetBalance),
                Constants.D18
            ) - miltonAssetBalance;

            _milton.withdrawFromStanley(assetValue);
        }
    }

    function depositToStanley(uint256 assetValue)
        external
        override
        onlyOwner
        whenNotPaused
    {
        _milton.depositToStanley(assetValue);
    }

    function withdrawFromStanley(uint256 assetValue)
        external
        override
        onlyOwner
        whenNotPaused
    {
        _milton.withdrawFromStanley(assetValue);
    }

<<<<<<< HEAD
    function transferTreasury(uint256 assetValue)
        external
        override
        nonReentrant
        whenNotPaused
        onlyTreasureTransferer
    {
        require(
            address(0) != _treasureTreasurer,
            IporErrors.INCORRECT_TREASURE_TREASURER_ADDRESS
        );

        _miltonStorage.updateStorageWhenTransferTreasure(assetValue);

        IERC20Upgradeable(_asset).safeTransferFrom(
            address(_milton),
            _treasureTreasurer,
            assetValue
        );
    }

    function transferPublicationFee(uint256 assetValue)
=======
    function provideLiquidity(uint256 liquidityAmount)
>>>>>>> 7f427142
        external
        override
        nonReentrant
        whenNotPaused
        onlyPublicationFeeTransferer
    {
        require(
            address(0) != _charlieTreasurer,
            IporErrors.INCORRECT_CHARLIE_TREASURER_ADDRESS
        );

        _miltonStorage.updateStorageWhenTransferPublicationFee(assetValue);

        IERC20Upgradeable(_asset).safeTransferFrom(
            address(_milton),
            _charlieTreasurer,
            assetValue
        );
    }

    //@notice Return reserve ration Milton Balance / (Milton Balance + Vault Balance) for a given asset
    function checkVaultReservesRatio()
        external
        view
        override
        returns (uint256)
    {
        return _checkVaultReservesRatio();
    }

    function pause() external override onlyOwner {
        _pause();
    }

    function unpause() external override onlyOwner {
        _unpause();
    }

    function transferTreasury(uint256 assetValue)
        external
        override
        onlyTreasureTransferer
        nonReentrant
    {
        require(
            address(0) != _treasureTreasurer,
            IporErrors.INCORRECT_TREASURE_TREASURER_ADDRESS
        );

        _miltonStorage.updateStorageWhenTransferTreasure(assetValue);

        IERC20Upgradeable(_asset).safeTransferFrom(
            address(_milton),
            _treasureTreasurer,
            assetValue
        );
    }

    function transferPublicationFee(uint256 assetValue)
        external
        override
        onlyPublicationFeeTransferer
        nonReentrant
    {
        require(
            address(0) != _charlieTreasurer,
            IporErrors.INCORRECT_CHARLIE_TREASURER_ADDRESS
        );

        _miltonStorage.updateStorageWhenTransferPublicationFee(assetValue);

        IERC20Upgradeable(_asset).safeTransferFrom(
            address(_milton),
            _charlieTreasurer,
            assetValue
        );
    }

    //@notice Return reserve ration Milton Balance / (Milton Balance + Vault Balance) for a given asset
    function checkVaultReservesRatio()
        external
        view
        override
        returns (uint256)
    {
        return _checkVaultReservesRatio();
    }

    function _checkVaultReservesRatio() internal view returns (uint256) {
        address miltonAddr = address(_milton);
        uint256 miltonBalance = IERC20Upgradeable(_asset).balanceOf(miltonAddr);
        uint256 iporVaultAssetBalance = _iporVault.totalBalance(miltonAddr);
        uint256 balance = miltonBalance + iporVaultAssetBalance;
        require(balance != 0, IporErrors.MILTON_STANLEY_BALANCE_IS_EMPTY);
        return IporMath.division(miltonBalance * _decimals, balance);
    }

    //@param liquidityAmount in decimals like asset
    function _provideLiquidity(
        uint256 assetValue,
        uint256 assetDecimals,
        uint256 timestamp
    ) internal {
        IMilton milton = _milton;

        uint256 exchangeRate = milton.calculateExchangeRate(timestamp);

        require(exchangeRate != 0, IporErrors.MILTON_LIQUIDITY_POOL_IS_EMPTY);

        uint256 wadAssetValue = IporMath.convertToWad(
            assetValue,
            assetDecimals
        );

        _miltonStorage.addLiquidity(wadAssetValue);

        IERC20Upgradeable(_asset).safeTransferFrom(
            msg.sender,
            address(milton),
            assetValue
        );

        uint256 ipTokenValue = IporMath.division(
            wadAssetValue * Constants.D18,
            exchangeRate
        );
        _ipToken.mint(msg.sender, ipTokenValue);

        emit ProvideLiquidity(
            timestamp,
            msg.sender,
            address(milton),
            exchangeRate,
            assetValue,
            ipTokenValue
        );
    }

    function _redeem(uint256 ipTokenValue, uint256 timestamp) internal {
        require(
            ipTokenValue != 0 && ipTokenValue <= _ipToken.balanceOf(msg.sender),
            IporErrors.MILTON_CANNOT_REDEEM_IP_TOKEN_TOO_LOW
        );
        IMilton milton = _milton;

        uint256 exchangeRate = milton.calculateExchangeRate(timestamp);

        require(exchangeRate != 0, IporErrors.MILTON_LIQUIDITY_POOL_IS_EMPTY);

        DataTypes.MiltonBalanceMemory memory balance = _milton
            .getAccruedBalance();

        uint256 wadAssetValue = IporMath.division(
            ipTokenValue * exchangeRate,
            Constants.D18
        );

        require(
            balance.liquidityPool > wadAssetValue,
            IporErrors.MILTON_CANNOT_REDEEM_LIQUIDITY_POOL_IS_TOO_LOW
        );

        uint256 assetValue = IporMath.convertWadToAssetDecimals(
            wadAssetValue,
            _decimals
        );

        uint256 utilizationRate = _calculateRedeemedUtilizationRate(
            balance.liquidityPool,
            balance.payFixedSwaps + balance.receiveFixedSwaps,
            wadAssetValue
        );

        require(
            utilizationRate <= _REDEEM_LP_MAX_UTILIZATION_PERCENTAGE,
            IporErrors.JOSEPH_REDEEM_LP_UTILIZATION_EXCEEDED
        );

        _ipToken.burn(msg.sender, msg.sender, ipTokenValue);

        _miltonStorage.subtractLiquidity(wadAssetValue);

        IERC20Upgradeable(_asset).safeTransferFrom(
            address(_milton),
            msg.sender,
            assetValue
        );

        emit Redeem(
            timestamp,
            address(milton),
            msg.sender,
            exchangeRate,
            assetValue,
            ipTokenValue
        );
    }

    function _calculateRedeemedUtilizationRate(
        uint256 totalLiquidityPoolBalance,
        uint256 totalCollateralBalance,
        uint256 redeemedAmount
    ) internal pure returns (uint256) {
        return
            IporMath.division(
                totalCollateralBalance * Constants.D18,
                totalLiquidityPoolBalance - redeemedAmount
            );
    }

    function _authorizeUpgrade(address) internal override onlyOwner {}
}<|MERGE_RESOLUTION|>--- conflicted
+++ resolved
@@ -2,10 +2,7 @@
 pragma solidity 0.8.9;
 
 import "@openzeppelin/contracts-upgradeable/proxy/utils/UUPSUpgradeable.sol";
-<<<<<<< HEAD
-=======
-import "@openzeppelin/contracts-upgradeable/security/PausableUpgradeable.sol";
->>>>>>> 7f427142
+import "@openzeppelin/contracts-upgradeable/security/ReentrancyGuardUpgradeable.sol";
 import "@openzeppelin/contracts-upgradeable/security/ReentrancyGuardUpgradeable.sol";
 import "@openzeppelin/contracts-upgradeable/token/ERC20/IERC20Upgradeable.sol";
 import "@openzeppelin/contracts-upgradeable/token/ERC20/ERC20Upgradeable.sol";
@@ -23,10 +20,6 @@
 
 contract Joseph is
     UUPSUpgradeable,
-<<<<<<< HEAD
-=======
-    PausableUpgradeable,
->>>>>>> 7f427142
     ReentrancyGuardUpgradeable,
     JosephConfiguration,
     IJoseph
@@ -76,7 +69,6 @@
         return 1;
     }
 
-<<<<<<< HEAD
     function provideLiquidity(uint256 liquidityAmount)
         external
         override
@@ -90,17 +82,6 @@
     }
 
     function rebalance() external override whenNotPaused {
-=======
-    function pause() external override onlyOwner {
-        _pause();
-    }
-
-    function unpause() external override onlyOwner {
-        _unpause();
-    }
-
-    function rebalance() external override {
->>>>>>> 7f427142
         address miltonAddr = address(_milton);
         uint256 miltonAssetBalance = IERC20Upgradeable(_asset).balanceOf(
             miltonAddr
@@ -150,7 +131,6 @@
         _milton.withdrawFromStanley(assetValue);
     }
 
-<<<<<<< HEAD
     function transferTreasury(uint256 assetValue)
         external
         override
@@ -173,9 +153,6 @@
     }
 
     function transferPublicationFee(uint256 assetValue)
-=======
-    function provideLiquidity(uint256 liquidityAmount)
->>>>>>> 7f427142
         external
         override
         nonReentrant
@@ -212,56 +189,6 @@
 
     function unpause() external override onlyOwner {
         _unpause();
-    }
-
-    function transferTreasury(uint256 assetValue)
-        external
-        override
-        onlyTreasureTransferer
-        nonReentrant
-    {
-        require(
-            address(0) != _treasureTreasurer,
-            IporErrors.INCORRECT_TREASURE_TREASURER_ADDRESS
-        );
-
-        _miltonStorage.updateStorageWhenTransferTreasure(assetValue);
-
-        IERC20Upgradeable(_asset).safeTransferFrom(
-            address(_milton),
-            _treasureTreasurer,
-            assetValue
-        );
-    }
-
-    function transferPublicationFee(uint256 assetValue)
-        external
-        override
-        onlyPublicationFeeTransferer
-        nonReentrant
-    {
-        require(
-            address(0) != _charlieTreasurer,
-            IporErrors.INCORRECT_CHARLIE_TREASURER_ADDRESS
-        );
-
-        _miltonStorage.updateStorageWhenTransferPublicationFee(assetValue);
-
-        IERC20Upgradeable(_asset).safeTransferFrom(
-            address(_milton),
-            _charlieTreasurer,
-            assetValue
-        );
-    }
-
-    //@notice Return reserve ration Milton Balance / (Milton Balance + Vault Balance) for a given asset
-    function checkVaultReservesRatio()
-        external
-        view
-        override
-        returns (uint256)
-    {
-        return _checkVaultReservesRatio();
     }
 
     function _checkVaultReservesRatio() internal view returns (uint256) {
