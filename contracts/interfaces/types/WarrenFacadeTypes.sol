// SPDX-License-Identifier: agpl-3.0
pragma solidity 0.8.9;

/// @title Structs used in comunication with data consumers such as off-chain applications or other smart contracts.
/// @dev structs used in IMiltonFacadeDataProvider and IWarrenFacadeDataProvider interfaces
library WarrenFacadeTypes {
<<<<<<< HEAD
    /// @notice IPOR Index data ir used for conveniance of providing certain data to various consumers, such as off-chain applications or other smart contracts. Data is compiled for each specific asset.
=======
    /// @notice IPOR Index data is used for conveniance of providing certain data to various consumers, such as off-chain applications or other smart contracts. Data is compiled for each specific asset.
>>>>>>> 8739c5b2
    struct IporFront {
        /// @notice Asset Symbol like USDT, USDC, DAI etc.
        string assetSymbol;
        /// @notice Asset address
        address asset;
        /// @notice IPOR Index Value
        /// @dev value represented in 18 decimals
        uint256 indexValue;
        /// @notice Interest Bearing Token Price taken from Warren oracle
        /// @dev value represented in 18 decimals
        uint256 ibtPrice;
        /// @notice Last update date of IPOR Index value
        uint256 lastUpdateTimestamp;
    }
}<|MERGE_RESOLUTION|>--- conflicted
+++ resolved
@@ -4,11 +4,7 @@
 /// @title Structs used in comunication with data consumers such as off-chain applications or other smart contracts.
 /// @dev structs used in IMiltonFacadeDataProvider and IWarrenFacadeDataProvider interfaces
 library WarrenFacadeTypes {
-<<<<<<< HEAD
-    /// @notice IPOR Index data ir used for conveniance of providing certain data to various consumers, such as off-chain applications or other smart contracts. Data is compiled for each specific asset.
-=======
     /// @notice IPOR Index data is used for conveniance of providing certain data to various consumers, such as off-chain applications or other smart contracts. Data is compiled for each specific asset.
->>>>>>> 8739c5b2
     struct IporFront {
         /// @notice Asset Symbol like USDT, USDC, DAI etc.
         string assetSymbol;
