--- conflicted
+++ resolved
@@ -11,11 +11,7 @@
         address milton;
         /// @notice MiltonStorage address
         address miltonStorage;
-<<<<<<< HEAD
-        /// @notice Joseph (part of AMM responsible for liquidity) address
-=======
         /// @notice Joseph (part of AMM responsible for Liquidity Pool management) address
->>>>>>> 8739c5b2
         address joseph;
         /// @notice ipToken address (Liquidity Pool Token)
         address ipToken;
@@ -25,7 +21,7 @@
 
     /// @notice Structure used to represent IPOR Index data in Cockpit web app
     struct IporFront {
-        /// @notice Asset Symbol ie. USDT, USDC, DAI etc. 
+        /// @notice Asset Symbol ie. USDT, USDC, DAI etc.
         string asset;
         /// @notice IPOR Index Value
         /// @dev value represented in 18 decimals
@@ -33,7 +29,7 @@
         /// @notice Interest Bearing Token (IBT) Price
         /// @dev value represented in 18 decimals
         uint256 ibtPrice;
-        /// @notice Exponential Moving Average 
+        /// @notice Exponential Moving Average
         /// @dev value represented in 18 decimals
         uint256 exponentialMovingAverage;
         /// @notice Exponential Weighted Moving Variance
