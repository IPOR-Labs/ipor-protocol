--- conflicted
+++ resolved
@@ -44,33 +44,20 @@
     /// @notice Struct representing assets (ie. stablecoin) related to Swap that is presently being opened.
     /// @dev all values represented in 18 decimals
     struct OpenSwapMoney {
-<<<<<<< HEAD
-        /// @notice Total Amount of asset which is sent from buyer to Milton to open the swap.
-=======
         /// @notice Total Amount of asset that is sent from buyer to Milton when opening swap.
->>>>>>> 8739c5b2
         uint256 totalAmount;
         /// @notice Swap's collateral
         uint256 collateral;
         /// @notice Swap's notional
         uint256 notionalAmount;
-<<<<<<< HEAD
-        /// @notice Opening Fee Amount Part allocated in Liquidity Pool balance. Part of the fee set asside for subsidising the oracle that publishes IPOR rate. Flat fee set by the DAO.
+        /// @notice Opening Fee - part allocated as a profit of the Liquidity Pool
         uint256 openingFeeLPValue;
-		/// @notice Opening Fee Amount Part allocated in Treasury balance. Part of the fee set asside for subsidising the oracle that publishes IPOR rate. Flat fee set by the DAO.
-        uint256 openingFeeTreasuryValue;        
         /// @notice  Part of the fee set aside for subsidizing the oracle that publishes IPOR rate. Flat fee set by the DAO.
-        uint256 iporPublicationAmount;
-        /// @notice  Liquidation deposit is retained when the swap is opened.
-=======
-        /// @notice Opening Fee - part allocated as a profit of the Liquidity Pool 
-        uint256 openingFeeLPValue;
 		/// @notice Opening Fee - part allocated in Treasury balance. Part of the fee set asside for subsidising the oracle that publishes IPOR rate. Flat fee set by the DAO.
-        uint256 openingFeeTreasuryValue;        
+        uint256 openingFeeTreasuryValue;
         /// @notice Fee set aside for subsidizing the oracle that publishes IPOR rate. Flat fee set by the DAO.
         uint256 iporPublicationAmount;
         /// @notice Liquidation deposit is retained when the swap is opened.
->>>>>>> 8739c5b2
         uint256 liquidationDepositAmount;
     }
 }