--- conflicted
+++ resolved
@@ -2,7 +2,6 @@
 pragma solidity 0.8.20;
 import "../libraries/StorageLib.sol";
 
-<<<<<<< HEAD
 /// @title Interface for interacting with the AmmGovernanceService. Interface responsible for managing AMM Pools.
 interface IAmmGovernanceService {
     /// @notice Transfers the asset amount from the AmmTreasury to the AssetManagement. Action available only to the IPOR Protocol Owner.
@@ -44,70 +43,18 @@
 
     /// @notice Add an account to the list of addresses appointed to rebalance AMM for given asset. Action available only to the IPOR Protocol Owner.
     /// @param asset Address of asset representing specific pool
-    /// @param account Address of an account added to the list of addessesm appointed to rebalance in AMM
+    /// @param account Address of an account added to the list of addresses appointed to rebalance in AMM
     /// @dev Rebalancing the AMM is a process of moving liquidity between the AMM and the AssetManagement in the amount defined in param called "ammTreasuryAndAssetManagementRatio".
-=======
-/// @title Interface for interacting with AmmGovernanceService. Interface responsible for managing AMM Pools.
-interface IAmmGovernanceService {
-    /// @notice Transfers the asset amount from AmmTreasury to AssetManagement. Action available only for IPOR Protocol Owner.
-    /// @param asset Address of asset which represents specific pool
-    /// @param assetAmount Amount of asset to transfer
-    function depositToAssetManagement(address asset, uint256 assetAmount) external;
-
-    /// @notice Transfers the asset amount from AssetManagement to AmmTreasury. Action available only for IPOR Protocol Owner.
-    /// @param asset Address of asset which represents specific pool
-    /// @param assetAmount Amount of asset to transfer
-    function withdrawFromAssetManagement(address asset, uint256 assetAmount) external;
-
-    /// @notice Transfers all asset amount from AssetManagement to AmmTreasury. Action available only for IPOR Protocol Owner.
-    /// @param asset Address of asset which represents specific pool
-    function withdrawAllFromAssetManagement(address asset) external;
-
-    /// @notice Transfers the asset amount from AmmTreasury to Treasury Wallet. Action available only for AMM Treasury Manager.
-    /// @dev In AmmTreasury is a dedicated balance called "treasury" where AMM collect part of swap's opening fee.
-    /// @param asset Address of asset which represents specific pool
-    /// @param assetAmount Amount of asset to transfer
-    function transferToTreasury(address asset, uint256 assetAmount) external;
-
-    /// @notice Transfers the asset amount from AmmTreasury to Charlie Treasury Wallet. Action available only for AMM Charlie Treasury Manager.
-    /// @dev In AmmTreasury is a dedicated balance called "iporPublicationFee" where AMM collect IPOR publication fee when traders open swaps.
-    /// @param asset Address of asset which represents specific pool
-    /// @param assetAmount Amount of asset to transfer
-    function transferToCharlieTreasury(address asset, uint256 assetAmount) external;
-
-    /// @notice Add account to the list of swap liquidators for given asset. Action available only for IPOR Protocol Owner.
-    /// @param asset Address of asset which represents specific pool
-    /// @param account Address of account which is added to the list of swap liquidators
-    function addSwapLiquidator(address asset, address account) external;
-
-    /// @notice Remove account from the list of swap liquidators for given asset. Action available only for IPOR Protocol Owner.
-    /// @param asset Address of asset which represents specific pool
-    /// @param account Address of account which is removed from the list of swap liquidators
-    function removeSwapLiquidator(address asset, address account) external;
-
-    /// @notice Add account to the list of appointed to rebalance in AMM for given asset. Action available only for IPOR Protocol Owner.
-    /// @param asset Address of asset which represents specific pool
-    /// @param account Address of account which is added to the list of appointed to rebalance in AMM
-    /// @dev Rebalance in AMM is a process of moving liquidity from AMM to AssetManagement in a portion defined in param called "ammTreasuryAndAssetManagementRatio".
->>>>>>> 785e8f93
     function addAppointedToRebalanceInAmm(address asset, address account) external;
 
     /// @notice Remove account from the list of appointed to rebalance in AMM for given asset.
     /// @param asset Address of asset which represents specific pool
     /// @param account Address of account which is removed from the list of appointed to rebalance in AMM
-<<<<<<< HEAD
     /// @dev Rebalancing the AMM is a process of moving liquidity between the AMM and the AssetManagement in the amount defined in param called "ammTreasuryAndAssetManagementRatio".
     function removeAppointedToRebalanceInAmm(address asset, address account) external;
 
     /// @notice Sets AMM Pools params for a given asset (pool). Action available only to IPOR Protocol Owner.
     /// @param asset Address of asset representing specific pool
-=======
-    /// @dev Rebalance in AMM is a process of moving liquidity from AMM to AssetManagement in a portion defined in param called "ammTreasuryAndAssetManagementRatio".
-    function removeAppointedToRebalanceInAmm(address asset, address account) external;
-
-    /// @notice Sets AMM Pools params for given asset (pool). Action available only for IPOR Protocol Owner.
-    /// @param asset Address of asset which represents specific pool
->>>>>>> 785e8f93
     /// @param newMaxLiquidityPoolBalance New max liquidity pool balance threshold. Value represented WITHOUT 18 decimals.
     /// @param newMaxLpAccountContribution New max liquidity pool account contribution threshold. Value represented WITHOUT 18 decimals.
     /// @param newAutoRebalanceThresholdInThousands New auto rebalance threshold in thousands. Value represented WITHOUT 18 decimals. Value represents multiplication of 1000.
