// SPDX-License-Identifier: agpl-3.0
pragma solidity 0.8.9;

/// @title Interface for interaction with Joseph - smart contract responsible
/// for managing ipTokens and ERC20 tokens in IPOR Protocol.
interface IJoseph {
    /// @notice Calculates ipToken exchange rate
<<<<<<< HEAD
    /// @dev exchange rate is a ratio between Liqudity Pool Balance and ipToken total supply
=======
    /// @dev exchange rate is a Liqudity Pool Balance and ipToken total supply ratio
>>>>>>> 4071af09
    /// @return ipToken exchange rate for a specific asset
    function calculateExchangeRate() external view returns (uint256);

    /// @notice Function invoked to provide asset to Liquidity Pool in amount `assetValue`
    /// @dev Emits {ProvideLiquidity} event and transfers ERC20 tokens from sender to Milton,
<<<<<<< HEAD
    /// emits {Transfer} event from ERC20 asset, emits {Mint} event from ipToken.
    /// Transfers minted ipTokens to the sender. Amount of transferred ipTokens is based on current ipToken exchange rate
    /// @param assetAmount Amount of ERC20 tokens which are transferred from sender to Milton
    function provideLiquidity(uint256 assetAmount) external;

    /// @notice Redeems `ipTokenAmount` IpTokens for underlying asset
    /// @dev Emits {Redeem} event, emits {Transfer} event from ERC20 asset, emits {Burn} event from ipToken.
    /// Transfers asser ERC20 tokens from Milton to sender based on current exchange rate.
    /// @param ipTokenVolume redeem amount
    function redeem(uint256 ipTokenVolume) external;

    /// @notice Returns reserve ratio of Milton Asset Balance / (Milton Asset Balance + Stanley Asset Balance) for a given asset. 
    /// Resere ratio is the ratio between ERC20 asset kept on hand by Milton, not delegated to Stanley and total amount of asset.
    /// @return reserves ratio
    function checkVaultReservesRatio() external returns (uint256);

    /// @notice Emitted when `from` account provides liquidity (ERC20 token supported by IPOR Protocol) to Milton Liquidity Pool
=======
    /// emits {Transfer} event from ERC20 asset, emits {Mint} event from ipToken
    /// in return transfers minted ipTokens to the sender. Volume of transferred ipTokens is based on current ipToken exchange rate
    /// @param assetAmount volume of ERC20 tokens which are transferred from sender to Milton
    function provideLiquidity(uint256 assetAmount) external;

    /// @notice Redeems `ipTokenAmount` IpTokens for underlying asset
    /// @dev Emits {Redeem} event, emits {Transfer} event from ERC20 asset, emits {Burn} event from ipToken,
    /// transfer asser ERC20 tokens from Milton to sender based on current exchange rate.
    /// @param ipTokenAmount redeem amount
    function redeem(uint256 ipTokenAmount) external;

    /// @notice Returns reserve ratio on Milton Asset Balance / (Milton Asset Balance + Stanley Asset Balance) for a given asset
    /// @return reserves ratio
    function checkVaultReservesRatio() external returns (uint256);

    /// @notice Emitted when `from` account provides liquidity to Milton Liquidity Pool
>>>>>>> 4071af09
    event ProvideLiquidity(
        /// @notice moment when liquidity is provided by `from` account
        uint256 timestamp,
        /// @notice address that provides liquidity
        address from,
        /// @notice Milton's address where liquidity is received
        address to,
        /// @notice current ipToken exchange rate
        /// @dev value represented in 18 decimals
        uint256 exchangeRate,
        /// @notice amount of asset provided by user to Milton's liquidity pool
        /// @dev value represented in 18 decimals
        uint256 assetAmount,
<<<<<<< HEAD
        /// @notice amount of ipToken issued to represent user's share in the liquidity pool.
=======
        /// @notice ipToken value corresponding to `assetAmount` and `excangeRate`
>>>>>>> 4071af09
        /// @dev value represented in 18 decimals
        uint256 ipTokenAmount
    );

    /// @notice Emitted when `to` accound executes redeem ipTokens
    event Redeem(
        /// @notice moment in which ipTokens were redeemed by `to` account
        uint256 timestamp,
        /// @notice Milton's address from which underlying asset - ERC20 Tokens, are transferred to `to` account
        address from,
        /// @notice account where underlying asset tokens are transferred after redeem
        address to,
<<<<<<< HEAD
        /// @notice ipToken exchange rate used for calculating `assetAmount`
=======
        /// @notice IP Token exchange rate used for calculating `assetAmount`
>>>>>>> 4071af09
        /// @dev value represented in 18 decimals
        uint256 exchangeRate,
        /// @notice underlying asset value calculated based on `exchangeRate` and `ipTokenAmount`
        /// @dev value represented in 18 decimals
        uint256 assetAmount,
        /// @notice redeemed IP Token value
        /// @dev value represented in 18 decimals
        uint256 ipTokenAmount,
<<<<<<< HEAD
        /// @notice underlying asset fee deducted when redeeming ipToken. 
        /// @dev value represented in 18 decimals
        uint256 redeemFee,
        /// @notice net asset amount transferred from Milton to `to`/sender's account, redudced by the redeem fee
=======
        /// @notice underlying asset fee taken for redeeming
        /// @dev value represented in 18 decimals
        uint256 redeemFee,
        /// @notice final asset value transferred from Milton to `to` / sender account, substraction assetAmount - redeemFee
>>>>>>> 4071af09
        /// @dev value represented in 18 decimals
        uint256 redeemAmount
    );
}<|MERGE_RESOLUTION|>--- conflicted
+++ resolved
@@ -5,17 +5,12 @@
 /// for managing ipTokens and ERC20 tokens in IPOR Protocol.
 interface IJoseph {
     /// @notice Calculates ipToken exchange rate
-<<<<<<< HEAD
     /// @dev exchange rate is a ratio between Liqudity Pool Balance and ipToken total supply
-=======
-    /// @dev exchange rate is a Liqudity Pool Balance and ipToken total supply ratio
->>>>>>> 4071af09
     /// @return ipToken exchange rate for a specific asset
     function calculateExchangeRate() external view returns (uint256);
 
     /// @notice Function invoked to provide asset to Liquidity Pool in amount `assetValue`
     /// @dev Emits {ProvideLiquidity} event and transfers ERC20 tokens from sender to Milton,
-<<<<<<< HEAD
     /// emits {Transfer} event from ERC20 asset, emits {Mint} event from ipToken.
     /// Transfers minted ipTokens to the sender. Amount of transferred ipTokens is based on current ipToken exchange rate
     /// @param assetAmount Amount of ERC20 tokens which are transferred from sender to Milton
@@ -27,30 +22,12 @@
     /// @param ipTokenVolume redeem amount
     function redeem(uint256 ipTokenVolume) external;
 
-    /// @notice Returns reserve ratio of Milton Asset Balance / (Milton Asset Balance + Stanley Asset Balance) for a given asset. 
+    /// @notice Returns reserve ratio of Milton Asset Balance / (Milton Asset Balance + Stanley Asset Balance) for a given asset.
     /// Resere ratio is the ratio between ERC20 asset kept on hand by Milton, not delegated to Stanley and total amount of asset.
     /// @return reserves ratio
     function checkVaultReservesRatio() external returns (uint256);
 
     /// @notice Emitted when `from` account provides liquidity (ERC20 token supported by IPOR Protocol) to Milton Liquidity Pool
-=======
-    /// emits {Transfer} event from ERC20 asset, emits {Mint} event from ipToken
-    /// in return transfers minted ipTokens to the sender. Volume of transferred ipTokens is based on current ipToken exchange rate
-    /// @param assetAmount volume of ERC20 tokens which are transferred from sender to Milton
-    function provideLiquidity(uint256 assetAmount) external;
-
-    /// @notice Redeems `ipTokenAmount` IpTokens for underlying asset
-    /// @dev Emits {Redeem} event, emits {Transfer} event from ERC20 asset, emits {Burn} event from ipToken,
-    /// transfer asser ERC20 tokens from Milton to sender based on current exchange rate.
-    /// @param ipTokenAmount redeem amount
-    function redeem(uint256 ipTokenAmount) external;
-
-    /// @notice Returns reserve ratio on Milton Asset Balance / (Milton Asset Balance + Stanley Asset Balance) for a given asset
-    /// @return reserves ratio
-    function checkVaultReservesRatio() external returns (uint256);
-
-    /// @notice Emitted when `from` account provides liquidity to Milton Liquidity Pool
->>>>>>> 4071af09
     event ProvideLiquidity(
         /// @notice moment when liquidity is provided by `from` account
         uint256 timestamp,
@@ -64,11 +41,7 @@
         /// @notice amount of asset provided by user to Milton's liquidity pool
         /// @dev value represented in 18 decimals
         uint256 assetAmount,
-<<<<<<< HEAD
         /// @notice amount of ipToken issued to represent user's share in the liquidity pool.
-=======
-        /// @notice ipToken value corresponding to `assetAmount` and `excangeRate`
->>>>>>> 4071af09
         /// @dev value represented in 18 decimals
         uint256 ipTokenAmount
     );
@@ -81,11 +54,7 @@
         address from,
         /// @notice account where underlying asset tokens are transferred after redeem
         address to,
-<<<<<<< HEAD
         /// @notice ipToken exchange rate used for calculating `assetAmount`
-=======
-        /// @notice IP Token exchange rate used for calculating `assetAmount`
->>>>>>> 4071af09
         /// @dev value represented in 18 decimals
         uint256 exchangeRate,
         /// @notice underlying asset value calculated based on `exchangeRate` and `ipTokenAmount`
@@ -94,17 +63,10 @@
         /// @notice redeemed IP Token value
         /// @dev value represented in 18 decimals
         uint256 ipTokenAmount,
-<<<<<<< HEAD
-        /// @notice underlying asset fee deducted when redeeming ipToken. 
+        /// @notice underlying asset fee deducted when redeeming ipToken.
         /// @dev value represented in 18 decimals
         uint256 redeemFee,
         /// @notice net asset amount transferred from Milton to `to`/sender's account, redudced by the redeem fee
-=======
-        /// @notice underlying asset fee taken for redeeming
-        /// @dev value represented in 18 decimals
-        uint256 redeemFee,
-        /// @notice final asset value transferred from Milton to `to` / sender account, substraction assetAmount - redeemFee
->>>>>>> 4071af09
         /// @dev value represented in 18 decimals
         uint256 redeemAmount
     );
