--- conflicted
+++ resolved
@@ -1,12 +1,8 @@
 // SPDX-License-Identifier: agpl-3.0
 pragma solidity 0.8.9;
 
-<<<<<<< HEAD
 /// @title Interface for interaction with Joseph - smart contract responsible
 /// for managing ipTokens and ERC20 tokens in IPOR Protocol.
-=======
-/// @title Interface for interaction with Joseph - smart contract responsible for managing ipTokens and ERC20 tokens in IPOR Protocol.
->>>>>>> 8739c5b2
 interface IJoseph {
     /// @notice Returns current version of Joseph's
     /// @return current Joseph version
@@ -18,33 +14,24 @@
     function calculateExchangeRate() external view returns (uint256);
 
     /// @notice Function invoked to provide asset to Liquidity Pool in amount `assetValue`
-<<<<<<< HEAD
     /// @dev Emits {ProvideLiquidity} event and transfers ERC20 tokens from sender to Milton,
     /// emits {Transfer} event from ERC20 asset, emits {Mint} event from ipToken
-=======
-    /// @dev Emits `ProvideLiquidity` event and transfers ERC20 tokens from sender to Milton,
->>>>>>> 8739c5b2
     /// in return transfers minted ipTokens to the sender. Volume of transferred ipTokens is based on current ipToken exchange rate
     /// @param assetValue volume of ERC20 tokens which are transferred from sender to Milton
     function provideLiquidity(uint256 assetValue) external;
 
     /// @notice Redeems `ipTokenVolume` IpTokens for underlying asset
-<<<<<<< HEAD
     /// @dev Emits {Redeem} event, emits {Transfer} event from ERC20 asset, emits {Burn} event from ipToken,
     /// transfer asser ERC20 tokens from Milton to sender based on current exchange rate.
-=======
-    /// @dev Emits `Redeem` event, transfer asser ERC20 tokens from Milton to sender based on current exchange rate.
->>>>>>> 8739c5b2
     /// @param ipTokenVolume redeem amount
     function redeem(uint256 ipTokenVolume) external;
 
     /// @notice Rebalances ERC20 balance between Milton and Stanley, based on configuration
     /// `_MILTON_STANLEY_BALANCE_PERCENTAGE` part of Milton balance is transferred to Stanley or vice versa.
     /// for more information refer to the documentation: https://ipor-labs.gitbook.io/ipor-labs/automated-market-maker/asset-management
-<<<<<<< HEAD
-    /// @dev Emits {Deposit} or {Withdraw} event from Stanley depends on current asset balance on Milton and Stanley. 
-	/// @dev Emits {Mint} or {Burn} event from ivToken depends on current asset balance on Milton and Stanley. 
-	/// @dev Emits {Transfer} from ERC20 asset.
+    /// @dev Emits {Deposit} or {Withdraw} event from Stanley depends on current asset balance on Milton and Stanley.
+    /// @dev Emits {Mint} or {Burn} event from ivToken depends on current asset balance on Milton and Stanley.
+    /// @dev Emits {Transfer} from ERC20 asset.
     function rebalance() external;
 
     /// @notice Executes deposit underlying asset in the `amount` from Milton to Stanley
@@ -53,23 +40,11 @@
 
     /// @notice Executes withdraw underlying asset in the `amount` from Stanley to Milton
     /// @dev Emits {Withdraw} event from Stanley, {Burn} event from ivToken, {Transfer} event from ERC20 asset.
-=======
-    /// @dev Emits `Stanley-Deposit` event or `Stanley-Withdraw` depends on current asset balance on Milton and Stanley.
-    function rebalance() external;
-
-    /// @notice Executes deposit underlying asset in the `amount` from Milton to Stanley
-    /// @dev Emits `Stanley-Deposit` event
-    function depositToStanley(uint256 amount) external;
-
-    /// @notice Executes withdraw underlying asset in the `amount` from Stanley to Milton
-    /// @dev Emits `Stanley-Withdraw` event
->>>>>>> 8739c5b2
     function withdrawFromStanley(uint256 amount) external;
 
     /// @notice Transfers `amount` of asset from Miltons's Treasury Balance to Treasury (ie. external multisig wallet)
     /// Treasury's address is configured in `_treasury` field
     /// @dev Transfer can be requested by address defined in field `_treasuryManager`
-<<<<<<< HEAD
     /// @dev Emits {Transfer} event from ERC20 asset
     /// @param amount asset amount transferred from Milton's Treasury Balance
     function transferToTreasury(uint256 amount) external;
@@ -77,15 +52,6 @@
     /// @notice Transfers amount of assetfrom Miltons's IPOR Publication Fee Balance to Charlie Treasurer account
     /// @dev Transfer can be requested by an address defined in field `_charlieTreasuryManager`,
     /// Emits {Transfer} event from ERC20 asset.
-=======
-    /// @dev Emits `ERC20-Transfer` event
-    /// @param amount asset amount transferred from Milton's Treasury Balance
-    function transferToTreasury(uint256 amount) external;
-
-    /// @notice Transfers amount of asset from Miltons's IPOR Publication Fee Balance to Charlie Treasurer account
-    /// @dev Transfer can be requested by an address defined in field `_charlieTreasuryManager`,
-    /// Emits `ERC20-Transfer` event
->>>>>>> 8739c5b2
     /// @param amount asset amount transferred from Milton's IPOR Publication Fee Balance
     function transferToCharlieTreasury(uint256 amount) external;
 
@@ -94,19 +60,11 @@
     function checkVaultReservesRatio() external returns (uint256);
 
     /// @notice Pauses current smart contract, it can be executed only by the Owner
-<<<<<<< HEAD
     /// @dev Emits {Paused} event from Joseph.
     function pause() external;
 
     /// @notice Unpauses current smart contract, it can be executed only by the Owner
     /// @dev Emits {Unpaused} event from Joseph.
-=======
-    /// @dev Emits `Paused` event.
-    function pause() external;
-
-    /// @notice Unpauses current smart contract, it can be executed only by the Owner
-    /// @dev Emits `Unpaused` event.
->>>>>>> 8739c5b2
     function unpause() external;
 
     /// @notice Emitted when `from` account provides liquidity to Milton Liquidity Pool
