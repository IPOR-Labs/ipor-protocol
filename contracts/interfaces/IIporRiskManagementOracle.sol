// SPDX-License-Identifier: GPL-2.0-or-later
pragma solidity 0.8.20;

import "./types/IporTypes.sol";
import "./types/IporRiskManagementOracleTypes.sol";

interface IIporRiskManagementOracle {
    /// @notice event emitted when risk indicators are updated. Values and rates are not represented in 18 decimals.
    /// @param asset underlying / stablecoin address supported by IPOR Protocol
    /// @param maxNotionalPayFixed maximum notional value for pay fixed leg, 1 = 10k
    /// @param maxNotionalReceiveFixed maximum notional value for receive fixed leg, 1 = 10k
    /// @param maxCollateralRatioPayFixed maximum collateral ratio for pay fixed leg, 1 = 0.01%
    /// @param maxCollateralRatioReceiveFixed maximum collateral ratio for receive fixed leg, 1 = 0.01%
    /// @param maxCollateralRatio maximum collateral ratio for both legs, 1 = 0.01%
    /// @param demandSpreadFactor28 demand spread factor, value represents without decimals, used to calculate demand spread
    /// @param demandSpreadFactor60 demand spread factor, value represents without decimals, used to calculate demand spread
    /// @param demandSpreadFactor90 demand spread factor, value represents without decimals, used to calculate demand spread
    event RiskIndicatorsUpdated(
        address indexed asset,
        uint256 maxNotionalPayFixed,
        uint256 maxNotionalReceiveFixed,
        uint256 maxCollateralRatioPayFixed,
        uint256 maxCollateralRatioReceiveFixed,
        uint256 maxCollateralRatio,
        uint256 demandSpreadFactor28,
        uint256 demandSpreadFactor60,
        uint256 demandSpreadFactor90
    );

    /// @notice event emitted when base spreads are updated. Rates are represented in 18 decimals.
    /// @param asset underlying / stablecoin address supported by IPOR Protocol
    /// @param baseSpreads28dPayFixed spread for 28 days pay fixed swap
    /// @param baseSpreads28dReceiveFixed spread for 28 days receive fixed swap
    /// @param baseSpreads60dPayFixed spread for 60 days pay fixed swap
    /// @param baseSpreads60dReceiveFixed spread for 60 days receive fixed swap
    /// @param baseSpreads90dPayFixed spread for 90 days pay fixed swap
    /// @param baseSpreads90dReceiveFixed spread for 90 days receive fixed swap
    event BaseSpreadsUpdated(
        address indexed asset,
        int256 baseSpreads28dPayFixed,
        int256 baseSpreads28dReceiveFixed,
        int256 baseSpreads60dPayFixed,
        int256 baseSpreads60dReceiveFixed,
        int256 baseSpreads90dPayFixed,
        int256 baseSpreads90dReceiveFixed
    );

    /// @notice event emitted when base spreads are updated. Rates are represented in 18 decimals.
    /// @param asset underlying / stablecoin address supported by IPOR Protocol
    /// @param fixedRateCap28dPayFixed fixed rate cap for 28 days pay fixed swap
    /// @param fixedRateCap28dReceiveFixed fixed rate cap for 28 days receive fixed swap
    /// @param fixedRateCap60dPayFixed fixed rate cap for 60 days pay fixed swap
    /// @param fixedRateCap60dReceiveFixed fixed rate cap for 60 days receive fixed swap
    /// @param fixedRateCap90dPayFixed fixed rate cap for 90 days pay fixed swap
    /// @param fixedRateCap90dReceiveFixed fixed rate cap for 90 days receive fixed swap
    event FixedRateCapsUpdated(
        address indexed asset,
        uint256 fixedRateCap28dPayFixed,
        uint256 fixedRateCap28dReceiveFixed,
        uint256 fixedRateCap60dPayFixed,
        uint256 fixedRateCap60dReceiveFixed,
        uint256 fixedRateCap90dPayFixed,
        uint256 fixedRateCap90dReceiveFixed
    );

    /// @notice event emitted when new asset is added
    /// @param asset underlying / stablecoin address
    event IporRiskManagementOracleAssetAdded(address indexed asset);

    /// @notice event emitted when asset is removed
    /// @param asset underlying / stablecoin address
    event IporRiskManagementOracleAssetRemoved(address indexed asset);

    /// @notice event emitted when new updater is added
    /// @param updater address
    event IporRiskManagementOracleUpdaterAdded(address indexed updater);

    /// @notice event emitted when updater is removed
    /// @param updater address
    event IporRiskManagementOracleUpdaterRemoved(address indexed updater);

    /// @notice Returns current version of IIporRiskManagementOracle's
    /// @dev Increase number when implementation inside source code is different that implementation deployed on Mainnet
    /// @return current IIporRiskManagementOracle version
    function getVersion() external pure returns (uint256);

    /// @notice Gets risk indicators and base spread for a given asset, swap direction and tenor. Rates represented in 6 decimals. 1 = 0.0001%
    /// @param asset underlying / stablecoin address supported in Ipor Protocol
    /// @param direction swap direction, 0 = pay fixed, 1 = receive fixed
    /// @param tenor swap duration, 0 = 28 days, 1 = 60 days, 2 = 90 days
    /// @return maxNotionalPerLeg maximum notional value for given leg
    /// @return maxCollateralRatioPerLeg maximum collateral ratio for given leg
    /// @return maxCollateralRatio maximum collateral ratio for both legs
    /// @return baseSpreadPerLeg spread for given direction and tenor
    /// @return fixedRateCapPerLeg fixed rate cap for given direction and tenor
    /// @return demandSpreadFactor demand spread factor, value represents without decimals, used to calculate demand spread
    function getOpenSwapParameters(
        address asset,
        uint256 direction,
        IporTypes.SwapTenor tenor
    )
        external
        view
        returns (
            uint256 maxNotionalPerLeg,
            uint256 maxCollateralRatioPerLeg,
            uint256 maxCollateralRatio,
            int256 baseSpreadPerLeg,
            uint256 fixedRateCapPerLeg,
            uint256 demandSpreadFactor
        );

    /// @notice Gets risk indicators for a given asset. Amounts and rates represented in 18 decimals.
    /// @param asset underlying / stablecoin address supported in Ipor Protocol
<<<<<<< HEAD
    /// @param tenor Swap tenor
    /// @return maxNotionalPayFixed maximum notional value for pay fixed leg
    /// @return maxNotionalReceiveFixed maximum notional value for receive fixed leg
    /// @return maxCollateralRatioPayFixed maximum collateral ratio for pay fixed leg
    /// @return maxCollateralRatioReceiveFixed maximum collateral ratio for receive fixed leg
    /// @return maxCollateralRatio maximum collateral ratio for both legs
=======
    /// @return maxNotionalPayFixed maximum notional value for pay fixed leg, value represented in 18 decimals
    /// @return maxNotionalReceiveFixed maximum notional value for receive fixed leg, value represented in 18 decimals
    /// @return maxCollateralRatioPayFixed maximum collateral ratio for pay fixed leg, value represents percentage with 18 decimals, example: 100% = 1e18, 50% = 5e17
    /// @return maxCollateralRatioReceiveFixed maximum collateral ratio for receive fixed leg, value represents percentage with 18 decimals, example: 100% = 1e18, 50% = 5e17
    /// @return maxCollateralRatio maximum collateral ratio for both legs, value represents percentage with 18 decimals, example: 100% = 1e18, 50% = 5e17
>>>>>>> b82f2c9f
    /// @return lastUpdateTimestamp Last risk indicators update done by off-chain service
    /// @return demandSpreadFactor demand spread factor, value represents without decimals, used to calculate demand spread
    function getRiskIndicators(
        address asset,
        IporTypes.SwapTenor tenor
    )
        external
        view
        returns (
            uint256 maxNotionalPayFixed,
            uint256 maxNotionalReceiveFixed,
            uint256 maxCollateralRatioPayFixed,
            uint256 maxCollateralRatioReceiveFixed,
            uint256 maxCollateralRatio,
            uint256 lastUpdateTimestamp,
            uint256 demandSpreadFactor
        );

    /// @notice Gets base spreads for a given asset. Rates represented in 18 decimals.
    /// @param asset underlying / stablecoin address supported in Ipor Protocol
    /// @return lastUpdateTimestamp Last base spreads update done by off-chain service
    /// @return spread28dPayFixed spread for 28 days pay fixed swap, value represented percentage in 18 decimals, example: 100% = 1e18, 50% = 5e17, 35% = 35e16, 0,1% = 1e15 = 1000 * 1e12
    /// @return spread28dReceiveFixed spread for 28 days receive fixed swap, value represented percentage in 18 decimals, example: 100% = 1e18, 50% = 5e17, 35% = 35e16, 0,1% = 1e15 = 1000 * 1e12
    /// @return spread60dPayFixed spread for 60 days pay fixed swap, value represented percentage in 18 decimals, example: 100% = 1e18, 50% = 5e17, 35% = 35e16, 0,1% = 1e15 = 1000 * 1e12
    /// @return spread60dReceiveFixed spread for 60 days receive fixed swap, value represented percentage in 18 decimals, example: 100% = 1e18, 50% = 5e17, 35% = 35e16, 0,1% = 1e15 = 1000 * 1e12
    /// @return spread90dPayFixed spread for 90 days pay fixed swap, value represented percentage in 18 decimals, example: 100% = 1e18, 50% = 5e17, 35% = 35e16, 0,1% = 1e15 = 1000 * 1e12
    /// @return spread90dReceiveFixed spread for 90 days receive fixed swap, value represented percentage in 18 decimals, example: 100% = 1e18, 50% = 5e17, 35% = 35e16, 0,1% = 1e15 = 1000 * 1e12
    function getBaseSpreads(
        address asset
    )
        external
        view
        returns (
            uint256 lastUpdateTimestamp,
            int256 spread28dPayFixed,
            int256 spread28dReceiveFixed,
            int256 spread60dPayFixed,
            int256 spread60dReceiveFixed,
            int256 spread90dPayFixed,
            int256 spread90dReceiveFixed
        );

    /// @notice Gets fixed rate cap for a given asset. Rates represented in 18 decimals.
    /// @param asset underlying / stablecoin address supported in Ipor Protocol
    /// @return lastUpdateTimestamp Last base spreads update done by off-chain service
    /// @return fixedRateCap28dPayFixed fixed rate cap for 28 days pay fixed swap, value represented percentage in 18 decimals, example: 100% = 1e18, 50% = 5e17, 35% = 35e16, 0,1% = 1e15 = 1000 * 1e12
    /// @return fixedRateCap28dReceiveFixed fixed rate cap for 28 days receive fixed swap, value represented percentage in 18 decimals, example: 100% = 1e18, 50% = 5e17, 35% = 35e16, 0,1% = 1e15 = 1000 * 1e12
    /// @return fixedRateCap60dPayFixed fixed rate cap for 60 days pay fixed swap, value represented percentage in 18 decimals, example: 100% = 1e18, 50% = 5e17, 35% = 35e16, 0,1% = 1e15 = 1000 * 1e12
    /// @return fixedRateCap60dReceiveFixed fixed rate cap for 60 days receive fixed swap, value represented percentage in 18 decimals, example: 100% = 1e18, 50% = 5e17, 35% = 35e16, 0,1% = 1e15 = 1000 * 1e12
    /// @return fixedRateCap90dPayFixed fixed rate cap for 90 days pay fixed swap, value represented percentage in 18 decimals, example: 100% = 1e18, 50% = 5e17, 35% = 35e16, 0,1% = 1e15 = 1000 * 1e12
    /// @return fixedRateCap90dReceiveFixed fixed rate cap for 90 days receive fixed swap, value represented percentage in 18 decimals, example: 100% = 1e18, 50% = 5e17, 35% = 35e16, 0,1% = 1e15 = 1000 * 1e12
    function getFixedRateCaps(
        address asset
    )
        external
        view
        returns (
            uint256 lastUpdateTimestamp,
            uint256 fixedRateCap28dPayFixed,
            uint256 fixedRateCap28dReceiveFixed,
            uint256 fixedRateCap60dPayFixed,
            uint256 fixedRateCap60dReceiveFixed,
            uint256 fixedRateCap90dPayFixed,
            uint256 fixedRateCap90dReceiveFixed
        );

    /// @notice Checks if given asset is supported by IPOR Protocol.
    /// @param asset underlying / stablecoin address
    function isAssetSupported(address asset) external view returns (bool);

    /// @notice Checks if given account is an Updater.
    /// @param account account for checking
    /// @return 0 if account is not updater, 1 if account is updater.
    function isUpdater(address account) external view returns (uint256);

    /// @notice Updates risk indicators for a given asset. Values and rates are not represented in 18 decimals.
    /// @dev Emmits {RiskIndicatorsUpdated} event.
    /// @param asset underlying / stablecoin address supported by IPOR Protocol
    /// @param maxNotionalPayFixed maximum notional value for pay fixed leg, 1 = 10k
    /// @param maxNotionalReceiveFixed maximum notional value for receive fixed leg, 1 = 10k
    /// @param maxCollateralRatioPayFixed maximum collateral ratio for pay fixed leg, 1 = 0.01%
    /// @param maxCollateralRatioReceiveFixed maximum collateral ratio for receive fixed leg, 1 = 0.01%
    /// @param maxCollateralRatio maximum collateral ratio for both legs, 1 = 0.01%
    /// @param demandSpreadFactor28 demand spread factor, value represents without decimals, used to calculate demand spread
    /// @param demandSpreadFactor60 demand spread factor, value represents without decimals, used to calculate demand spread
    /// @param demandSpreadFactor90 demand spread factor, value represents without decimals, used to calculate demand spread
    function updateRiskIndicators(
        address asset,
        uint256 maxNotionalPayFixed,
        uint256 maxNotionalReceiveFixed,
        uint256 maxCollateralRatioPayFixed,
        uint256 maxCollateralRatioReceiveFixed,
        uint256 maxCollateralRatio,
        uint256 demandSpreadFactor28,
        uint256 demandSpreadFactor60,
        uint256 demandSpreadFactor90
    ) external;

    /// @notice Updates base spreads and fixed rate caps for a given asset. Rates are not represented in 18 decimals
    /// @dev Emmits {BaseSpreadsUpdated} event.
    /// @param asset underlying / stablecoin address supported by IPOR Protocol
    /// @param baseSpreadsAndFixedRateCaps base spreads and fixed rate caps for a given asset
    function updateBaseSpreadsAndFixedRateCaps(
        address asset,
        IporRiskManagementOracleTypes.BaseSpreadsAndFixedRateCaps calldata baseSpreadsAndFixedRateCaps
    ) external;

    /// @notice Adds asset which IPOR Protocol will support. Function available only for Owner.
    /// @param asset underlying / stablecoin address which will be supported by IPOR Protocol.
    /// @param riskIndicators risk indicators
    /// @param baseSpreadsAndFixedRateCaps base spread and fixed rate cap for each maturities and both legs
    function addAsset(
        address asset,
        IporRiskManagementOracleTypes.RiskIndicators calldata riskIndicators,
        IporRiskManagementOracleTypes.BaseSpreadsAndFixedRateCaps calldata baseSpreadsAndFixedRateCaps
    ) external;

    /// @notice Removes asset which IPOR Protocol will not support. Function available only for Owner.
    /// @param asset  underlying / stablecoin address which current is supported by IPOR Protocol.
    function removeAsset(address asset) external;

    /// @notice Adds new Updater. Updater has right to update indicators. Function available only for Owner.
    /// @param newUpdater new updater address
    function addUpdater(address newUpdater) external;

    /// @notice Removes Updater. Function available only for Owner.
    /// @param updater updater address
    function removeUpdater(address updater) external;
}<|MERGE_RESOLUTION|>--- conflicted
+++ resolved
@@ -112,20 +112,11 @@
 
     /// @notice Gets risk indicators for a given asset. Amounts and rates represented in 18 decimals.
     /// @param asset underlying / stablecoin address supported in Ipor Protocol
-<<<<<<< HEAD
-    /// @param tenor Swap tenor
     /// @return maxNotionalPayFixed maximum notional value for pay fixed leg
     /// @return maxNotionalReceiveFixed maximum notional value for receive fixed leg
     /// @return maxCollateralRatioPayFixed maximum collateral ratio for pay fixed leg
     /// @return maxCollateralRatioReceiveFixed maximum collateral ratio for receive fixed leg
     /// @return maxCollateralRatio maximum collateral ratio for both legs
-=======
-    /// @return maxNotionalPayFixed maximum notional value for pay fixed leg, value represented in 18 decimals
-    /// @return maxNotionalReceiveFixed maximum notional value for receive fixed leg, value represented in 18 decimals
-    /// @return maxCollateralRatioPayFixed maximum collateral ratio for pay fixed leg, value represents percentage with 18 decimals, example: 100% = 1e18, 50% = 5e17
-    /// @return maxCollateralRatioReceiveFixed maximum collateral ratio for receive fixed leg, value represents percentage with 18 decimals, example: 100% = 1e18, 50% = 5e17
-    /// @return maxCollateralRatio maximum collateral ratio for both legs, value represents percentage with 18 decimals, example: 100% = 1e18, 50% = 5e17
->>>>>>> b82f2c9f
     /// @return lastUpdateTimestamp Last risk indicators update done by off-chain service
     /// @return demandSpreadFactor demand spread factor, value represents without decimals, used to calculate demand spread
     function getRiskIndicators(
