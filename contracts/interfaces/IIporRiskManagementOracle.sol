// SPDX-License-Identifier: GPL-2.0-or-later
pragma solidity 0.8.16;

import "contracts/interfaces/types/IporTypes.sol";
import "./types/IporRiskManagementOracleTypes.sol";

interface IIporRiskManagementOracle {
    /// @notice Returns current version of IIporRiskManagementOracle's
    /// @dev Increase number when implementation inside source code is different that implementation deployed on Mainnet
    /// @return current IIporRiskManagementOracle version
    function getVersion() external pure returns (uint256);

    /// @notice Gets risk indicators and base spread for a given asset, swap direction and tenor. Rates represented in 6 decimals. 1 = 0.0001%
    /// @param asset underlying / stablecoin address supported in Ipor Protocol
    /// @param direction swap direction, 0 = pay fixed, 1 = receive fixed
    /// @param tenor swap duration, 0 = 28 days, 1 = 60 days, 2 = 90 days
    /// @return maxNotionalPerLeg maximum notional value for given leg
<<<<<<< HEAD
    /// @return maxUtilizationRatePerLeg maximum utilization rate for given leg
    /// @return maxUtilizationRate maximum utilization rate for both legs
    /// @return spread spread for given direction and tenor
=======
    /// @return maxCollateralRatioPerLeg maximum collateral ratio for given leg
    /// @return maxCollateralRatio maximum collateral ratio for both legs
    /// @return spread spread for given direction and duration
>>>>>>> 71ff9c67
    function getOpenSwapParameters(
        address asset,
        uint256 direction,
        IporTypes.SwapTenor tenor
    )
        external
        view
        returns (
            uint256 maxNotionalPerLeg,
            uint256 maxCollateralRatioPerLeg,
            uint256 maxCollateralRatio,
            int256 spread,
            uint256 fixedRateCap
        );

    /// @notice Gets risk indicators for a given asset. Amounts and rates represented in 18 decimals.
    /// @param asset underlying / stablecoin address supported in Ipor Protocol
    /// @return maxNotionalPayFixed maximum notional value for pay fixed leg
    /// @return maxNotionalReceiveFixed maximum notional value for receive fixed leg
    /// @return maxCollateralRatioPayFixed maximum collateral ratio for pay fixed leg
    /// @return maxCollateralRatioReceiveFixed maximum collateral ratio for receive fixed leg
    /// @return maxCollateralRatio maximum collateral ratio for both legs
    /// @return lastUpdateTimestamp Last risk indicators update done by off-chain service
    function getRiskIndicators(address asset)
        external
        view
        returns (
            uint256 maxNotionalPayFixed,
            uint256 maxNotionalReceiveFixed,
            uint256 maxCollateralRatioPayFixed,
            uint256 maxCollateralRatioReceiveFixed,
            uint256 maxCollateralRatio,
            uint256 lastUpdateTimestamp
        );

    /// @notice Gets base spreads for a given asset. Rates represented in 18 decimals.
    /// @param asset underlying / stablecoin address supported in Ipor Protocol
    /// @return lastUpdateTimestamp Last base spreads update done by off-chain service
    /// @return spread28dPayFixed spread for 28 days pay fixed swap
    /// @return spread28dReceiveFixed spread for 28 days receive fixed swap
    /// @return spread60dPayFixed spread for 60 days pay fixed swap
    /// @return spread60dReceiveFixed spread for 60 days receive fixed swap
    /// @return spread90dPayFixed spread for 90 days pay fixed swap
    /// @return spread90dReceiveFixed spread for 90 days receive fixed swap
    function getBaseSpreads(address asset)
        external
        view
        returns (
            uint256 lastUpdateTimestamp,
            int256 spread28dPayFixed,
            int256 spread28dReceiveFixed,
            int256 spread60dPayFixed,
            int256 spread60dReceiveFixed,
            int256 spread90dPayFixed,
            int256 spread90dReceiveFixed
        );

    /// @notice Gets fixed rate cap for a given asset. Rates represented in 18 decimals.
    /// @param asset underlying / stablecoin address supported in Ipor Protocol
    /// @return lastUpdateTimestamp Last base spreads update done by off-chain service
    /// @return fixedRateCap28dPayFixed fixed rate cap for 28 days pay fixed swap
    /// @return fixedRateCap28dReceiveFixed fixed rate cap for 28 days receive fixed swap
    /// @return fixedRateCap60dPayFixed fixed rate cap for 60 days pay fixed swap
    /// @return fixedRateCap60dReceiveFixed fixed rate cap for 60 days receive fixed swap
    /// @return fixedRateCap90dPayFixed fixed rate cap for 90 days pay fixed swap
    /// @return fixedRateCap90dReceiveFixed fixed rate cap for 90 days receive fixed swap
    function getFixedRateCaps(address asset)
        external
        view
        returns (
            uint256 lastUpdateTimestamp,
            uint256 fixedRateCap28dPayFixed,
            uint256 fixedRateCap28dReceiveFixed,
            uint256 fixedRateCap60dPayFixed,
            uint256 fixedRateCap60dReceiveFixed,
            uint256 fixedRateCap90dPayFixed,
            uint256 fixedRateCap90dReceiveFixed
        );

    /// @notice Updates risk indicators for a given asset. Values and rates are not represented in 18 decimals.
    /// @dev Emmits {RiskIndicatorsUpdated} event.
    /// @param asset underlying / stablecoin address supported by IPOR Protocol
    /// @param maxNotionalPayFixed maximum notional value for pay fixed leg, 1 = 10k
    /// @param maxNotionalReceiveFixed maximum notional value for receive fixed leg, 1 = 10k
    /// @param maxCollateralRatioPayFixed maximum collateral ratio for pay fixed leg, 1 = 0.01%
    /// @param maxCollateralRatioReceiveFixed maximum collateral ratio for receive fixed leg, 1 = 0.01%
    /// @param maxCollateralRatio maximum collateral ratio for both legs, 1 = 0.01%
    function updateRiskIndicators(
        address asset,
        uint256 maxNotionalPayFixed,
        uint256 maxNotionalReceiveFixed,
        uint256 maxCollateralRatioPayFixed,
        uint256 maxCollateralRatioReceiveFixed,
        uint256 maxCollateralRatio
    ) external;

    /// @notice Updates risk indicators for a multiple assets. Values and rates are not represented in 18 decimals.
    /// @dev Emmits {RiskIndicatorsUpdated} event.
    /// @param asset underlying / stablecoin addresses supported by IPOR Protocol
    /// @param maxNotionalPayFixed maximum notional value for pay fixed leg, 1 = 10k
    /// @param maxNotionalReceiveFixed maximum notional value for receive fixed leg, 1 = 10k
    /// @param maxCollateralRatioPayFixed maximum collateral ratio for pay fixed leg, 1 = 0.01%
    /// @param maxCollateralRatioReceiveFixed maximum collateral ratio for receive fixed leg, 1 = 0.01%
    /// @param maxCollateralRatio maximum collateral ratio for both legs, 1 = 0.01%
    function updateRiskIndicators(
        address[] memory asset,
        uint256[] memory maxNotionalPayFixed,
        uint256[] memory maxNotionalReceiveFixed,
        uint256[] memory maxCollateralRatioPayFixed,
        uint256[] memory maxCollateralRatioReceiveFixed,
        uint256[] memory maxCollateralRatio
    ) external;

    /// @notice Updates base spreads and fixed rate caps for a given asset. Rates are not represented in 18 decimals
    /// @dev Emmits {BaseSpreadsUpdated} event.
    /// @param asset underlying / stablecoin address supported by IPOR Protocol
    /// @param baseSpreadsAndFixedRateCaps base spreads and fixed rate caps for a given asset
    function updateBaseSpreadsAndFixedRateCaps(
        address asset,
        IporRiskManagementOracleTypes.BaseSpreadsAndFixedRateCaps calldata baseSpreadsAndFixedRateCaps
    ) external;

    /// @notice Updates base spreads and fixed rate caps for a multiple assets.
    /// @dev Emmits {BaseSpreadsUpdated} event.
    /// @param asset underlying / stablecoin addresses supported by IPOR Protocol
    /// @param baseSpreadsAndFixedRateCaps base spread and fixed rate cap for each maturities and both legs
    function updateBaseSpreadsAndFixedRateCaps(
        address[] memory asset,
        IporRiskManagementOracleTypes.BaseSpreadsAndFixedRateCaps[] calldata baseSpreadsAndFixedRateCaps
    ) external;

    /// @notice Adds asset which IPOR Protocol will support. Function available only for Owner.
    /// @param asset underlying / stablecoin address which will be supported by IPOR Protocol.
    /// @param riskIndicators risk indicators
    /// @param baseSpreadsAndFixedRateCaps base spread and fixed rate cap for each maturities and both legs
    function addAsset(
        address asset,
        IporRiskManagementOracleTypes.RiskIndicators calldata riskIndicators,
        IporRiskManagementOracleTypes.BaseSpreadsAndFixedRateCaps calldata baseSpreadsAndFixedRateCaps
    ) external;

    /// @notice Removes asset which IPOR Protocol will not support. Function available only for Owner.
    /// @param asset  underlying / stablecoin address which current is supported by IPOR Protocol.
    function removeAsset(address asset) external;

    /// @notice Checks if given asset is supported by IPOR Protocol.
    /// @param asset underlying / stablecoin address
    function isAssetSupported(address asset) external view returns (bool);

    /// @notice Adds new Updater. Updater has right to update indicators. Function available only for Owner.
    /// @param newUpdater new updater address
    function addUpdater(address newUpdater) external;

    /// @notice Removes Updater. Function available only for Owner.
    /// @param updater updater address
    function removeUpdater(address updater) external;

    /// @notice Checks if given account is an Updater.
    /// @param account account for checking
    /// @return 0 if account is not updater, 1 if account is updater.
    function isUpdater(address account) external view returns (uint256);

    /// @notice Pauses current smart contract, it can be executed only by the Owner
    /// @dev Emits {Paused} event from IporOracle.
    function pause() external;

    /// @notice Unpauses current smart contract, it can be executed only by the Owner
    /// @dev Emits {Unpaused} event from IporOracle.
    function unpause() external;

    /// @notice event emitted when risk indicators are updated. Values and rates are not represented in 18 decimals.
    /// @param asset underlying / stablecoin address supported by IPOR Protocol
    /// @param maxNotionalPayFixed maximum notional value for pay fixed leg, 1 = 10k
    /// @param maxNotionalReceiveFixed maximum notional value for receive fixed leg, 1 = 10k
    /// @param maxCollateralRatioPayFixed maximum collateral ratio for pay fixed leg, 1 = 0.01%
    /// @param maxCollateralRatioReceiveFixed maximum collateral ratio for receive fixed leg, 1 = 0.01%
    /// @param maxCollateralRatio maximum collateral ratio for both legs, 1 = 0.01%
    event RiskIndicatorsUpdated(
        address indexed asset,
        uint256 maxNotionalPayFixed,
        uint256 maxNotionalReceiveFixed,
        uint256 maxCollateralRatioPayFixed,
        uint256 maxCollateralRatioReceiveFixed,
        uint256 maxCollateralRatio
    );

    /// @notice event emitted when base spreads are updated. Rates are represented in 18 decimals.
    /// @param asset underlying / stablecoin address supported by IPOR Protocol
    /// @param baseSpreads28dPayFixed spread for 28 days pay fixed swap
    /// @param baseSpreads28dReceiveFixed spread for 28 days receive fixed swap
    /// @param baseSpreads60dPayFixed spread for 60 days pay fixed swap
    /// @param baseSpreads60dReceiveFixed spread for 60 days receive fixed swap
    /// @param baseSpreads90dPayFixed spread for 90 days pay fixed swap
    /// @param baseSpreads90dReceiveFixed spread for 90 days receive fixed swap
    event BaseSpreadsUpdated(
        address indexed asset,
        int256 baseSpreads28dPayFixed,
        int256 baseSpreads28dReceiveFixed,
        int256 baseSpreads60dPayFixed,
        int256 baseSpreads60dReceiveFixed,
        int256 baseSpreads90dPayFixed,
        int256 baseSpreads90dReceiveFixed
    );

    /// @notice event emitted when base spreads are updated. Rates are represented in 18 decimals.
    /// @param asset underlying / stablecoin address supported by IPOR Protocol
    /// @param fixedRateCap28dPayFixed fixed rate cap for 28 days pay fixed swap
    /// @param fixedRateCap28dReceiveFixed fixed rate cap for 28 days receive fixed swap
    /// @param fixedRateCap60dPayFixed fixed rate cap for 60 days pay fixed swap
    /// @param fixedRateCap60dReceiveFixed fixed rate cap for 60 days receive fixed swap
    /// @param fixedRateCap90dPayFixed fixed rate cap for 90 days pay fixed swap
    /// @param fixedRateCap90dReceiveFixed fixed rate cap for 90 days receive fixed swap
    event FixedRateCapsUpdated(
        address indexed asset,
        uint256 fixedRateCap28dPayFixed,
        uint256 fixedRateCap28dReceiveFixed,
        uint256 fixedRateCap60dPayFixed,
        uint256 fixedRateCap60dReceiveFixed,
        uint256 fixedRateCap90dPayFixed,
        uint256 fixedRateCap90dReceiveFixed
    );

    /// @notice event emitted when new asset is added
    /// @param asset underlying / stablecoin address
    event IporRiskManagementOracleAssetAdded(address indexed asset);

    /// @notice event emitted when asset is removed
    /// @param asset underlying / stablecoin address
    event IporRiskManagementOracleAssetRemoved(address indexed asset);

    /// @notice event emitted when new updater is added
    /// @param updater address
    event IporRiskManagementOracleUpdaterAdded(address indexed updater);

    /// @notice event emitted when updater is removed
    /// @param updater address
    event IporRiskManagementOracleUpdaterRemoved(address indexed updater);
}<|MERGE_RESOLUTION|>--- conflicted
+++ resolved
@@ -15,15 +15,9 @@
     /// @param direction swap direction, 0 = pay fixed, 1 = receive fixed
     /// @param tenor swap duration, 0 = 28 days, 1 = 60 days, 2 = 90 days
     /// @return maxNotionalPerLeg maximum notional value for given leg
-<<<<<<< HEAD
-    /// @return maxUtilizationRatePerLeg maximum utilization rate for given leg
-    /// @return maxUtilizationRate maximum utilization rate for both legs
-    /// @return spread spread for given direction and tenor
-=======
     /// @return maxCollateralRatioPerLeg maximum collateral ratio for given leg
     /// @return maxCollateralRatio maximum collateral ratio for both legs
-    /// @return spread spread for given direction and duration
->>>>>>> 71ff9c67
+    /// @return spread spread for given direction and tenor
     function getOpenSwapParameters(
         address asset,
         uint256 direction,
