// SPDX-License-Identifier: agpl-3.0
pragma solidity 0.8.9;

import "./types/IporTypes.sol";
import "./types/CockpitTypes.sol";

<<<<<<< HEAD
/// @title Interface of IPOR Protocol for interaction with exteranal web applications
=======
/// @title Interface of IPOR Protocol for interaction with external diagnostics web applications
>>>>>>> 8739c5b2
interface ICockpitDataProvider {
    /// @notice gets list all IPOR Indexes for all supported assets
    /// @return List of all IPOR Indexes for all supported assets in IPOR Protocol
    function getIndexes() external view returns (CockpitTypes.IporFront[] memory);

    /// @notice Gets asset's sender balance
    /// @param asset asset / stablecoin address
    /// @return sender balance in decimals specific for given asset
    function getMyTotalSupply(address asset) external view returns (uint256);

    /// @notice Gets sender's ipToken balance
    /// @param asset asset / stablecoin address
    /// @return sender ipToken balance represented in 18 decimals
    function getMyIpTokenBalance(address asset) external view returns (uint256);

    /// @notice Gets sender's ivToken balance
    /// @param asset asset / stablecoin address
    /// @return sender ivToken balance represented in 18 decimals
    function getMyIvTokenBalance(address asset) external view returns (uint256);

    /// @notice Gets sender's allowance in Milton
    /// @param asset asset / stablecoin address
    /// @return sender allowance in Milton represented in decimals specific for given asset
    function getMyAllowanceInMilton(address asset) external view returns (uint256);

    /// @notice Gets sender allowance in Joseph
    /// @param asset asset / stablecoin address
    /// @return sender allowance in Joseph represented in decimals specific for given asset
    function getMyAllowanceInJoseph(address asset) external view returns (uint256);

    /// @notice Gets the list of active Pay Fixed Receive Floating swaps in Milton for a given asset and address
    /// @param asset asset / stablecoin address
    /// @param account account address for which list of swaps is scoped
    /// @param offset offset for paging
    /// @param chunkSize page size for paging
<<<<<<< HEAD
    /// @return totalCount total amount of elements in Milton
=======
    /// @return totalCount total number of active Pay Fixed swaps in Milton
>>>>>>> 8739c5b2
    /// @return swaps list of active swaps for a given filter
    function getSwapsPayFixed(
        address asset,
        address account,
        uint256 offset,
        uint256 chunkSize
    ) external view returns (uint256 totalCount, IporTypes.IporSwapMemory[] memory swaps);

    /// @notice Gets the list of active Receive Fixed Pay Floating Swaps in Milton for a given asset and address
    /// @param asset asset / stablecoin address
    /// @param account account address for which list of swaps is scoped
    /// @param offset offset for paging
    /// @param chunkSize page size for paging
<<<<<<< HEAD
    /// @return totalCount total amount of elements in Milton
=======
    /// @return totalCount total number of Receive Fixed swaps in Milton
>>>>>>> 8739c5b2
    /// @return swaps list of active swaps for a given filter
    function getSwapsReceiveFixed(
        address asset,
        address account,
        uint256 offset,
        uint256 chunkSize
    ) external view returns (uint256 totalCount, IporTypes.IporSwapMemory[] memory swaps);

    /// @notice Gets list of active Pay Fixed Receive Floating Swaps in Milton of sender for a given asset
    /// @param asset asset / stablecoin address
    /// @param offset offset for paging
    /// @param chunkSize page size for paging
<<<<<<< HEAD
    /// @return totalCount total amount of elements in Milton
=======
    /// @return totalCount total number of Pay Fixed swaps in Milton for a current user
>>>>>>> 8739c5b2
    /// @return swaps list of active swaps for a given asset
    function getMySwapsPayFixed(
        address asset,
        uint256 offset,
        uint256 chunkSize
    ) external view returns (uint256 totalCount, IporTypes.IporSwapMemory[] memory swaps);

    /// @notice Gets list of active Receive Fixed Pay Floating Swaps in Milton of sender for a given asset
    /// @param asset asset / stablecoin address
    /// @param offset offset for paging functionality purposes
    /// @param chunkSize page size for paging functionality purposes
    /// @return totalCount total amount of Receive Fixed swaps in Milton for a current user
    /// @return swaps list of active swaps for a given asset
    function getMySwapsReceiveFixed(
        address asset,
        uint256 offset,
        uint256 chunkSize
    ) external view returns (uint256 totalCount, IporTypes.IporSwapMemory[] memory swaps);

    /// @notice Calculates spread value for a given asset based on a current Milton balance,
    /// SOAP, utilization and IPOR Index indicators.
    /// @param asset asset / stablecoin address
    /// @return spreadPayFixedValue Spread value for Pay Fixed leg for a given asset
    /// @return spreadRecFixedValue Spread value for Receive Fixed leg for a given asset
    function calculateSpread(address asset)
        external
        view
        returns (uint256 spreadPayFixedValue, uint256 spreadRecFixedValue);
}<|MERGE_RESOLUTION|>--- conflicted
+++ resolved
@@ -4,11 +4,7 @@
 import "./types/IporTypes.sol";
 import "./types/CockpitTypes.sol";
 
-<<<<<<< HEAD
-/// @title Interface of IPOR Protocol for interaction with exteranal web applications
-=======
 /// @title Interface of IPOR Protocol for interaction with external diagnostics web applications
->>>>>>> 8739c5b2
 interface ICockpitDataProvider {
     /// @notice gets list all IPOR Indexes for all supported assets
     /// @return List of all IPOR Indexes for all supported assets in IPOR Protocol
@@ -44,11 +40,7 @@
     /// @param account account address for which list of swaps is scoped
     /// @param offset offset for paging
     /// @param chunkSize page size for paging
-<<<<<<< HEAD
-    /// @return totalCount total amount of elements in Milton
-=======
     /// @return totalCount total number of active Pay Fixed swaps in Milton
->>>>>>> 8739c5b2
     /// @return swaps list of active swaps for a given filter
     function getSwapsPayFixed(
         address asset,
@@ -62,11 +54,7 @@
     /// @param account account address for which list of swaps is scoped
     /// @param offset offset for paging
     /// @param chunkSize page size for paging
-<<<<<<< HEAD
-    /// @return totalCount total amount of elements in Milton
-=======
     /// @return totalCount total number of Receive Fixed swaps in Milton
->>>>>>> 8739c5b2
     /// @return swaps list of active swaps for a given filter
     function getSwapsReceiveFixed(
         address asset,
@@ -79,11 +67,7 @@
     /// @param asset asset / stablecoin address
     /// @param offset offset for paging
     /// @param chunkSize page size for paging
-<<<<<<< HEAD
-    /// @return totalCount total amount of elements in Milton
-=======
     /// @return totalCount total number of Pay Fixed swaps in Milton for a current user
->>>>>>> 8739c5b2
     /// @return swaps list of active swaps for a given asset
     function getMySwapsPayFixed(
         address asset,
