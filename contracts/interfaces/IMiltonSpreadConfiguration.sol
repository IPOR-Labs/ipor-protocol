// SPDX-License-Identifier: agpl-3.0
pragma solidity 0.8.9;

/// @title Interface for interacting with Milton Spread's configuration.
interface IMiltonSpreadConfiguration {
<<<<<<< HEAD
	
=======
>>>>>>> fd528490
    /// @notice Gets Spread Premiums Max Value param which is used in spread equations.
    /// @return Spread Premiums Max Value param represented in 18 decimals.
    function getSpreadPremiumsMaxValue() external pure returns (uint256);

    /// @notice Gets Demand Component Kf Value param which is used in spread equations.
    /// @return Demand Component Kf Value param represented in 18 decimals.
    function getDCKfValue() external pure returns (uint256);

    /// @notice Gets Demand Component Lambda Value param which is used in spread equations.
    /// @return Demand Component Kf Value param represented in 18 decimals.
    function getDCLambdaValue() external pure returns (uint256);

    /// @notice Gets Demand Component KOmega Value param which is used in spread equations.
    /// @return Demand Component KOmega Value param represented in 18 decimals.
    function getDCKOmegaValue() external pure returns (uint256);

    /// @notice Gets Demand Component Liquidity Redemption Value param which is used in spread equations.
    /// @return Demand Component Liquidity Redemption Value param represented in 18 decimals.
    function getDCMaxLiquidityRedemptionValue() external pure returns (uint256);

    /// @notice Gets At Par Component KVol Value param which is used in spread equations.
    /// @return At Par Component KVol Value param represented in 18 decimals.
    function getAtParComponentKVolValue() external pure returns (uint256);

    /// @notice Gets At Par Component KHist Value param which is used in spread equations.
    /// @return At Par Component KHist Value param represented in 18 decimals.
    function getAtParComponentKHistValue() external pure returns (uint256);
}<|MERGE_RESOLUTION|>--- conflicted
+++ resolved
@@ -3,10 +3,7 @@
 
 /// @title Interface for interacting with Milton Spread's configuration.
 interface IMiltonSpreadConfiguration {
-<<<<<<< HEAD
-	
-=======
->>>>>>> fd528490
+
     /// @notice Gets Spread Premiums Max Value param which is used in spread equations.
     /// @return Spread Premiums Max Value param represented in 18 decimals.
     function getSpreadPremiumsMaxValue() external pure returns (uint256);
