--- conflicted
+++ resolved
@@ -2,7 +2,6 @@
 pragma solidity 0.8.20;
 
 interface ILiquidityMiningLens {
-<<<<<<< HEAD
 
     /// @title Struct pair representing delegated pwToken balance
     struct DelegatedPwTokenBalance {
@@ -83,8 +82,6 @@
         GlobalRewardsIndicators indicators;
     }
 
-=======
->>>>>>> 9da0ef5e
     /// @notice Returns the balance of LP tokens staked by the specified account in the Liquidity Mining contract.
     /// @param account The address of the account for which the LP token balance is queried.
     /// @param lpToken The address of the LP token for which the balance is queried.
@@ -94,77 +91,41 @@
     /// @notice It returns the balance of delegated Power Tokens for a given `account` and the list of lpToken addresses.
     /// @param account address for which to fetch the information about balance of delegated Power Tokens
     /// @param lpTokens list of lpTokens addresses(lpTokens)
-<<<<<<< HEAD
-    /// @return balances list of {DelegatedPwTokenBalance} structure, with information how much Power Token is delegated per lpToken address.
-    function balanceOfPowerTokensDelegatedToLiquidityMining(address account, address[] memory lpTokens)
-        external
-        view
-        returns (DelegatedPwTokenBalance[] memory balances);
-=======
     /// @return balances list of {LiquidityMiningTypes.DelegatedPwTokenBalance} structure, with information how much Power Token is delegated per lpToken address.
     function balanceOfPowerTokensDelegatedToLiquidityMining(
         address account,
         address[] memory lpTokens
-    ) external view returns (LiquidityMiningTypes.DelegatedPwTokenBalance[] memory balances);
->>>>>>> 9da0ef5e
+    ) external view returns (DelegatedPwTokenBalance[] memory balances);
 
     /// @notice Calculates the accrued rewards for the specified LP tokens in the Liquidity Mining contract.
     /// @param lpTokens An array of LP tokens for which the accrued rewards are to be calculated.
     /// @return result An array of `AccruedRewardsResult` structs containing the accrued rewards information for each LP token.
-<<<<<<< HEAD
-    function getAccruedRewardsInLiquidityMining(address[] calldata lpTokens)
-        external
-        view
-        returns (AccruedRewardsResult[] memory result);
-=======
     function getAccruedRewardsInLiquidityMining(
         address[] calldata lpTokens
-    ) external view returns (LiquidityMiningTypes.AccruedRewardsResult[] memory result);
->>>>>>> 9da0ef5e
+    ) external view returns (AccruedRewardsResult[] memory result);
 
     /// @notice Calculates the rewards for the specified account and LP tokens in the Liquidity Mining contract.
     /// @param account The address of the account for which the rewards are to be calculated.
     /// @param lpTokens An array of LP tokens for which the rewards are to be calculated.
     /// @return An array of `AccountRewardResult` structs containing the rewards information for each LP token.
-<<<<<<< HEAD
-    function getAccountRewardsInLiquidityMining(address account, address[] calldata lpTokens)
-        external
-        view
-        returns (AccountRewardResult[] memory);
-=======
     function getAccountRewardsInLiquidityMining(
         address account,
         address[] calldata lpTokens
-    ) external view returns (LiquidityMiningTypes.AccountRewardResult[] memory);
->>>>>>> 9da0ef5e
+    ) external view returns (AccountRewardResult[] memory);
 
     /// @notice Retrieves the global indicators for the specified LP tokens in the Liquidity Mining contract.
     /// @param lpTokens An array of LP tokens for which the global indicators are to be retrieved.
     /// @return An array of `GlobalIndicatorsResult` structs containing the global indicators information for each LP token.
-<<<<<<< HEAD
-    function getGlobalIndicatorsFromLiquidityMining(address[] memory lpTokens)
-        external
-        view
-        returns (GlobalIndicatorsResult[] memory);
-=======
     function getGlobalIndicatorsFromLiquidityMining(
         address[] memory lpTokens
-    ) external view returns (LiquidityMiningTypes.GlobalIndicatorsResult[] memory);
->>>>>>> 9da0ef5e
+    ) external view returns (GlobalIndicatorsResult[] memory);
 
     /// @notice Retrieves the account indicators for the specified account and LP tokens in the Liquidity Mining contract.
     /// @param account The address of the account for which the account indicators are to be retrieved.
     /// @param lpTokens An array of LP tokens for which the account indicators are to be retrieved.
     /// @return An array of `AccountIndicatorsResult` structs containing the account indicators information for each LP token.
-<<<<<<< HEAD
-    function getAccountIndicatorsFromLiquidityMining(address account, address[] memory lpTokens)
-        external
-        view
-        returns (AccountIndicatorsResult[] memory);
-=======
     function getAccountIndicatorsFromLiquidityMining(
         address account,
         address[] memory lpTokens
-    ) external view returns (LiquidityMiningTypes.AccountIndicatorsResult[] memory);
->>>>>>> 9da0ef5e
+    ) external view returns (AccountIndicatorsResult[] memory);
 }