// SPDX-License-Identifier: BUSL-1.1
pragma solidity 0.8.16;

/// @title Administrative interface for interaction with Joseph.
interface IJosephInternal {
    /// @notice Returns current version of Joseph
    /// @dev Increase number when implementation inside source code is different that implementation deployed on Mainnet
    /// @return Joseph's current version
    function getVersion() external pure returns (uint256);

    /// @notice Gets asset - underlying ERC20 token which is assocciated with this Joseph instance
    /// @return ERC20 token address
    function getAsset() external view returns (address);

    /// @notice Gets address of Stanley used by Joseph
    /// @dev Stanley is used by Joseph to calculate Milton's balance
    /// @return Stanley address used by Joseph
    function getStanley() external view returns (address);

    /// @notice Gets address of Stanley used by Joseph
    /// @dev MiltonStorage is used by Joseph to update balances after transfers to Treasury and CharlieTreasury
    /// @return MiltonStorage address used by Joseph
    function getMiltonStorage() external view returns (address);

    /// @notice Gets address of Milton used by Joseph
    /// @dev Milton is used by Joseph to rebalance (deposit/withdraw) asset to/from Stanley
    /// @return Milton address used by Joseph
    function getMilton() external view returns (address);

    /// @notice Gets address of IpToken
    /// @return IpToken address
    function getIpToken() external view returns (address);

    /// @notice Gets the redeem fee rate - config param used in calculation of redeem fee applied by Joseph when trader redeems his ipTokens.
    /// @return redeem fee rate represented in 18 decimals
    function getRedeemFeeRate() external pure returns (uint256);

    /// @notice Gets redeem Liquidity Pool max utilization rate config param which is used by Joseph to validate
    /// Liquidity Pool utilization rate threshold during redemption of ipTokens by the trader.
    /// @return redeem Liquidity Pool max utilization rate
    function getRedeemLpMaxUtilizationRate() external pure returns (uint256);

    /// @notice Gets balance ratio config param presented ratio in 18 decimals between Milton and Stanley
    /// @dev Value describe what percentage stay on Milton when rebalance cash between Milton and Stanley
    /// @return gets balance ratio config param between Milton and Stanley
    function getMiltonStanleyBalanceRatio() external view returns (uint256);

    /// @notice Rebalances ERC20 balance between Milton and Stanley, based on configuration
    /// `_MILTON_STANLEY_BALANCE_RATIO` part of Milton balance is transferred to Stanley or vice versa.
    /// for more information refer to the documentation: https://ipor-labs.gitbook.io/ipor-labs/automated-market-maker/asset-management
    /// @dev Emits {Deposit} or {Withdraw} event from Stanley depends on current asset balance on Milton and Stanley.
    /// @dev Emits {Mint} or {Burn} event from ivToken depends on current asset balance on Milton and Stanley.
    /// @dev Emits {Transfer} from ERC20 asset.
    function rebalance() external;

    /// @notice Executes deposit underlying asset in the `amount` from Milton to Stanley
    /// @dev Emits {Deposit} event from Stanley, {Mint} event from ivToken, {Transfer} event from ERC20 asset.
    function depositToStanley(uint256 amount) external;

    /// @notice Executes withdraw underlying asset in the `amount` from Stanley to Milton
    /// @dev Emits {Withdraw} event from Stanley, {Burn} event from ivToken, {Transfer} event from ERC20 asset.
    function withdrawFromStanley(uint256 amount) external;

    /// @notice Executes withdraw underlying asset in the `amount` from Stanley to Milton
    /// @dev Emits {Withdraw} event from Stanley, {Burn} event from ivToken, {Transfer} event from ERC20 asset.
    function withdrawAllFromStanley() external;

    /// @notice Transfers `amount` of asset from Miltons's Treasury Balance to Treasury (ie. external multisig wallet)
    /// Treasury's address is configured in `_treasury` field
    /// @dev Transfer can be requested by address defined in field `_treasuryManager`
    /// @dev Emits {Transfer} event from ERC20 asset
    /// @param amount asset amount transferred from Milton's Treasury Balance
    function transferToTreasury(uint256 amount) external;

    /// @notice Transfers amount of assetfrom Miltons's IPOR Publication Fee Balance to Charlie Treasurer account
    /// @dev Transfer can be requested by an address defined in field `_charlieTreasuryManager`,
    /// Emits {Transfer} event from ERC20 asset.
    /// @param amount asset amount transferred from Milton's IPOR Publication Fee Balance
    function transferToCharlieTreasury(uint256 amount) external;

    /// @notice Pauses current smart contract, it can be executed only by the Owner
    /// @dev Emits {Paused} event from Joseph.
    function pause() external;

    /// @notice Unpauses current smart contract, it can be executed only by the Owner
    /// @dev Emits {Unpaused} event from Joseph.
    function unpause() external;

    /// @notice Gets Treasury address, external multisig wallet where Milton Treasury balance is transferred.
    /// @dev Part of opening fee goes to Milton Treasury balance and from time to time is transfered to multisig wallet Treasury
    /// @return Treasury address
    function getTreasury() external view returns (address);

    /// @notice Sets Treasury address
    /// @param newTreasury new Treasury address
    function setTreasury(address newTreasury) external;

    /// @notice Gets Charlie Treasury Manager address, external multisig address which has permission to transfer Charlie Treasury balance from Milton to external Charlie Treausyr wallet.
    /// @return Charlie Treasury Manager address
    function getCharlieTreasuryManager() external view returns (address);

    /// @notice Sets Charlie Treasury Manager address
    /// @param newCharlieTreasuryManager new Charlie Treasury Manager address
    function setCharlieTreasuryManager(address newCharlieTreasuryManager) external;

    /// @notice Gets Charlie Treasury address, external multisig wallet where Milton IPOR publication fee balance is transferred.
    /// @return Charlie Treasury address
    function getCharlieTreasury() external view returns (address);

    /// @notice Sets Charlie Treasury address
    /// @param newCharlieTreasury new Charlie Treasury address
    function setCharlieTreasury(address newCharlieTreasury) external;

    /// @notice Gets Treasury Manager address, external multisig address which has permission to transfer Treasury balance from Milton to external Treausry wallet.
    /// @return Treasury Manager address
    function getTreasuryManager() external view returns (address);

    /// @notice Sets Treasury Manager address
    /// @param newTreasuryManager new Treasury Manager address
    function setTreasuryManager(address newTreasuryManager) external;

    /// @notice Gets max Liquidity Pool balance
    /// @return max Liquidity Pool balance. Value represented without decimals.
    function getMaxLiquidityPoolBalance() external view returns (uint256);

    /// @notice Sets max Liquidity Pool balance
    /// @param newMaxLiquidityPoolBalance new max liquidity pool balance
    /// @dev Value represented without decimals
    function setMaxLiquidityPoolBalance(uint256 newMaxLiquidityPoolBalance) external;

    /// @notice Gets max Liquidity Pool account contribution amount
    /// @return max Liquidity Pool account contribution amount. Value represented without decimals.
    function getMaxLpAccountContribution() external view returns (uint256);

    /// @notice Sets max Liquidity Pool account contribution amount
    /// @param newMaxLpAccountContribution new max liquidity pool account contribution amount
    /// @dev Value represented without decimals.
    function setMaxLpAccountContribution(uint256 newMaxLpAccountContribution) external;

<<<<<<< HEAD
    /// @notice adds new address allowed to rebalance Milton
    /// @param appointed new address allowed to rebalance Milton
    function addAppointedToRebalance(address appointed) external;

    /// @notice deactivate address allowed to rebalance Milton
    /// @param appointed address to deactivate
    function removeAppointedToRebalance(address appointed) external;

    /// @notice check if address is allowed to rebalance Milton
    function isAppointedToRebalance(address appointed)  external view returns (bool);
=======
    /// @notice Gets auto rebalance threshold
    /// @dev Auto rebalance threshold is a value which is used to determine if rebalance between Milton and Stanley should be executed.
    /// @return auto rebalance threshold, represented in 18 decimals.
    function getAutoRebalanceThreshold() external view returns (uint256);

    /// @notice Sets auto rebalance threshold between Milton and Stanley.
    /// @param newAutoRebalanceThreshold new auto rebalance threshold. Notice! Value represented without decimals. The value represents multiples of 1000.
    function setAutoRebalanceThreshold(uint256 newAutoRebalanceThreshold) external;
>>>>>>> 6365aa9a

    /// @notice Emmited when Charlie Treasury address changed to new one
    /// @param changedBy account address who changed Charlie Treasury address
    /// @param oldCharlieTreasury old Charlie Treasury address
    /// @param newCharlieTreasury new Charlie Treasury address
    event CharlieTreasuryChanged(
        address indexed changedBy,
        address indexed oldCharlieTreasury,
        address indexed newCharlieTreasury
    );

    /// @notice Emmited when Charlie Treasury Manager address changed to new one.
    /// @param changedBy account address who changed Charlie Treasury Manager address
    /// @param oldCharlieTreasuryManager old Charlie Treasury Manager address
    /// @param newCharlieTreasuryManager new Charlie Treasury Manager address
    event CharlieTreasuryManagerChanged(
        address indexed changedBy,
        address indexed oldCharlieTreasuryManager,
        address indexed newCharlieTreasuryManager
    );

    /// @notice Emmited when Treasury Manager address was changed
    /// @param changedBy account address who changed Treasury Manager address
    /// @param oldTreasuryManager Treasury's old Manager address
    /// @param newTreasuryManager Treasury's new Manager address
    event TreasuryManagerChanged(
        address indexed changedBy,
        address indexed oldTreasuryManager,
        address indexed newTreasuryManager
    );

    /// @notice Emmited after the Treasury address has changed
    /// @param changedBy account address that changed Treasury address
    /// @param oldTreasury Treasury's old address
    /// @param newTreasury Treasury's new address
    event TreasuryChanged(
        address indexed changedBy,
        address indexed oldTreasury,
        address indexed newTreasury
    );

    /// @notice Emmited after the max liquidity pool balance has changed
    /// @param changedBy account address that changed max liquidity pool balance
    /// @param oldMaxLiquidityPoolBalance Old max liquidity pool balance, represented in 18 decimals
    /// @param newMaxLiquidityPoolBalance New max liquidity pool balance, represented in 18 decimals
    event MaxLiquidityPoolBalanceChanged(
        address indexed changedBy,
        uint256 indexed oldMaxLiquidityPoolBalance,
        uint256 indexed newMaxLiquidityPoolBalance
    );

    /// @notice Emmited after the max liquidity pool account contribution amount has changed
    /// @param changedBy account address that changed max liquidity pool account contribution amount
    /// @param oldMaxLpAccountContribution Old max liquidity pool account contribution amount, represented in 18 decimals
    /// @param newMaxLpAccountContribution New max liquidity pool account contribution amount, represented in 18 decimals
    event MaxLpAccountContributionChanged(
        address indexed changedBy,
        uint256 indexed oldMaxLpAccountContribution,
        uint256 indexed newMaxLpAccountContribution
    );
<<<<<<< HEAD

    /// @notice Emmited after the new address has been added/removed to the list of addresses allowed to rebalance Milton
    /// @param changedBy account address that changed the list of addresses allowed to rebalance Milton
    /// @param appointed address that has been added/removed to the list of addresses allowed to rebalance Milton
    /// @param status true if address has been added to the list of addresses allowed to rebalance Milton,
    ///        false if address has been removed from the list of addresses allowed to rebalance Milton
    event AppointedToRebalanceChanged(address indexed changedBy,address indexed appointed, bool status);

=======
    /// @notice Emmited after the auto rebalance threshold has changed
    /// @param changedBy account address that changed auto rebalance threshold
    /// @param oldAutoRebalanceThresholdInThousands Old auto rebalance threshold, represented in 18 decimals
    /// @param newAutoRebalanceThresholdInThousands New auto rebalance threshold, represented in 18 decimals
    event AutoRebalanceThresholdChanged(
        address indexed changedBy,
        uint256 indexed oldAutoRebalanceThresholdInThousands,
        uint256 indexed newAutoRebalanceThresholdInThousands
    );
>>>>>>> 6365aa9a
}<|MERGE_RESOLUTION|>--- conflicted
+++ resolved
@@ -137,7 +137,6 @@
     /// @dev Value represented without decimals.
     function setMaxLpAccountContribution(uint256 newMaxLpAccountContribution) external;
 
-<<<<<<< HEAD
     /// @notice adds new address allowed to rebalance Milton
     /// @param appointed new address allowed to rebalance Milton
     function addAppointedToRebalance(address appointed) external;
@@ -148,7 +147,7 @@
 
     /// @notice check if address is allowed to rebalance Milton
     function isAppointedToRebalance(address appointed)  external view returns (bool);
-=======
+
     /// @notice Gets auto rebalance threshold
     /// @dev Auto rebalance threshold is a value which is used to determine if rebalance between Milton and Stanley should be executed.
     /// @return auto rebalance threshold, represented in 18 decimals.
@@ -157,7 +156,6 @@
     /// @notice Sets auto rebalance threshold between Milton and Stanley.
     /// @param newAutoRebalanceThreshold new auto rebalance threshold. Notice! Value represented without decimals. The value represents multiples of 1000.
     function setAutoRebalanceThreshold(uint256 newAutoRebalanceThreshold) external;
->>>>>>> 6365aa9a
 
     /// @notice Emmited when Charlie Treasury address changed to new one
     /// @param changedBy account address who changed Charlie Treasury address
@@ -218,7 +216,6 @@
         uint256 indexed oldMaxLpAccountContribution,
         uint256 indexed newMaxLpAccountContribution
     );
-<<<<<<< HEAD
 
     /// @notice Emmited after the new address has been added/removed to the list of addresses allowed to rebalance Milton
     /// @param changedBy account address that changed the list of addresses allowed to rebalance Milton
@@ -227,7 +224,6 @@
     ///        false if address has been removed from the list of addresses allowed to rebalance Milton
     event AppointedToRebalanceChanged(address indexed changedBy,address indexed appointed, bool status);
 
-=======
     /// @notice Emmited after the auto rebalance threshold has changed
     /// @param changedBy account address that changed auto rebalance threshold
     /// @param oldAutoRebalanceThresholdInThousands Old auto rebalance threshold, represented in 18 decimals
@@ -237,5 +233,4 @@
         uint256 indexed oldAutoRebalanceThresholdInThousands,
         uint256 indexed newAutoRebalanceThresholdInThousands
     );
->>>>>>> 6365aa9a
 }