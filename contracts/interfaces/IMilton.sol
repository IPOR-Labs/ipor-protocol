// SPDX-License-Identifier: GPL-2.0-or-later
pragma solidity 0.8.15;

import "./types/IporTypes.sol";
import "./types/AmmTypes.sol";
import "./types/MiltonTypes.sol";

/// @title Interface for interaction with Milton.
interface IMilton {
    /// @notice Calculates spread for the current block.
    /// @dev All values represented in 18 decimals.
    /// @return spreadPayFixed spread for Pay-Fixed leg.
    /// @return spreadReceiveFixed spread for Receive-Fixed leg.
    function calculateSpread()
        external
        view
        returns (int256 spreadPayFixed, int256 spreadReceiveFixed);

    /// @notice Calculates the SOAP for the current block
    /// @dev All values represented in 18 decimals.
    /// @return soapPayFixed SOAP for Pay-Fixed leg.
    /// @return soapReceiveFixed SOAP for Receive-Fixed leg.
    /// @return soap total SOAP - sum of Pay-Fixed and Receive-Fixed SOAP.
    function calculateSoap()
        external
        view
        returns (
            int256 soapPayFixed,
            int256 soapReceiveFixed,
            int256 soap
        );

    /// @notice Opens Pay-Fixed (and Receive-Floating) swap with given parameters.
    /// @dev Emits `OpenSwap` event from Milton, {Transfer} event from ERC20 asset.
    /// @param totalAmount Total amount transferred from the buyer to Milton for the purpose of opening a swap. Represented in decimals specific for asset.
    /// @param acceptableFixedInterestRate Max quote value which trader accepts in case of rate slippage. Value represented in 18 decimals.
    /// @param leverage Leverage used in this posistion. Value represented in 18 decimals.
    /// @return Swap ID in Pay-Fixed swaps list
    function openSwapPayFixed(
        uint256 totalAmount,
        uint256 acceptableFixedInterestRate,
        uint256 leverage
    ) external returns (uint256);

    /// @notice Opens Receive-Fixed (and Pay Floating) swap with given parameters.
    /// @dev Emits `OpenSwap` event from Milton, {Transfer} event from ERC20 asset.
    /// @param totalAmount Total amount transferred from the buyer to Milton for the purpose of opening a swap. Represented in decimals specific for asset.
    /// @param acceptableFixedInterestRate Max quote value which trader accept in case of rate slippage. Value represented in 18 decimals.
    /// @param leverage Leverage used in this posisiton. Value represented in 18 decimals.
    /// @return Swap ID in Pay-Fixed swaps list
    function openSwapReceiveFixed(
        uint256 totalAmount,
        uint256 acceptableFixedInterestRate,
        uint256 leverage
    ) external returns (uint256);

    /// @notice Closes Pay-Fixed swap for given ID.
    /// @dev Emits {CloseSwap} event from Milton, {Transfer} event from ERC20 asset.
    /// @dev Rejects transaction and returns error code IPOR_307 if swapId doesn't have AmmTypes.SwapState.ACTIVE status.
    /// @param swapId Pay-Fixed Swap ID.
    function closeSwapPayFixed(uint256 swapId) external;

    /// @notice Closes Receive-Fixed swap for given ID.
    /// @dev Emits {CloseSwap} event from Milton, {Transfer} event from ERC20 asset.
    /// @dev Rejects transaction and returns error code IPOR_307 if swapId doesn't have AmmTypes.SwapState.ACTIVE status.
    /// @param swapId Receive-Fixed swap ID.
    function closeSwapReceiveFixed(uint256 swapId) external;

    /// @notice Closes list of pay fixed and receive fixed swaps in one transaction.
    /// @dev Emits {CloseSwap} events from Milton, {Transfer} events from ERC20 asset for every swap which was closed within this transaction.
    /// @param payFixedSwapIds list of pay fixed swap ids
    /// @param receiveFixedSwapIds list of receive fixed swap ids
    /// @return closedPayFixedSwaps list of pay fixed swaps with information which one was closed during this particular transaction.
    /// @return closedReceiveFixedSwaps list of receive fixed swaps with information which one was closed during this particular transaction.
    function closeSwaps(uint256[] memory payFixedSwapIds, uint256[] memory receiveFixedSwapIds)
        external
        returns (
            MiltonTypes.IporSwapClosingResult[] memory closedPayFixedSwaps,
            MiltonTypes.IporSwapClosingResult[] memory closedReceiveFixedSwaps
        );

    /// @notice Emmited when trader opens new swap.
    event OpenSwap(
        /// @notice swap ID.
        uint256 indexed swapId,
        /// @notice trader that opened the swap
        address indexed buyer,
        /// @notice underlying asset
        address asset,
        /// @notice swap direction
        MiltonTypes.SwapDirection direction,
        /// @notice money structure related with this swap
        AmmTypes.OpenSwapMoney money,
        /// @notice the moment when swap was opened
        uint256 openTimestamp,
        /// @notice the moment when swap will achieve maturity
        uint256 endTimestamp,
        /// @notice attributes taken from IPOR Index indicators.
        MiltonTypes.IporSwapIndicator indicator
    );

    /// @notice Emmited when trader closes Swap.
    event CloseSwap(
        /// @notice swap ID.
        uint256 indexed swapId,
        /// @notice underlying asset
        address asset,
        /// @notice the moment when swap was closed
        uint256 closeTimestamp,
        /// @notice account that liquidated the swap
        address liquidator,
        /// @notice asset amount after closing swap that has been transferred from Milton to the Buyer. Value represented in 18 decimals.
        uint256 transferredToBuyer,
        /// @notice asset amount after closing swap that has been transferred from Milton to the Liquidator. Value represented in 18 decimals.
        uint256 transferredToLiquidator,
<<<<<<< HEAD
=======
        /// @notice incomeFeeValue value transferred to treasury
>>>>>>> 75bc8214
        uint256 incomeFeeValue
    );
}<|MERGE_RESOLUTION|>--- conflicted
+++ resolved
@@ -113,10 +113,7 @@
         uint256 transferredToBuyer,
         /// @notice asset amount after closing swap that has been transferred from Milton to the Liquidator. Value represented in 18 decimals.
         uint256 transferredToLiquidator,
-<<<<<<< HEAD
-=======
         /// @notice incomeFeeValue value transferred to treasury
->>>>>>> 75bc8214
         uint256 incomeFeeValue
     );
 }