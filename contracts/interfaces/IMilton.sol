--- conflicted
+++ resolved
@@ -31,11 +31,7 @@
     /// @notice Opens Pay-Fixed (and Receive-Floating) swap with given parameters.
     /// @dev Emits `OpenSwap` event from Milton, {Transfer} event from ERC20 asset.
     /// @param totalAmount Total amount transferred from the buyer to Milton for the purpose of opening a swap.
-<<<<<<< HEAD
-    /// @param maxAcceptableFixedInterestRate Max quote value which trader accepts in case of rate slippage.
-=======
     /// @param acceptableFixedInterestRate Max quote value which trader accepts in case of rate slippage.
->>>>>>> d0e42d08
     /// Value represented in 18 decimals.
     /// @param leverage Leverage used in this posistion
     /// @return Swap ID in Pay-Fixed swaps list
@@ -48,11 +44,7 @@
     /// @notice Opens Receive-Fixed (and Pay Floating) swap with given parameters.
     /// @dev Emits `OpenSwap` event from Milton, {Transfer} event from ERC20 asset.
     /// @param totalAmount Total amount transferred from the buyer to Milton for the purpose of opening a swap.
-<<<<<<< HEAD
-    /// @param maxAcceptableFixedInterestRate Max quote value which trader accept in case of rate slippage. 
-=======
     /// @param acceptableFixedInterestRate Max quote value which trader accept in case of rate slippage.
->>>>>>> d0e42d08
     /// Value represented in 18 decimals.
     /// @param leverage Leverage used in this posisiton
     /// @return Swap ID in Pay-Fixed swaps list
