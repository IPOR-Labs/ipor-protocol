--- conflicted
+++ resolved
@@ -6,7 +6,6 @@
 interface IMilton {
     function getVersion() external pure returns (uint256);
 
-<<<<<<< HEAD
     function getAccruedBalance()
         external
         view
@@ -25,25 +24,16 @@
             int256 soapRf,
             int256 soap
         );
-=======
-    function pause() external;
->>>>>>> 7f427142
 
     function calculateExchangeRate(uint256 calculateTimestamp)
         external
         view
         returns (uint256);
 
-<<<<<<< HEAD
     function calculateSwapPayFixedValue(DataTypes.IporSwapMemory memory swap)
         external
         view
         returns (int256);
-=======
-    function setupMaxAllowance(address spender) external;
-
-    function depositToVault(uint256 assetValue) external;
->>>>>>> 7f427142
 
     function calculateSwapReceiveFixedValue(
         DataTypes.IporSwapMemory memory swap
@@ -63,7 +53,7 @@
 
     function closeSwapPayFixed(uint256 swapId) external;
 
-    function closeSwapReceiveFixed(uint256 swapId) external;    
+    function closeSwapReceiveFixed(uint256 swapId) external;
 
     function depositToStanley(uint256 assetValue) external;
 
