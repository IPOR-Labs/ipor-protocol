--- conflicted
+++ resolved
@@ -49,11 +49,15 @@
         address ammStorage;
         /// @notice Address of the AMM Treasury contract
         address ammTreasury;
-<<<<<<< HEAD
-        /// @notice Min leverage
-=======
         /// @notice minimum leverage, represented in 18 decimals.
->>>>>>> 82756acf
+        uint256 minLeverage;
+    }
+
+    /// @notice Struct describing configuration for one asset (pool)
+    struct AssetConfiguration {
+        /// @notice underlying token / stablecoin address
+        address asset;
+        /// @notice Minimal leverage value. Represented in 18 decimals.
         uint256 minLeverage;
     }
     /// @notice Struct describing configuration for one asset (pool)
