--- conflicted
+++ resolved
@@ -92,42 +92,4 @@
             int256 soapReceiveFixed,
             int256 soap
         );
-<<<<<<< HEAD
-
-    /// @notice IPOR Swap structure.
-    struct IporSwap {
-        /// @notice Swap ID.
-        uint256 id;
-        /// @notice Swap asset (stablecoint / underlying token)
-        address asset;
-        /// @notice Swap's buyer
-        address buyer;
-        /// @notice Swap collateral, represented in 18 decimals.
-        uint256 collateral;
-        /// @notice Notional amount, represented in 18 decimals.
-        uint256 notional;
-        /// @notice Swap leverage, represented in 18 decimals.
-        uint256 leverage;
-        /// @notice Swap direction
-        /// @dev 0 - Pay Fixed-Receive Floating, 1 - Receive Fixed - Pay Floading
-        uint256 direction;
-        /// @notice Swap's notional amount denominated in the Interest Bearing Token (IBT)
-        /// @dev value represented in 18 decimals
-        uint256 ibtQuantity;
-        /// @notice Fixed interest rate.
-        uint256 fixedInterestRate;
-        /// @notice Current position value, represented in 18 decimals.
-        int256 payoff;
-        /// @notice Moment when swap was opened.
-        uint256 openTimestamp;
-        /// @notice Moment when swap achieve its maturity.
-        uint256 endTimestamp;
-        /// @notice Liqudidation deposit value on day when swap was opened. Value represented in 18 decimals.
-        uint256 liquidationDepositAmount;
-        /// @notice State of the swap
-        /// @dev 0 - INACTIVE, 1 - ACTIVE
-        uint256 state;
-    }
-=======
->>>>>>> 8272ad6b
 }