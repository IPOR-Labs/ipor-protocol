// SPDX-License-Identifier: GPL-2.0-or-later
pragma solidity 0.8.20;

import "../interfaces/types/AmmTypes.sol";

/// @title Interface of the service allowing to close swaps.
interface IAmmCloseSwapService {
    /// @notice Emitted when the trader closes the swap.
    event CloseSwap(
        /// @notice swap ID.
        uint256 indexed swapId,
        /// @notice underlying asset
        address asset,
        /// @notice the moment when swap was closed
        uint256 closeTimestamp,
        /// @notice account that liquidated the swap
        address liquidator,
        /// @notice asset amount after closing swap that has been transferred from AmmTreasury to the Buyer. Value represented in 18 decimals.
        uint256 transferredToBuyer,
        /// @notice asset amount after closing swap that has been transferred from AmmTreasury to the Liquidator. Value represented in 18 decimals.
        uint256 transferredToLiquidator
    );

<<<<<<< HEAD
    /// @notice Emitted when the trader closes the swap before maturity or if the absolute value of the swap's payoff is less than 99% of the swap's collateral.
=======
    /// @notice Emitted when the trader closes the swap earlier than maturity or absolute value of swap payoff is less than 99% of the swap collateral.
>>>>>>> 785e8f93
    event SwapUnwind(
        /// @notice swap ID.
        uint256 indexed swapId,
        /// @notice payoff to date without unwind value, represented in 18 decimals
        int256 swapPayoffToDate,
        /// @notice swap unwind amount, represented in 18 decimals
        int256 swapUnwindAmount,
<<<<<<< HEAD
        /// @notice opening fee amount, part earmarked for the liquidity pool, represented in 18 decimals
        uint256 openingFeeLPAmount,
        /// @notice opening fee amount, part earmarked for the treasury, represented in 18 decimals
=======
        /// @notice opening fee amount, part dedicated for liquidity pool, represented in 18 decimals
        uint256 openingFeeLPAmount,
        /// @notice opening fee amount, part dedicated for treasury, represented in 18 decimals
>>>>>>> 785e8f93
        uint256 openingFeeTreasuryAmount
    );

    /// @notice Structure representing the configuration of the AmmCloseSwapService for a given pool (asset).
    struct AmmCloseSwapServicePoolConfiguration {
        /// @notice asset address
        address asset;
        /// @notice asset decimals
        uint256 decimals;
        /// @notice Amm Storage contract address
        address ammStorage;
        /// @notice Amm Treasury contract address
        address ammTreasury;
        /// @notice Asset Management contract address
        address assetManagement;
<<<<<<< HEAD
        /// @notice Opening Fee Rate for unwinding the swap, represented in 18 decimals, 1e18 = 100%
        uint256 openingFeeRateForSwapUnwind;
        /// @notice Opening Fee Rate for unwinding the swap, part earmarked for the treasury, represented in 18 decimals, 1e18 = 100%
        uint256 openingFeeTreasuryPortionRateForSwapUnwind;
        /// @notice Max number of swaps (per leg) that can be liquidated in one call, represented without decimals
        uint256 maxLengthOfLiquidatedSwapsPerLeg;
        /// @notice Time before maturity when the community is asslowed to close the swap, represented in seconds
        uint256 timeBeforeMaturityAllowedToCloseSwapByCommunity;
        /// @notice Time before maturity then the swap owner can close it, represented in seconds
        uint256 timeBeforeMaturityAllowedToCloseSwapByBuyer;
        /// @notice Min liquidation threshold allowing community to close the swap ahead of maturity, represented in 18 decimals
        uint256 minLiquidationThresholdToCloseBeforeMaturityByCommunity;
        /// @notice Min liquidation threshold allowing the owner to close the swap ahead of maturity, represented in 18 decimals
        uint256 minLiquidationThresholdToCloseBeforeMaturityByBuyer;
        /// @notice Min leverage of the virtual swap used in unwinding, represented in 18 decimals
=======
        /// @notice Opening Fee Rate for Swap Unwind, represented in 18 decimals, 1e18 = 100%
        uint256 openingFeeRateForSwapUnwind;
        /// @notice Opening Fee Rate for Swap Unwind, part dedicated for treasury, represented in 18 decimals, 1e18 = 100%
        uint256 openingFeeTreasuryPortionRateForSwapUnwind;
        /// @notice Max length of liquidated swaps per leg, represented without decimals
        uint256 maxLengthOfLiquidatedSwapsPerLeg;
        /// @notice Time before maturity allowed to close swap by community, represented in seconds
        uint256 timeBeforeMaturityAllowedToCloseSwapByCommunity;
        /// @notice Time before maturity allowed to close swap by buyer, represented in seconds
        uint256 timeBeforeMaturityAllowedToCloseSwapByBuyer;
        /// @notice Min liquidation threshold to close before maturity by community, represented in 18 decimals
        uint256 minLiquidationThresholdToCloseBeforeMaturityByCommunity;
        /// @notice Min liquidation threshold to close before maturity by buyer, represented in 18 decimals
        uint256 minLiquidationThresholdToCloseBeforeMaturityByBuyer;
        /// @notice Min leverage to close before maturity by community, represented in 18 decimals
>>>>>>> 785e8f93
        uint256 minLeverage;
    }

    /// @notice Returns the configuration of the AmmCloseSwapService for a given pool (asset).
    /// @param asset asset address
    /// @return AmmCloseSwapServicePoolConfiguration struct representing the configuration of the AmmCloseSwapService for a given pool (asset).
    function getAmmCloseSwapServicePoolConfiguration(
        address asset
    ) external view returns (AmmCloseSwapServicePoolConfiguration memory);

<<<<<<< HEAD
    /// @notice Closes the USDT pay-fixed swap.
    /// @param beneficiary account - receiver of liquidation deposit.
    /// @param swapId swap ID.
    /// @dev Swap payoff is always transferred to the swaps's owner.
    function closeSwapPayFixedUsdt(address beneficiary, uint256 swapId) external;

    /// @notice Closes the USDC pay-fixed swap.
    /// @param beneficiary account - receiver of liquidation deposit.
    /// @param swapId swap ID.
    /// @dev Swap payoff is always transferred to the swaps's owner.
    function closeSwapPayFixedUsdc(address beneficiary, uint256 swapId) external;

    /// @notice Closes the DAI pay-fixed swap.
    /// @param beneficiary account - receiver of liquidation deposit.
    /// @param swapId swap ID.
    /// @dev Swap payoff is always transferred to the swaps's owner.
    function closeSwapPayFixedDai(address beneficiary, uint256 swapId) external;

    /// @notice Closes the USDT receive-fixed swap.
    /// @param beneficiary account - receiver of liquidation deposit.
    /// @param swapId swap ID.
    /// @dev Swap payoff is always transferred to the swaps's owner.
    function closeSwapReceiveFixedUsdt(address beneficiary, uint256 swapId) external;

    /// @notice Closes the USDC receive-fixed swap.
    /// @param beneficiary account - receiver of liquidation deposit.
    /// @param swapId swap ID.
    /// @dev Swap payoff is always transferred to the swaps's owner.
    function closeSwapReceiveFixedUsdc(address beneficiary, uint256 swapId) external;

    /// @notice Closes the DAI receive-fixed swap.
    /// @param beneficiary account - receiver of liquidation deposit.
    /// @param swapId swap ID.
    /// @dev Swap payoff is always transferred to the swaps's owner.
    function closeSwapReceiveFixedDai(address beneficiary, uint256 swapId) external;

    /// @notice Closes batch of USDT swaps on both legs.
    /// @param beneficiary account - receiver of liquidation deposit.
    /// @param payFixedSwapIds array of pay-fixed swap IDs.
    /// @param receiveFixedSwapIds array of receive-fixed swap IDs.
    /// @dev Swap payoff is always transferred to the swaps's owner.
    /// @return closedPayFixedSwaps array of closed pay-fixed swaps.
    /// @return closedReceiveFixedSwaps array of closed receive-fixed swaps.
=======
    /// @notice Close the swap for pay fixed leg in USDT asset (pool).
    /// @param beneficiary account that will receive liquidation deposit.
    /// @param swapId swap ID.
    /// @dev Swap payoff is always transferred to the owner of the swap (buyer).
    function closeSwapPayFixedUsdt(address beneficiary, uint256 swapId) external;

    /// @notice Close the swap for pay fixed leg in USDC asset (pool).
    /// @param beneficiary account that will receive liquidation deposit.
    /// @param swapId swap ID.
    /// @dev Swap payoff is always transferred to the owner of the swap (buyer).
    function closeSwapPayFixedUsdc(address beneficiary, uint256 swapId) external;

    /// @notice Close the swap for pay fixed leg in DAI asset (pool).
    /// @param beneficiary account that will receive liquidation deposit.
    /// @param swapId swap ID.
    /// @dev Swap payoff is always transferred to the owner of the swap (buyer).
    function closeSwapPayFixedDai(address beneficiary, uint256 swapId) external;

    /// @notice Close the swap for receive fixed leg in USDT asset (pool).
    /// @param beneficiary account that will receive liquidation deposit.
    /// @param swapId swap ID.
    /// @dev Swap payoff is always transferred to the owner of the swap (buyer).
    function closeSwapReceiveFixedUsdt(address beneficiary, uint256 swapId) external;

    /// @notice Close the swap for receive fixed leg in USDC asset (pool).
    /// @param beneficiary account that will receive liquidation deposit.
    /// @param swapId swap ID.
    /// @dev Swap payoff is always transferred to the owner of the swap (buyer).
    function closeSwapReceiveFixedUsdc(address beneficiary, uint256 swapId) external;

    /// @notice Close the swap for receive fixed leg in DAI asset (pool).
    /// @param beneficiary account that will receive liquidation deposit.
    /// @param swapId swap ID.
    /// @dev Swap payoff is always transferred to the owner of the swap (buyer).
    function closeSwapReceiveFixedDai(address beneficiary, uint256 swapId) external;

    /// @notice Close the swaps for pay fixed leg in USDT asset (pool) and receive fixed leg in USDT asset (pool).
    /// @param beneficiary account that will receive liquidation deposit.
    /// @param payFixedSwapIds array of pay fixed swap IDs.
    /// @param receiveFixedSwapIds array of receive fixed swap IDs.
    /// @dev Swap payoff is always transferred to the owner of the swap (buyer).
    /// @return closedPayFixedSwaps array of closed pay fixed swaps.
    /// @return closedReceiveFixedSwaps array of closed receive fixed swaps.
>>>>>>> 785e8f93
    function closeSwapsUsdt(
        address beneficiary,
        uint256[] memory payFixedSwapIds,
        uint256[] memory receiveFixedSwapIds
    )
        external
        returns (
            AmmTypes.IporSwapClosingResult[] memory closedPayFixedSwaps,
            AmmTypes.IporSwapClosingResult[] memory closedReceiveFixedSwaps
        );

<<<<<<< HEAD
    /// @notice Closes batch of USDC swaps on both legs.
    /// @param beneficiary account - receiver of liquidation deposit.
    /// @param payFixedSwapIds array of pay fixed swap IDs.
    /// @param receiveFixedSwapIds array of receive fixed swap IDs.
    /// @dev Swap payoff is always transferred to the swaps's owner.
    /// @return closedPayFixedSwaps array of closed pay-fixed swaps.
    /// @return closedReceiveFixedSwaps array of closed receive-fixed swaps.
=======
    /// @notice Close the swaps for pay fixed leg in USDC asset (pool) and receive fixed leg in USDC asset (pool).
    /// @param beneficiary account that will receive liquidation deposit.
    /// @param payFixedSwapIds array of pay fixed swap IDs.
    /// @param receiveFixedSwapIds array of receive fixed swap IDs.
    /// @dev Swap payoff is always transferred to the owner of the swap (buyer).
    /// @return closedPayFixedSwaps array of closed pay fixed swaps.
    /// @return closedReceiveFixedSwaps array of closed receive fixed swaps.
>>>>>>> 785e8f93
    function closeSwapsUsdc(
        address beneficiary,
        uint256[] memory payFixedSwapIds,
        uint256[] memory receiveFixedSwapIds
    )
        external
        returns (
            AmmTypes.IporSwapClosingResult[] memory closedPayFixedSwaps,
            AmmTypes.IporSwapClosingResult[] memory closedReceiveFixedSwaps
        );

<<<<<<< HEAD
    /// @notice Closes batch of DAI swaps on both legs.
    /// @param beneficiary account - receiver of liquidation deposit.
    /// @param payFixedSwapIds array of pay fixed swap IDs.
    /// @param receiveFixedSwapIds array of receive fixed swap IDs.
    /// @dev Swap payoff is always transferred to the swaps's owner.
    /// @return closedPayFixedSwaps array of closed pay-fixed swaps.
    /// @return closedReceiveFixedSwaps array of closed receive-fixed swaps.
=======
    /// @notice Close the swaps for pay fixed leg in DAI asset (pool) and receive fixed leg in DAI asset (pool).
    /// @param beneficiary account that will receive liquidation deposit.
    /// @param payFixedSwapIds array of pay fixed swap IDs.
    /// @param receiveFixedSwapIds array of receive fixed swap IDs.
    /// @dev Swap payoff is always transferred to the owner of the swap (buyer).
    /// @return closedPayFixedSwaps array of closed pay fixed swaps.
    /// @return closedReceiveFixedSwaps array of closed receive fixed swaps.
>>>>>>> 785e8f93
    function closeSwapsDai(
        address beneficiary,
        uint256[] memory payFixedSwapIds,
        uint256[] memory receiveFixedSwapIds
    )
        external
        returns (
            AmmTypes.IporSwapClosingResult[] memory closedPayFixedSwaps,
            AmmTypes.IporSwapClosingResult[] memory closedReceiveFixedSwaps
        );

<<<<<<< HEAD
    /// @notice Closes the USDT pay-fixed swap in emergency mode.
    /// @param swapId swap ID.
    /// @dev Swaps can be closed in emergency mode by the protocol owner even if protocol is paused.
    function emergencyCloseSwapPayFixedUsdt(uint256 swapId) external;

    /// @notice Closes the USDC pay-fixed swap in emergency mode.
    /// @param swapId swap ID.
    /// @dev Swaps can be closed in emergency mode by the protocol owner even if protocol is paused.
    function emergencyCloseSwapPayFixedUsdc(uint256 swapId) external;

    /// @notice Closes the DAI pay-fixed swap in emergency mode.
    /// @param swapId swap ID.
    /// @dev Swaps can be closed in emergency mode by the protocol owner even if protocol is paused.
    function emergencyCloseSwapPayFixedDai(uint256 swapId) external;

    /// @notice Closes the USDT receive-fixed swap in emergency mode.
    /// @param swapId swap ID.
    /// @dev Swaps can be closed in emergency mode by the protocol owner even if protocol is paused.
    function emergencyCloseSwapReceiveFixedUsdt(uint256 swapId) external;

    /// @notice Closes the USDC receive-fixed swap in emergency mode.
    /// @param swapId swap ID.
    /// @dev Swaps can be closed in emergency mode by the protocol owner even if protocol is paused.
    function emergencyCloseSwapReceiveFixedUsdc(uint256 swapId) external;

    /// @notice Closes the DAI receive-fixed swap in emergency mode.
    /// @param swapId swap ID.
    /// @dev Swaps can be closed in emergency mode by the protocol owner even if protocol is paused.
    function emergencyCloseSwapReceiveFixedDai(uint256 swapId) external;

    /// @notice Closes multiple USDT pay-fixed swap in emergency mode.
    /// @param swapIds swap IDs.
    /// @dev Swaps can be closed in emergency mode by the protocol owner even if protocol is paused.
=======
    /// @notice Emergency close the swap for pay fixed leg in USDT asset (pool).
    /// @param swapId swap ID.
    /// @dev Any swap can be closed in any moment by IPOR Protocol Owner even if Protocol is paused.
    function emergencyCloseSwapPayFixedUsdt(uint256 swapId) external;

    /// @notice Emergency close the swap for pay fixed leg in USDC asset (pool).
    /// @param swapId swap ID.
    /// @dev Any swap can be closed in any moment by IPOR Protocol Owner even if Protocol is paused.
    function emergencyCloseSwapPayFixedUsdc(uint256 swapId) external;

    /// @notice Emergency close the swap for pay fixed leg in DAI asset (pool).
    /// @param swapId swap ID.
    /// @dev Any swap can be closed in any moment by IPOR Protocol Owner even if Protocol is paused.
    function emergencyCloseSwapPayFixedDai(uint256 swapId) external;

    /// @notice Emergency close the swap for receive fixed leg in USDT asset (pool).
    /// @param swapId swap ID.
    /// @dev Any swap can be closed in any moment by IPOR Protocol Owner even if Protocol is paused.
    function emergencyCloseSwapReceiveFixedUsdt(uint256 swapId) external;

    /// @notice Emergency close the swap for receive fixed leg in USDC asset (pool).
    /// @param swapId swap ID.
    /// @dev Any swap can be closed in any moment by IPOR Protocol Owner even if Protocol is paused.
    function emergencyCloseSwapReceiveFixedUsdc(uint256 swapId) external;

    /// @notice Emergency close the swap for receive fixed leg in DAI asset (pool).
    /// @param swapId swap ID.
    /// @dev Any swap can be closed in any moment by IPOR Protocol Owner even if Protocol is paused.
    function emergencyCloseSwapReceiveFixedDai(uint256 swapId) external;

    /// @notice Emergency close the swaps for pay fixed leg in USDT asset (pool).
    /// @param swapIds array of pay fixed swap IDs.
    /// @dev Any swap can be closed in any moment by IPOR Protocol Owner even if Protocol is paused.
>>>>>>> 785e8f93
    /// @return closedSwaps array of closed swaps.
    function emergencyCloseSwapsPayFixedUsdt(
        uint256[] memory swapIds
    ) external returns (AmmTypes.IporSwapClosingResult[] memory closedSwaps);

<<<<<<< HEAD
    /// @notice Closes multiple USDC pay-fixed swap in emergency mode.
    /// @param swapIds swap IDs.
    /// @dev Swaps can be closed in emergency mode by the protocol owner even if protocol is paused.
=======
    /// @notice Emergency close the swaps for pay fixed leg in USDC asset (pool).
    /// @param swapIds array of pay fixed swap IDs.
    /// @dev Any swap can be closed in any moment by IPOR Protocol Owner even if Protocol is paused.
>>>>>>> 785e8f93
    /// @return closedSwaps array of closed swaps.
    function emergencyCloseSwapsPayFixedUsdc(
        uint256[] memory swapIds
    ) external returns (AmmTypes.IporSwapClosingResult[] memory closedSwaps);

<<<<<<< HEAD
    /// @notice Closes multiple DAI pay-fixed swap in emergency mode.
    /// @param swapIds swap IDs.
    /// @dev Swaps can be closed in emergency mode by the protocol owner even if protocol is paused.
=======
    /// @notice Emergency close the swaps for pay fixed leg in DAI asset (pool).
    /// @param swapIds array of pay fixed swap IDs.
    /// @dev Any swap can be closed in any moment by IPOR Protocol Owner even if Protocol is paused.
>>>>>>> 785e8f93
    /// @return closedSwaps array of closed swaps.
    function emergencyCloseSwapsPayFixedDai(
        uint256[] memory swapIds
    ) external returns (AmmTypes.IporSwapClosingResult[] memory closedSwaps);

<<<<<<< HEAD
    /// @notice Closes multiple USDT receive-fixed swap in emergency mode.
    /// @param swapIds swap IDs.
    /// @dev Swaps can be closed in emergency mode by the protocol owner even if protocol is paused.
=======
    /// @notice Emergency close the swaps for receive fixed leg in USDT asset (pool).
    /// @param swapIds array of receive fixed swap IDs.
    /// @dev Any swap can be closed in any moment by IPOR Protocol Owner even if Protocol is paused.
>>>>>>> 785e8f93
    /// @return closedSwaps array of closed swaps.
    function emergencyCloseSwapsReceiveFixedUsdt(
        uint256[] memory swapIds
    ) external returns (AmmTypes.IporSwapClosingResult[] memory closedSwaps);

<<<<<<< HEAD
    /// @notice Closes multiple USDC receive-fixed swap in emergency mode.
    /// @param swapIds swap IDs.
    /// @dev Swaps can be closed in emergency mode by the protocol owner even if protocol is paused.
=======
    /// @notice Emergency close the swaps for receive fixed leg in USDC asset (pool).
    /// @param swapIds array of receive fixed swap IDs.
    /// @dev Any swap can be closed in any moment by IPOR Protocol Owner even if Protocol is paused.
>>>>>>> 785e8f93
    /// @return closedSwaps array of closed swaps.
    function emergencyCloseSwapsReceiveFixedUsdc(
        uint256[] memory swapIds
    ) external returns (AmmTypes.IporSwapClosingResult[] memory closedSwaps);

<<<<<<< HEAD
    /// @notice Closes multiple DAI receive-fixed swap in emergency mode.
    /// @param swapIds swap IDs.
    /// @dev Swaps can be closed in emergency mode by the protocol owner even if protocol is paused.
=======
    /// @notice Emergency close the swaps for receive fixed leg in DAI asset (pool).
    /// @param swapIds array of receive fixed swap IDs.
    /// @dev Any swap can be closed in any moment by IPOR Protocol Owner even if Protocol is paused.
>>>>>>> 785e8f93
    /// @return closedSwaps array of closed swaps.
    function emergencyCloseSwapsReceiveFixedDai(
        uint256[] memory swapIds
    ) external returns (AmmTypes.IporSwapClosingResult[] memory closedSwaps);
}<|MERGE_RESOLUTION|>--- conflicted
+++ resolved
@@ -21,11 +21,7 @@
         uint256 transferredToLiquidator
     );
 
-<<<<<<< HEAD
     /// @notice Emitted when the trader closes the swap before maturity or if the absolute value of the swap's payoff is less than 99% of the swap's collateral.
-=======
-    /// @notice Emitted when the trader closes the swap earlier than maturity or absolute value of swap payoff is less than 99% of the swap collateral.
->>>>>>> 785e8f93
     event SwapUnwind(
         /// @notice swap ID.
         uint256 indexed swapId,
@@ -33,15 +29,9 @@
         int256 swapPayoffToDate,
         /// @notice swap unwind amount, represented in 18 decimals
         int256 swapUnwindAmount,
-<<<<<<< HEAD
         /// @notice opening fee amount, part earmarked for the liquidity pool, represented in 18 decimals
         uint256 openingFeeLPAmount,
         /// @notice opening fee amount, part earmarked for the treasury, represented in 18 decimals
-=======
-        /// @notice opening fee amount, part dedicated for liquidity pool, represented in 18 decimals
-        uint256 openingFeeLPAmount,
-        /// @notice opening fee amount, part dedicated for treasury, represented in 18 decimals
->>>>>>> 785e8f93
         uint256 openingFeeTreasuryAmount
     );
 
@@ -57,14 +47,13 @@
         address ammTreasury;
         /// @notice Asset Management contract address
         address assetManagement;
-<<<<<<< HEAD
         /// @notice Opening Fee Rate for unwinding the swap, represented in 18 decimals, 1e18 = 100%
         uint256 openingFeeRateForSwapUnwind;
         /// @notice Opening Fee Rate for unwinding the swap, part earmarked for the treasury, represented in 18 decimals, 1e18 = 100%
         uint256 openingFeeTreasuryPortionRateForSwapUnwind;
         /// @notice Max number of swaps (per leg) that can be liquidated in one call, represented without decimals
         uint256 maxLengthOfLiquidatedSwapsPerLeg;
-        /// @notice Time before maturity when the community is asslowed to close the swap, represented in seconds
+        /// @notice Time before maturity when the community is allowed to close the swap, represented in seconds
         uint256 timeBeforeMaturityAllowedToCloseSwapByCommunity;
         /// @notice Time before maturity then the swap owner can close it, represented in seconds
         uint256 timeBeforeMaturityAllowedToCloseSwapByBuyer;
@@ -73,23 +62,6 @@
         /// @notice Min liquidation threshold allowing the owner to close the swap ahead of maturity, represented in 18 decimals
         uint256 minLiquidationThresholdToCloseBeforeMaturityByBuyer;
         /// @notice Min leverage of the virtual swap used in unwinding, represented in 18 decimals
-=======
-        /// @notice Opening Fee Rate for Swap Unwind, represented in 18 decimals, 1e18 = 100%
-        uint256 openingFeeRateForSwapUnwind;
-        /// @notice Opening Fee Rate for Swap Unwind, part dedicated for treasury, represented in 18 decimals, 1e18 = 100%
-        uint256 openingFeeTreasuryPortionRateForSwapUnwind;
-        /// @notice Max length of liquidated swaps per leg, represented without decimals
-        uint256 maxLengthOfLiquidatedSwapsPerLeg;
-        /// @notice Time before maturity allowed to close swap by community, represented in seconds
-        uint256 timeBeforeMaturityAllowedToCloseSwapByCommunity;
-        /// @notice Time before maturity allowed to close swap by buyer, represented in seconds
-        uint256 timeBeforeMaturityAllowedToCloseSwapByBuyer;
-        /// @notice Min liquidation threshold to close before maturity by community, represented in 18 decimals
-        uint256 minLiquidationThresholdToCloseBeforeMaturityByCommunity;
-        /// @notice Min liquidation threshold to close before maturity by buyer, represented in 18 decimals
-        uint256 minLiquidationThresholdToCloseBeforeMaturityByBuyer;
-        /// @notice Min leverage to close before maturity by community, represented in 18 decimals
->>>>>>> 785e8f93
         uint256 minLeverage;
     }
 
@@ -100,7 +72,6 @@
         address asset
     ) external view returns (AmmCloseSwapServicePoolConfiguration memory);
 
-<<<<<<< HEAD
     /// @notice Closes the USDT pay-fixed swap.
     /// @param beneficiary account - receiver of liquidation deposit.
     /// @param swapId swap ID.
@@ -144,51 +115,6 @@
     /// @dev Swap payoff is always transferred to the swaps's owner.
     /// @return closedPayFixedSwaps array of closed pay-fixed swaps.
     /// @return closedReceiveFixedSwaps array of closed receive-fixed swaps.
-=======
-    /// @notice Close the swap for pay fixed leg in USDT asset (pool).
-    /// @param beneficiary account that will receive liquidation deposit.
-    /// @param swapId swap ID.
-    /// @dev Swap payoff is always transferred to the owner of the swap (buyer).
-    function closeSwapPayFixedUsdt(address beneficiary, uint256 swapId) external;
-
-    /// @notice Close the swap for pay fixed leg in USDC asset (pool).
-    /// @param beneficiary account that will receive liquidation deposit.
-    /// @param swapId swap ID.
-    /// @dev Swap payoff is always transferred to the owner of the swap (buyer).
-    function closeSwapPayFixedUsdc(address beneficiary, uint256 swapId) external;
-
-    /// @notice Close the swap for pay fixed leg in DAI asset (pool).
-    /// @param beneficiary account that will receive liquidation deposit.
-    /// @param swapId swap ID.
-    /// @dev Swap payoff is always transferred to the owner of the swap (buyer).
-    function closeSwapPayFixedDai(address beneficiary, uint256 swapId) external;
-
-    /// @notice Close the swap for receive fixed leg in USDT asset (pool).
-    /// @param beneficiary account that will receive liquidation deposit.
-    /// @param swapId swap ID.
-    /// @dev Swap payoff is always transferred to the owner of the swap (buyer).
-    function closeSwapReceiveFixedUsdt(address beneficiary, uint256 swapId) external;
-
-    /// @notice Close the swap for receive fixed leg in USDC asset (pool).
-    /// @param beneficiary account that will receive liquidation deposit.
-    /// @param swapId swap ID.
-    /// @dev Swap payoff is always transferred to the owner of the swap (buyer).
-    function closeSwapReceiveFixedUsdc(address beneficiary, uint256 swapId) external;
-
-    /// @notice Close the swap for receive fixed leg in DAI asset (pool).
-    /// @param beneficiary account that will receive liquidation deposit.
-    /// @param swapId swap ID.
-    /// @dev Swap payoff is always transferred to the owner of the swap (buyer).
-    function closeSwapReceiveFixedDai(address beneficiary, uint256 swapId) external;
-
-    /// @notice Close the swaps for pay fixed leg in USDT asset (pool) and receive fixed leg in USDT asset (pool).
-    /// @param beneficiary account that will receive liquidation deposit.
-    /// @param payFixedSwapIds array of pay fixed swap IDs.
-    /// @param receiveFixedSwapIds array of receive fixed swap IDs.
-    /// @dev Swap payoff is always transferred to the owner of the swap (buyer).
-    /// @return closedPayFixedSwaps array of closed pay fixed swaps.
-    /// @return closedReceiveFixedSwaps array of closed receive fixed swaps.
->>>>>>> 785e8f93
     function closeSwapsUsdt(
         address beneficiary,
         uint256[] memory payFixedSwapIds,
@@ -200,7 +126,6 @@
             AmmTypes.IporSwapClosingResult[] memory closedReceiveFixedSwaps
         );
 
-<<<<<<< HEAD
     /// @notice Closes batch of USDC swaps on both legs.
     /// @param beneficiary account - receiver of liquidation deposit.
     /// @param payFixedSwapIds array of pay fixed swap IDs.
@@ -208,15 +133,6 @@
     /// @dev Swap payoff is always transferred to the swaps's owner.
     /// @return closedPayFixedSwaps array of closed pay-fixed swaps.
     /// @return closedReceiveFixedSwaps array of closed receive-fixed swaps.
-=======
-    /// @notice Close the swaps for pay fixed leg in USDC asset (pool) and receive fixed leg in USDC asset (pool).
-    /// @param beneficiary account that will receive liquidation deposit.
-    /// @param payFixedSwapIds array of pay fixed swap IDs.
-    /// @param receiveFixedSwapIds array of receive fixed swap IDs.
-    /// @dev Swap payoff is always transferred to the owner of the swap (buyer).
-    /// @return closedPayFixedSwaps array of closed pay fixed swaps.
-    /// @return closedReceiveFixedSwaps array of closed receive fixed swaps.
->>>>>>> 785e8f93
     function closeSwapsUsdc(
         address beneficiary,
         uint256[] memory payFixedSwapIds,
@@ -228,7 +144,6 @@
             AmmTypes.IporSwapClosingResult[] memory closedReceiveFixedSwaps
         );
 
-<<<<<<< HEAD
     /// @notice Closes batch of DAI swaps on both legs.
     /// @param beneficiary account - receiver of liquidation deposit.
     /// @param payFixedSwapIds array of pay fixed swap IDs.
@@ -236,15 +151,6 @@
     /// @dev Swap payoff is always transferred to the swaps's owner.
     /// @return closedPayFixedSwaps array of closed pay-fixed swaps.
     /// @return closedReceiveFixedSwaps array of closed receive-fixed swaps.
-=======
-    /// @notice Close the swaps for pay fixed leg in DAI asset (pool) and receive fixed leg in DAI asset (pool).
-    /// @param beneficiary account that will receive liquidation deposit.
-    /// @param payFixedSwapIds array of pay fixed swap IDs.
-    /// @param receiveFixedSwapIds array of receive fixed swap IDs.
-    /// @dev Swap payoff is always transferred to the owner of the swap (buyer).
-    /// @return closedPayFixedSwaps array of closed pay fixed swaps.
-    /// @return closedReceiveFixedSwaps array of closed receive fixed swaps.
->>>>>>> 785e8f93
     function closeSwapsDai(
         address beneficiary,
         uint256[] memory payFixedSwapIds,
@@ -256,7 +162,6 @@
             AmmTypes.IporSwapClosingResult[] memory closedReceiveFixedSwaps
         );
 
-<<<<<<< HEAD
     /// @notice Closes the USDT pay-fixed swap in emergency mode.
     /// @param swapId swap ID.
     /// @dev Swaps can be closed in emergency mode by the protocol owner even if protocol is paused.
@@ -290,111 +195,46 @@
     /// @notice Closes multiple USDT pay-fixed swap in emergency mode.
     /// @param swapIds swap IDs.
     /// @dev Swaps can be closed in emergency mode by the protocol owner even if protocol is paused.
-=======
-    /// @notice Emergency close the swap for pay fixed leg in USDT asset (pool).
-    /// @param swapId swap ID.
-    /// @dev Any swap can be closed in any moment by IPOR Protocol Owner even if Protocol is paused.
-    function emergencyCloseSwapPayFixedUsdt(uint256 swapId) external;
-
-    /// @notice Emergency close the swap for pay fixed leg in USDC asset (pool).
-    /// @param swapId swap ID.
-    /// @dev Any swap can be closed in any moment by IPOR Protocol Owner even if Protocol is paused.
-    function emergencyCloseSwapPayFixedUsdc(uint256 swapId) external;
-
-    /// @notice Emergency close the swap for pay fixed leg in DAI asset (pool).
-    /// @param swapId swap ID.
-    /// @dev Any swap can be closed in any moment by IPOR Protocol Owner even if Protocol is paused.
-    function emergencyCloseSwapPayFixedDai(uint256 swapId) external;
-
-    /// @notice Emergency close the swap for receive fixed leg in USDT asset (pool).
-    /// @param swapId swap ID.
-    /// @dev Any swap can be closed in any moment by IPOR Protocol Owner even if Protocol is paused.
-    function emergencyCloseSwapReceiveFixedUsdt(uint256 swapId) external;
-
-    /// @notice Emergency close the swap for receive fixed leg in USDC asset (pool).
-    /// @param swapId swap ID.
-    /// @dev Any swap can be closed in any moment by IPOR Protocol Owner even if Protocol is paused.
-    function emergencyCloseSwapReceiveFixedUsdc(uint256 swapId) external;
-
-    /// @notice Emergency close the swap for receive fixed leg in DAI asset (pool).
-    /// @param swapId swap ID.
-    /// @dev Any swap can be closed in any moment by IPOR Protocol Owner even if Protocol is paused.
-    function emergencyCloseSwapReceiveFixedDai(uint256 swapId) external;
-
-    /// @notice Emergency close the swaps for pay fixed leg in USDT asset (pool).
-    /// @param swapIds array of pay fixed swap IDs.
-    /// @dev Any swap can be closed in any moment by IPOR Protocol Owner even if Protocol is paused.
->>>>>>> 785e8f93
     /// @return closedSwaps array of closed swaps.
     function emergencyCloseSwapsPayFixedUsdt(
         uint256[] memory swapIds
     ) external returns (AmmTypes.IporSwapClosingResult[] memory closedSwaps);
 
-<<<<<<< HEAD
     /// @notice Closes multiple USDC pay-fixed swap in emergency mode.
     /// @param swapIds swap IDs.
     /// @dev Swaps can be closed in emergency mode by the protocol owner even if protocol is paused.
-=======
-    /// @notice Emergency close the swaps for pay fixed leg in USDC asset (pool).
-    /// @param swapIds array of pay fixed swap IDs.
-    /// @dev Any swap can be closed in any moment by IPOR Protocol Owner even if Protocol is paused.
->>>>>>> 785e8f93
     /// @return closedSwaps array of closed swaps.
     function emergencyCloseSwapsPayFixedUsdc(
         uint256[] memory swapIds
     ) external returns (AmmTypes.IporSwapClosingResult[] memory closedSwaps);
 
-<<<<<<< HEAD
     /// @notice Closes multiple DAI pay-fixed swap in emergency mode.
     /// @param swapIds swap IDs.
     /// @dev Swaps can be closed in emergency mode by the protocol owner even if protocol is paused.
-=======
-    /// @notice Emergency close the swaps for pay fixed leg in DAI asset (pool).
-    /// @param swapIds array of pay fixed swap IDs.
-    /// @dev Any swap can be closed in any moment by IPOR Protocol Owner even if Protocol is paused.
->>>>>>> 785e8f93
     /// @return closedSwaps array of closed swaps.
     function emergencyCloseSwapsPayFixedDai(
         uint256[] memory swapIds
     ) external returns (AmmTypes.IporSwapClosingResult[] memory closedSwaps);
 
-<<<<<<< HEAD
     /// @notice Closes multiple USDT receive-fixed swap in emergency mode.
     /// @param swapIds swap IDs.
     /// @dev Swaps can be closed in emergency mode by the protocol owner even if protocol is paused.
-=======
-    /// @notice Emergency close the swaps for receive fixed leg in USDT asset (pool).
-    /// @param swapIds array of receive fixed swap IDs.
-    /// @dev Any swap can be closed in any moment by IPOR Protocol Owner even if Protocol is paused.
->>>>>>> 785e8f93
     /// @return closedSwaps array of closed swaps.
     function emergencyCloseSwapsReceiveFixedUsdt(
         uint256[] memory swapIds
     ) external returns (AmmTypes.IporSwapClosingResult[] memory closedSwaps);
 
-<<<<<<< HEAD
     /// @notice Closes multiple USDC receive-fixed swap in emergency mode.
     /// @param swapIds swap IDs.
     /// @dev Swaps can be closed in emergency mode by the protocol owner even if protocol is paused.
-=======
-    /// @notice Emergency close the swaps for receive fixed leg in USDC asset (pool).
-    /// @param swapIds array of receive fixed swap IDs.
-    /// @dev Any swap can be closed in any moment by IPOR Protocol Owner even if Protocol is paused.
->>>>>>> 785e8f93
     /// @return closedSwaps array of closed swaps.
     function emergencyCloseSwapsReceiveFixedUsdc(
         uint256[] memory swapIds
     ) external returns (AmmTypes.IporSwapClosingResult[] memory closedSwaps);
 
-<<<<<<< HEAD
     /// @notice Closes multiple DAI receive-fixed swap in emergency mode.
     /// @param swapIds swap IDs.
     /// @dev Swaps can be closed in emergency mode by the protocol owner even if protocol is paused.
-=======
-    /// @notice Emergency close the swaps for receive fixed leg in DAI asset (pool).
-    /// @param swapIds array of receive fixed swap IDs.
-    /// @dev Any swap can be closed in any moment by IPOR Protocol Owner even if Protocol is paused.
->>>>>>> 785e8f93
     /// @return closedSwaps array of closed swaps.
     function emergencyCloseSwapsReceiveFixedDai(
         uint256[] memory swapIds
