// SPDX-License-Identifier: GPL-2.0-or-later
pragma solidity 0.8.9;

import "./types/IporTypes.sol";
import "./types/AmmTypes.sol";
import "./types/MiltonTypes.sol";

/// @title Interface for interaction with Milton, smart contract resposnible for issuing and closing interest rate swaps also known as Automated Market Maker - administrative part.
interface IMiltonInternal {
    /// @notice Returns current version of Milton.
    /// @return Current Milton's version.
    function getVersion() external pure returns (uint256);

    /// @notice Gets asset assocciated with this Milton instance. (each Milton instance is scoped per asset)
    /// @return asset's address
    function getAsset() external view returns (address);

    /// @notice Gets max swap's collateral amount value.
    /// @dev Param used in swap validation.
    /// @return max swap's collateral amount represented in 18 decimals
    function getMaxSwapCollateralAmount() external pure returns (uint256);

    /// @notice Gets max allowed liquidity pool utilization rate.
    /// @dev Param used in swap validation.
    /// @return max liquidity pool utilization rate represented in 18 decimals
    function getMaxLpUtilizationRate() external pure returns (uint256);

    /// @notice Gets max liquidity pool utilization per leg.
    /// @dev Param used in swap validation.
    /// @return max Liquidity Pool Utilization Per Leg rate represented in 18 decimals
    function getMaxLpUtilizationPerLegRate() external pure returns (uint256);

    /// @notice Gets income fee rate.
    /// @dev Param used when closing the swap. When trader earns then fee is deducted from accrued profit.
    /// @return income fee rate param value represented in 18 decimals
    function getIncomeFeeRate() external pure returns (uint256);

    /// @notice Gets opening fee rate. When the trader opens swap position then fee is charged from the amount used to open the swap.
    /// Opening fee amount is split and transfered in part to Liquidity Pool and to Milton Treasury
    /// @dev Param is used during swap opening.
    /// @return opening fee rate represented in 18 decimals
    function getOpeningFeeRate() external pure returns (uint256);

    /// @notice Gets opening fee rate used to calculate the part of the fee transferred to the Treasury. When the trader opens a position then fee is deducted from the collateral.
    /// Opening fee amount is split and transfered in part to Liquidity Pool and to Milton Treasury
<<<<<<< HEAD
    /// This param defines the proportion how the fee is divided and distributed to either liquidity pool or threasury 
=======
    /// This param defines the proportion how the fee is divided and distributed to either liquidity pool or threasury
>>>>>>> d0e42d08
    /// @dev Param used in swap opening.
    /// @return opening fee for treasury rate is represented in 18 decimals
    function getOpeningFeeTreasuryPortionRate() external pure returns (uint256);

<<<<<<< HEAD
    /// @notice Gets IPOR publication fee. When swap is opened then publication fee is charged. This fee is intended to subsidize the publication of IPOR. 
=======
    /// @notice Gets IPOR publication fee. When swap is opened then publication fee is charged. This fee is intended to subsidize the publication of IPOR.
>>>>>>> d0e42d08
    /// IPOR publication fee is deducted from the total amount used to open the swap.
    /// @dev Param used in swap opening.
    /// @return IPOR publication fee is represented in 18 decimals
    function getIporPublicationFee() external pure returns (uint256);

<<<<<<< HEAD
    /// @notice Gets liquidation deposit. When the swap is opened then liquidation deposit is deducted from the amount used to open the swap. 
=======
    /// @notice Gets liquidation deposit. When the swap is opened then liquidation deposit is deducted from the amount used to open the swap.
>>>>>>> d0e42d08
    /// Deposit is refunded to whoever closes the swap: either the buyer or the liquidator.
    /// @return liquidation deposit is represented in 18 decimals
    function getLiquidationDepositAmount() external pure returns (uint256);

    /// @notice Gets max leverage value.
    /// @dev Param used in swap validation.
    /// @return max leverage value represented in 18 decimals
    function getMaxLeverage() external pure returns (uint256);

    /// @notice Gets min leverage value.
    /// @dev Param used in swap validation.
    /// @return min leverage value represented in 18 decimals
    function getMinLeverage() external pure returns (uint256);

    /// @notice Gets Milton's balances including balance held by Stanley in external protocols.
    /// @dev Balances including sum of all collateral for Pay-Fixed and  Receive-Fixed legs,
    /// liquidity pool balance, and vault balance held by Stanley.
    /// @return Milton Balance structure `IporTypes.MiltonBalancesMemory`.
    function getAccruedBalance() external view returns (IporTypes.MiltonBalancesMemory memory);

    /// @notice Calculates SOAP at given timestamp.
    /// @dev returned values represented in 18 decimals
    /// @param calculateTimestamp epoch timestamp at which SOAP is computed.
    /// @return soapPayFixed SOAP for Pay-Fixed leg.
    /// @return soapReceiveFixed SOAP for Receive-Fixed leg.
    /// @return soap total SOAP, sum of Pay Fixed and Receive Fixed SOAP.
    function calculateSoapAtTimestamp(uint256 calculateTimestamp)
        external
        view
        returns (
            int256 soapPayFixed,
            int256 soapReceiveFixed,
            int256 soap
        );

    /// @notice Calculats Pay-Fixed Swap payoff for a given Swap structure.
    /// @param swap `IporTypes.IporSwapMemory` structure
    /// @return Pay-Fixed Swap payoff, can be negative, represented in 18 decimals.
<<<<<<< HEAD
    /// @dev absolute value cannot be higher than the collateral 
=======
    /// @dev absolute value cannot be higher than the collateral
>>>>>>> d0e42d08
    function calculateSwapPayFixedValue(IporTypes.IporSwapMemory memory swap)
        external
        view
        returns (int256);

    /// @notice Calculats Receive-Fixed swap payoff for a given Swap structure.
    /// @param swap `IporTypes.IporSwapMemory` structure
    /// @return Receive Fixed Swap payoff, can be negative, represented in 18 decimals.
    /// @dev absolute value cannot be higher than the collateral
    function calculateSwapReceiveFixedValue(IporTypes.IporSwapMemory memory swap)
        external
        view
        returns (int256);

    /// @notice Transfers the assets from Milton to Stanley. Action available only to Joseph.
    /// @dev Milton balance in storage is not changing after this deposit, balance of ERC20 assets on Milton is changing as they get transfered to Stanley.
    /// @dev Emits {Deposit} event from Stanley, emits {Transfer} event from ERC20, emits {Mint} event from ivToken
    /// @param assetAmount amount of asset
    function depositToStanley(uint256 assetAmount) external;

    /// @notice Transfers the assets from Stanley to Milton. Action available only for Joseph.
    /// @dev Milton balance in storage is not changing, balance of ERC20 assets of Milton is changing.
    /// @dev Emits {Withdraw} event from Stanley, emits {Transfer} event from ERC20 asset, emits {Burn} event from ivToken
    /// @param assetAmount amount of assets
    function withdrawFromStanley(uint256 assetAmount) external;

<<<<<<< HEAD
=======
    /// @notice Transfers assets (underlying tokens / stablecoins) from Stanley to Milton. Action available only for Joseph.
    /// @dev Milton Balance in storage is not changing after this wi, balance of ERC20 assets on Milton is changing.
    /// @dev Emits {Withdraw} event from Stanley, emits {Transfer} event from ERC20 asset, emits {Burn} event from ivToken
    function withdrawAllFromStanley() external;

>>>>>>> d0e42d08
    /// @notice Closes Pay-Fixed swap for a given ID in "emergency mode". Action available only to the Owner.
    /// @dev Emits {CloseSwap} event from Milton, {Transfer} event from ERC20 asset.
    /// @param swapId Pay-Fixed swap ID
    function emergencyCloseSwapPayFixed(uint256 swapId) external;

    /// @notice Closes Receive-Fixed swap for a given ID in emergency mode. Action available only to the Owner.
    /// @dev Emits {CloseSwap} event from Milton, {Transfer} event from ERC20 asset.
    /// @param swapId Receive Fixed Swap ID
    function emergencyCloseSwapReceiveFixed(uint256 swapId) external;

    /// @notice Closes Pay-Fixed swaps for a given list of IDs in emergency mode. Action available only to the Owner.
    /// @dev Emits {CloseSwap} events from Milton, {Transfer} events from ERC20 asset.
    /// @param swapIds List of Pay Fixed swaps.
    function emergencyCloseSwapsPayFixed(uint256[] memory swapIds) external;

    /// @notice Closes Receive-Fixed swaps for given list of IDs in emergency mode. Action available only to the Owner.
    /// @dev Emits {CloseSwap} events from Milton, {Transfer} events from ERC20 asset.
    /// @param swapIds List of Receive-Fixed swap IDs.
    function emergencyCloseSwapsReceiveFixed(uint256[] memory swapIds) external;

    /// @notice Pauses current smart contract, it can be executed only by the Owner
    /// @dev Emits {Paused} event from Milton.
    function pause() external;

    /// @notice Unpauses current smart contract, it can be executed only by the Owner
    /// @dev Emits {Unpaused} event from Milton.
    function unpause() external;

    /// @notice sets max allowance for a given spender. Action available only for Owner.
    /// @param spender account which will have rights to transfer ERC20 underlying assets on behalf of Milton
    function setupMaxAllowanceForAsset(address spender) external;

    /// @notice Gets Joseph's address.
    /// @return Joseph address
    function getJoseph() external view returns (address);

    /// @notice Sets Joseph address. Function available only to the Owner.
    /// @param newJoseph new Joseph address
    function setJoseph(address newJoseph) external;

    /// @notice Gets Milton Spread Model smart contract address (contract responsible for spread calculation).
    /// @return Milton Spread model smart contract address
    function getMiltonSpreadModel() external view returns (address);

    /// @notice Emmited when Joseph's address is changed by its owner.
    /// @param changedBy account address that has changed Joseph's address
    /// @param oldJoseph Joseph's old address
    /// @param newJoseph Joseph's new address
    event JosephChanged(
        address indexed changedBy,
        address indexed oldJoseph,
        address indexed newJoseph
    );
}<|MERGE_RESOLUTION|>--- conflicted
+++ resolved
@@ -1,4 +1,4 @@
-// SPDX-License-Identifier: GPL-2.0-or-later
+// SPDX-License-Identifier: BUSL-1.1
 pragma solidity 0.8.9;
 
 import "./types/IporTypes.sol";
@@ -43,30 +43,18 @@
 
     /// @notice Gets opening fee rate used to calculate the part of the fee transferred to the Treasury. When the trader opens a position then fee is deducted from the collateral.
     /// Opening fee amount is split and transfered in part to Liquidity Pool and to Milton Treasury
-<<<<<<< HEAD
-    /// This param defines the proportion how the fee is divided and distributed to either liquidity pool or threasury 
-=======
     /// This param defines the proportion how the fee is divided and distributed to either liquidity pool or threasury
->>>>>>> d0e42d08
     /// @dev Param used in swap opening.
     /// @return opening fee for treasury rate is represented in 18 decimals
     function getOpeningFeeTreasuryPortionRate() external pure returns (uint256);
 
-<<<<<<< HEAD
-    /// @notice Gets IPOR publication fee. When swap is opened then publication fee is charged. This fee is intended to subsidize the publication of IPOR. 
-=======
     /// @notice Gets IPOR publication fee. When swap is opened then publication fee is charged. This fee is intended to subsidize the publication of IPOR.
->>>>>>> d0e42d08
     /// IPOR publication fee is deducted from the total amount used to open the swap.
     /// @dev Param used in swap opening.
     /// @return IPOR publication fee is represented in 18 decimals
     function getIporPublicationFee() external pure returns (uint256);
 
-<<<<<<< HEAD
-    /// @notice Gets liquidation deposit. When the swap is opened then liquidation deposit is deducted from the amount used to open the swap. 
-=======
     /// @notice Gets liquidation deposit. When the swap is opened then liquidation deposit is deducted from the amount used to open the swap.
->>>>>>> d0e42d08
     /// Deposit is refunded to whoever closes the swap: either the buyer or the liquidator.
     /// @return liquidation deposit is represented in 18 decimals
     function getLiquidationDepositAmount() external pure returns (uint256);
@@ -105,11 +93,7 @@
     /// @notice Calculats Pay-Fixed Swap payoff for a given Swap structure.
     /// @param swap `IporTypes.IporSwapMemory` structure
     /// @return Pay-Fixed Swap payoff, can be negative, represented in 18 decimals.
-<<<<<<< HEAD
-    /// @dev absolute value cannot be higher than the collateral 
-=======
     /// @dev absolute value cannot be higher than the collateral
->>>>>>> d0e42d08
     function calculateSwapPayFixedValue(IporTypes.IporSwapMemory memory swap)
         external
         view
@@ -136,14 +120,11 @@
     /// @param assetAmount amount of assets
     function withdrawFromStanley(uint256 assetAmount) external;
 
-<<<<<<< HEAD
-=======
     /// @notice Transfers assets (underlying tokens / stablecoins) from Stanley to Milton. Action available only for Joseph.
     /// @dev Milton Balance in storage is not changing after this wi, balance of ERC20 assets on Milton is changing.
     /// @dev Emits {Withdraw} event from Stanley, emits {Transfer} event from ERC20 asset, emits {Burn} event from ivToken
     function withdrawAllFromStanley() external;
 
->>>>>>> d0e42d08
     /// @notice Closes Pay-Fixed swap for a given ID in "emergency mode". Action available only to the Owner.
     /// @dev Emits {CloseSwap} event from Milton, {Transfer} event from ERC20 asset.
     /// @param swapId Pay-Fixed swap ID
