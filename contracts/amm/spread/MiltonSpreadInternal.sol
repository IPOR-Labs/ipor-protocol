// SPDX-License-Identifier: BUSL-1.1
pragma solidity 0.8.15;
import "@openzeppelin/contracts/utils/math/SafeCast.sol";
import "../../libraries/Constants.sol";
import "../../libraries/math/IporMath.sol";
import "../../security/IporOwnable.sol";
import "../../interfaces/IMiltonSpreadInternal.sol";

abstract contract MiltonSpreadInternal is IporOwnable, IMiltonSpreadInternal {
    using SafeCast for int256;
    using SafeCast for uint256;

<<<<<<< HEAD
    int256 internal constant _PAY_FIXED_REGION_ONE_BASE = 1570169440701153;
    int256 internal constant _PAY_FIXED_REGION_ONE_SLOPE_FOR_VOLATILITY = 198788881093494850;
    int256 internal constant _PAY_FIXED_REGION_ONE_SLOPE_FOR_MEAN_REVERSION = -38331366057144010;

    int256 internal constant _PAY_FIXED_REGION_TWO_BASE = 5957385912947852;
    int256 internal constant _PAY_FIXED_REGION_TWO_SLOPE_FOR_VOLATILITY = 422085481190794900;
    int256 internal constant _PAY_FIXED_REGION_TWO_SLOPE_FOR_MEAN_REVERSION = -1044585377149331200;

    int256 internal constant _RECEIVE_FIXED_REGION_ONE_BASE = 237699618248428;
    int256 internal constant _RECEIVE_FIXED_REGION_ONE_SLOPE_FOR_VOLATILITY = 35927957683456455;
    int256 internal constant _RECEIVE_FIXED_REGION_ONE_SLOPE_FOR_MEAN_REVERSION = 10158530403206013;

    int256 internal constant _RECEIVE_FIXED_REGION_TWO_BASE = -493406136001736;
    int256 internal constant _RECEIVE_FIXED_REGION_TWO_SLOPE_FOR_VOLATILITY = -2696690872084165600;
    int256 internal constant _RECEIVE_FIXED_REGION_TWO_SLOPE_FOR_MEAN_REVERSION =
        -923865786926514900;

=======
>>>>>>> 75bc8214
    function getPayFixedRegionOneBase() external view override returns (int256) {
        return _getPayFixedRegionOneBase();
    }

    function getPayFixedRegionOneSlopeForVolatility() external view override returns (int256) {
        return _getPayFixedRegionOneSlopeForVolatility();
    }

    function getPayFixedRegionOneSlopeForMeanReversion() external view override returns (int256) {
        return _getPayFixedRegionOneSlopeForMeanReversion();
    }

    function getPayFixedRegionTwoBase() external view override returns (int256) {
        return _getPayFixedRegionTwoBase();
    }

    function getPayFixedRegionTwoSlopeForVolatility() external view override returns (int256) {
        return _getPayFixedRegionTwoSlopeForVolatility();
    }

    function getPayFixedRegionTwoSlopeForMeanReversion() external view override returns (int256) {
        return _getPayFixedRegionTwoSlopeForMeanReversion();
    }

    function getReceiveFixedRegionOneBase() external view override returns (int256) {
        return _getReceiveFixedRegionOneBase();
    }

    function getReceiveFixedRegionOneSlopeForVolatility() external view override returns (int256) {
        return _getReceiveFixedRegionOneSlopeForVolatility();
    }

    function getReceiveFixedRegionOneSlopeForMeanReversion()
        external
        view
        override
        returns (int256)
    {
        return _getReceiveFixedRegionOneSlopeForMeanReversion();
    }

    function getReceiveFixedRegionTwoBase() external view override returns (int256) {
        return _getReceiveFixedRegionTwoBase();
    }

    function getReceiveFixedRegionTwoSlopeForVolatility() external view override returns (int256) {
        return _getReceiveFixedRegionTwoSlopeForVolatility();
    }

    function getReceiveFixedRegionTwoSlopeForMeanReversion()
        external
        view
        override
        returns (int256)
    {
        return _getReceiveFixedRegionTwoSlopeForMeanReversion();
    }

<<<<<<< HEAD
    function _getPayFixedRegionOneBase() internal view virtual returns (int256) {
        return _PAY_FIXED_REGION_ONE_BASE;
    }

    function _getPayFixedRegionOneSlopeForVolatility() internal view virtual returns (int256) {
        return _PAY_FIXED_REGION_ONE_SLOPE_FOR_VOLATILITY;
    }

    function _getPayFixedRegionOneSlopeForMeanReversion() internal view virtual returns (int256) {
        return _PAY_FIXED_REGION_ONE_SLOPE_FOR_MEAN_REVERSION;
    }

    function _getPayFixedRegionTwoBase() internal view virtual returns (int256) {
        return _PAY_FIXED_REGION_TWO_BASE;
    }

    function _getPayFixedRegionTwoSlopeForVolatility() internal view virtual returns (int256) {
        return _PAY_FIXED_REGION_TWO_SLOPE_FOR_VOLATILITY;
    }

    function _getPayFixedRegionTwoSlopeForMeanReversion() internal view virtual returns (int256) {
        return _PAY_FIXED_REGION_TWO_SLOPE_FOR_MEAN_REVERSION;
    }

    function _getReceiveFixedRegionOneBase() internal view virtual returns (int256) {
        return _RECEIVE_FIXED_REGION_ONE_BASE;
    }

    function _getReceiveFixedRegionOneSlopeForVolatility() internal view virtual returns (int256) {
        return _RECEIVE_FIXED_REGION_ONE_SLOPE_FOR_VOLATILITY;
    }
=======
    function _getPayFixedRegionOneBase() internal view virtual returns (int256);

    function _getPayFixedRegionOneSlopeForVolatility() internal view virtual returns (int256);

    function _getPayFixedRegionOneSlopeForMeanReversion() internal view virtual returns (int256);

    function _getPayFixedRegionTwoBase() internal view virtual returns (int256);

    function _getPayFixedRegionTwoSlopeForVolatility() internal view virtual returns (int256);

    function _getPayFixedRegionTwoSlopeForMeanReversion() internal view virtual returns (int256);

    function _getReceiveFixedRegionOneBase() internal view virtual returns (int256);

    function _getReceiveFixedRegionOneSlopeForVolatility() internal view virtual returns (int256);
>>>>>>> 75bc8214

    function _getReceiveFixedRegionOneSlopeForMeanReversion()
        internal
        view
        virtual
        returns (int256);

<<<<<<< HEAD
    function _getReceiveFixedRegionTwoBase() internal view virtual returns (int256) {
        return _RECEIVE_FIXED_REGION_TWO_BASE;
    }

    function _getReceiveFixedRegionTwoSlopeForVolatility() internal view virtual returns (int256) {
        return _RECEIVE_FIXED_REGION_TWO_SLOPE_FOR_VOLATILITY;
    }
=======
    function _getReceiveFixedRegionTwoBase() internal view virtual returns (int256);

    function _getReceiveFixedRegionTwoSlopeForVolatility() internal view virtual returns (int256);
>>>>>>> 75bc8214

    function _getReceiveFixedRegionTwoSlopeForMeanReversion()
        internal
        view
        virtual
        returns (int256);
}<|MERGE_RESOLUTION|>--- conflicted
+++ resolved
@@ -10,26 +10,6 @@
     using SafeCast for int256;
     using SafeCast for uint256;
 
-<<<<<<< HEAD
-    int256 internal constant _PAY_FIXED_REGION_ONE_BASE = 1570169440701153;
-    int256 internal constant _PAY_FIXED_REGION_ONE_SLOPE_FOR_VOLATILITY = 198788881093494850;
-    int256 internal constant _PAY_FIXED_REGION_ONE_SLOPE_FOR_MEAN_REVERSION = -38331366057144010;
-
-    int256 internal constant _PAY_FIXED_REGION_TWO_BASE = 5957385912947852;
-    int256 internal constant _PAY_FIXED_REGION_TWO_SLOPE_FOR_VOLATILITY = 422085481190794900;
-    int256 internal constant _PAY_FIXED_REGION_TWO_SLOPE_FOR_MEAN_REVERSION = -1044585377149331200;
-
-    int256 internal constant _RECEIVE_FIXED_REGION_ONE_BASE = 237699618248428;
-    int256 internal constant _RECEIVE_FIXED_REGION_ONE_SLOPE_FOR_VOLATILITY = 35927957683456455;
-    int256 internal constant _RECEIVE_FIXED_REGION_ONE_SLOPE_FOR_MEAN_REVERSION = 10158530403206013;
-
-    int256 internal constant _RECEIVE_FIXED_REGION_TWO_BASE = -493406136001736;
-    int256 internal constant _RECEIVE_FIXED_REGION_TWO_SLOPE_FOR_VOLATILITY = -2696690872084165600;
-    int256 internal constant _RECEIVE_FIXED_REGION_TWO_SLOPE_FOR_MEAN_REVERSION =
-        -923865786926514900;
-
-=======
->>>>>>> 75bc8214
     function getPayFixedRegionOneBase() external view override returns (int256) {
         return _getPayFixedRegionOneBase();
     }
@@ -88,39 +68,6 @@
         return _getReceiveFixedRegionTwoSlopeForMeanReversion();
     }
 
-<<<<<<< HEAD
-    function _getPayFixedRegionOneBase() internal view virtual returns (int256) {
-        return _PAY_FIXED_REGION_ONE_BASE;
-    }
-
-    function _getPayFixedRegionOneSlopeForVolatility() internal view virtual returns (int256) {
-        return _PAY_FIXED_REGION_ONE_SLOPE_FOR_VOLATILITY;
-    }
-
-    function _getPayFixedRegionOneSlopeForMeanReversion() internal view virtual returns (int256) {
-        return _PAY_FIXED_REGION_ONE_SLOPE_FOR_MEAN_REVERSION;
-    }
-
-    function _getPayFixedRegionTwoBase() internal view virtual returns (int256) {
-        return _PAY_FIXED_REGION_TWO_BASE;
-    }
-
-    function _getPayFixedRegionTwoSlopeForVolatility() internal view virtual returns (int256) {
-        return _PAY_FIXED_REGION_TWO_SLOPE_FOR_VOLATILITY;
-    }
-
-    function _getPayFixedRegionTwoSlopeForMeanReversion() internal view virtual returns (int256) {
-        return _PAY_FIXED_REGION_TWO_SLOPE_FOR_MEAN_REVERSION;
-    }
-
-    function _getReceiveFixedRegionOneBase() internal view virtual returns (int256) {
-        return _RECEIVE_FIXED_REGION_ONE_BASE;
-    }
-
-    function _getReceiveFixedRegionOneSlopeForVolatility() internal view virtual returns (int256) {
-        return _RECEIVE_FIXED_REGION_ONE_SLOPE_FOR_VOLATILITY;
-    }
-=======
     function _getPayFixedRegionOneBase() internal view virtual returns (int256);
 
     function _getPayFixedRegionOneSlopeForVolatility() internal view virtual returns (int256);
@@ -136,7 +83,6 @@
     function _getReceiveFixedRegionOneBase() internal view virtual returns (int256);
 
     function _getReceiveFixedRegionOneSlopeForVolatility() internal view virtual returns (int256);
->>>>>>> 75bc8214
 
     function _getReceiveFixedRegionOneSlopeForMeanReversion()
         internal
@@ -144,19 +90,9 @@
         virtual
         returns (int256);
 
-<<<<<<< HEAD
-    function _getReceiveFixedRegionTwoBase() internal view virtual returns (int256) {
-        return _RECEIVE_FIXED_REGION_TWO_BASE;
-    }
-
-    function _getReceiveFixedRegionTwoSlopeForVolatility() internal view virtual returns (int256) {
-        return _RECEIVE_FIXED_REGION_TWO_SLOPE_FOR_VOLATILITY;
-    }
-=======
     function _getReceiveFixedRegionTwoBase() internal view virtual returns (int256);
 
     function _getReceiveFixedRegionTwoSlopeForVolatility() internal view virtual returns (int256);
->>>>>>> 75bc8214
 
     function _getReceiveFixedRegionTwoSlopeForMeanReversion()
         internal
