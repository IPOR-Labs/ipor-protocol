// SPDX-License-Identifier: BUSL-1.1
pragma solidity 0.8.16;

import "@openzeppelin/contracts/utils/Address.sol";
import "@openzeppelin/contracts/utils/math/SafeCast.sol";
import "@openzeppelin/contracts-upgradeable/proxy/utils/Initializable.sol";
import "@openzeppelin/contracts-upgradeable/proxy/utils/UUPSUpgradeable.sol";
import "@openzeppelin/contracts-upgradeable/security/PausableUpgradeable.sol";
import "@openzeppelin/contracts-upgradeable/security/ReentrancyGuardUpgradeable.sol";
import "@openzeppelin/contracts-upgradeable/token/ERC20/IERC20Upgradeable.sol";
import "@openzeppelin/contracts-upgradeable/token/ERC20/ERC20Upgradeable.sol";
import "@openzeppelin/contracts-upgradeable/token/ERC20/utils/SafeERC20Upgradeable.sol";
import "@openzeppelin/contracts-upgradeable/token/ERC20/extensions/IERC20MetadataUpgradeable.sol";
import "../../libraries/errors/JosephErrors.sol";
import "../../libraries/Constants.sol";
import "../../libraries/math/IporMath.sol";
import "../../interfaces/IIpToken.sol";
import "../../interfaces/IJosephInternal.sol";
import "../../interfaces/IMiltonInternal.sol";
import "../../interfaces/IMiltonStorage.sol";
import "../../interfaces/IStanley.sol";
import "../../security/IporOwnableUpgradeable.sol";

abstract contract JosephInternal is
    Initializable,
    PausableUpgradeable,
    ReentrancyGuardUpgradeable,
    UUPSUpgradeable,
    IporOwnableUpgradeable,
    IJosephInternal
{
    using SafeERC20Upgradeable for IERC20Upgradeable;
    using SafeCast for uint256;

    uint256 internal constant _REDEEM_FEE_RATE = 5e15;
    uint256 internal constant _REDEEM_LP_MAX_UTILIZATION_RATE = 1e18;

    address internal _asset;
    IIpToken internal _ipToken;
    IMiltonInternal internal _milton;
    IMiltonStorage internal _miltonStorage;
    IStanley internal _stanley;

    address internal _treasury;
    address internal _treasuryManager;
    address internal _charlieTreasury;
    address internal _charlieTreasuryManager;

    uint256 internal _miltonStanleyBalanceRatio;
    uint32 internal _maxLiquidityPoolBalance;
    uint32 internal _maxLpAccountContribution;
    mapping(address => bool) internal _appointedToRebalance;

    /// @dev The threshold for auto-rebalancing the pool. Value represented without decimals. Value represents multiplication of 1000.
    uint32 internal _autoRebalanceThresholdInThousands;

    modifier onlyCharlieTreasuryManager() {
        require(
            _msgSender() == _charlieTreasuryManager,
            JosephErrors.CALLER_NOT_PUBLICATION_FEE_TRANSFERER
        );
        _;
    }

    modifier onlyTreasuryManager() {
        require(_msgSender() == _treasuryManager, JosephErrors.CALLER_NOT_TREASURE_TRANSFERER);
        _;
    }

    modifier onlyRebalance() {
        require(_appointedToRebalance[_msgSender()], JosephErrors.CALLER_NOT_REBALANCE_APPOINTER);
        _;
    }

    /// @custom:oz-upgrades-unsafe-allow constructor
    constructor() {
        _disableInitializers();
    }

    function initialize(
        bool paused,
        address initAsset,
        address ipToken,
        address milton,
        address miltonStorage,
        address stanley
    ) public initializer {
        __Pausable_init_unchained();
        __Ownable_init_unchained();
        __UUPSUpgradeable_init_unchained();

        require(initAsset != address(0), IporErrors.WRONG_ADDRESS);
        require(ipToken != address(0), IporErrors.WRONG_ADDRESS);
        require(milton != address(0), IporErrors.WRONG_ADDRESS);
        require(miltonStorage != address(0), IporErrors.WRONG_ADDRESS);
        require(stanley != address(0), IporErrors.WRONG_ADDRESS);
        require(
            _getDecimals() == IERC20MetadataUpgradeable(initAsset).decimals(),
            IporErrors.WRONG_DECIMALS
        );

        if (paused) {
            _pause();
        }

        IIpToken iipToken = IIpToken(ipToken);
        require(initAsset == iipToken.getAsset(), IporErrors.ADDRESSES_MISMATCH);

        _asset = initAsset;
        _ipToken = iipToken;
        _milton = IMiltonInternal(milton);
        _miltonStorage = IMiltonStorage(miltonStorage);
        _stanley = IStanley(stanley);
        _miltonStanleyBalanceRatio = 85e16;
        _maxLiquidityPoolBalance = 3_000_000;
        _maxLpAccountContribution = 50_000;
        _autoRebalanceThresholdInThousands = 50;
    }

    function getVersion() external pure virtual override returns (uint256) {
        return 2;
    }

    function getAsset() external view override returns (address) {
        return _getAsset();
    }

    function getStanley() external view returns (address) {
        return address(_stanley);
    }

    function getMiltonStorage() external view returns (address) {
        return address(_miltonStorage);
    }

    function getMilton() external view returns (address) {
        return address(_milton);
    }

    function getIpToken() external view returns (address) {
        return address(_ipToken);
    }

    function setMiltonStanleyBalanceRatio(uint256 newRatio) external onlyOwner {
        require(newRatio > 0, JosephErrors.MILTON_STANLEY_RATIO);
        require(newRatio < 1e18, JosephErrors.MILTON_STANLEY_RATIO);
        _miltonStanleyBalanceRatio = newRatio;
    }

    function _getRedeemFeeRate() internal pure virtual returns (uint256) {
        return _REDEEM_FEE_RATE;
    }

    function _getRedeemLpMaxUtilizationRate() internal pure virtual returns (uint256) {
        return _REDEEM_LP_MAX_UTILIZATION_RATE;
    }

    function _getStanley() internal view virtual returns (IStanley) {
        return _stanley;
    }

    function _getMiltonStorage() internal view virtual returns (IMiltonStorage) {
        return _miltonStorage;
    }

    function _getMilton() internal view virtual returns (IMiltonInternal) {
        return _milton;
    }

    function _getIpToken() internal view virtual returns (IIpToken) {
        return _ipToken;
    }

    function rebalance() external override onlyRebalance whenNotPaused {
        (uint256 totalBalance, uint256 wadMiltonAssetBalance) = _getIporTotalBalance();

        require(totalBalance > 0, JosephErrors.STANLEY_BALANCE_IS_EMPTY);

        uint256 ratio = IporMath.division(wadMiltonAssetBalance * Constants.D18, totalBalance);

        uint256 miltonStanleyBalanceRatio = _miltonStanleyBalanceRatio;

        if (ratio > miltonStanleyBalanceRatio) {
            uint256 assetAmount = wadMiltonAssetBalance -
                IporMath.division(miltonStanleyBalanceRatio * totalBalance, Constants.D18);
            _getMilton().depositToStanley(assetAmount);
        } else {
            uint256 assetAmount = IporMath.division(
                miltonStanleyBalanceRatio * totalBalance,
                Constants.D18
            ) - wadMiltonAssetBalance;
            _getMilton().withdrawFromStanley(assetAmount);
        }
    }

    //@param assetAmount underlying token amount represented in 18 decimals
    function depositToStanley(uint256 assetAmount) external override onlyOwner whenNotPaused {
        _getMilton().depositToStanley(assetAmount);
    }

    //@param assetAmount underlying token amount represented in 18 decimals
    function withdrawFromStanley(uint256 assetAmount) external override onlyOwner whenNotPaused {
        _getMilton().withdrawFromStanley(assetAmount);
    }

    //@param assetAmount underlying token amount represented in 18 decimals
    function withdrawAllFromStanley() external override onlyOwner whenNotPaused {
        _getMilton().withdrawAllFromStanley();
    }

    //@param assetAmount underlying token amount represented in 18 decimals
    function transferToTreasury(uint256 assetAmount)
        external
        override
        nonReentrant
        whenNotPaused
        onlyTreasuryManager
    {
        address treasury = _treasury;
        require(address(0) != treasury, JosephErrors.INCORRECT_TREASURE_TREASURER);

        uint256 assetAmountAssetDecimals = IporMath.convertWadToAssetDecimals(
            assetAmount,
            _getDecimals()
        );

        uint256 wadAssetAmount = IporMath.convertToWad(assetAmountAssetDecimals, _getDecimals());

        _getMiltonStorage().updateStorageWhenTransferToTreasury(wadAssetAmount);

        IERC20Upgradeable(_getAsset()).safeTransferFrom(
            address(_getMilton()),
            treasury,
            assetAmountAssetDecimals
        );
    }

    //@param assetAmount underlying token amount represented in 18 decimals
    function transferToCharlieTreasury(uint256 assetAmount)
        external
        override
        nonReentrant
        whenNotPaused
        onlyCharlieTreasuryManager
    {
        address charlieTreasury = _charlieTreasury;

        require(address(0) != charlieTreasury, JosephErrors.INCORRECT_CHARLIE_TREASURER);

        uint256 assetAmountAssetDecimals = IporMath.convertWadToAssetDecimals(
            assetAmount,
            _getDecimals()
        );

        uint256 wadAssetAmount = IporMath.convertToWad(assetAmountAssetDecimals, _getDecimals());

        _getMiltonStorage().updateStorageWhenTransferToCharlieTreasury(wadAssetAmount);

        IERC20Upgradeable(_getAsset()).safeTransferFrom(
            address(_getMilton()),
            charlieTreasury,
            assetAmountAssetDecimals
        );
    }

    function pause() external override onlyOwner {
        _pause();
    }

    function unpause() external override onlyOwner {
        _unpause();
    }

    function getCharlieTreasury() external view override returns (address) {
        return _charlieTreasury;
    }

    function setCharlieTreasury(address newCharlieTreasury)
        external
        override
        onlyOwner
        whenNotPaused
    {
        require(newCharlieTreasury != address(0), JosephErrors.INCORRECT_CHARLIE_TREASURER);
        address oldCharlieTreasury = _charlieTreasury;
        _charlieTreasury = newCharlieTreasury;
        emit CharlieTreasuryChanged(_msgSender(), oldCharlieTreasury, newCharlieTreasury);
    }

    function getTreasury() external view override returns (address) {
        return _treasury;
    }

    function setTreasury(address newTreasury) external override onlyOwner whenNotPaused {
        require(newTreasury != address(0), IporErrors.WRONG_ADDRESS);
        address oldTreasury = _treasury;
        _treasury = newTreasury;
        emit TreasuryChanged(_msgSender(), oldTreasury, newTreasury);
    }

    function getCharlieTreasuryManager() external view override returns (address) {
        return _charlieTreasuryManager;
    }

    function setCharlieTreasuryManager(address newCharlieTreasuryManager)
        external
        override
        onlyOwner
        whenNotPaused
    {
        require(address(0) != newCharlieTreasuryManager, IporErrors.WRONG_ADDRESS);
        address oldCharlieTreasuryManager = _charlieTreasuryManager;
        _charlieTreasuryManager = newCharlieTreasuryManager;
        emit CharlieTreasuryManagerChanged(
            _msgSender(),
            oldCharlieTreasuryManager,
            newCharlieTreasuryManager
        );
    }

    function getTreasuryManager() external view override returns (address) {
        return _treasuryManager;
    }

    function setTreasuryManager(address newTreasuryManager)
        external
        override
        onlyOwner
        whenNotPaused
    {
        require(address(0) != newTreasuryManager, IporErrors.WRONG_ADDRESS);
        address oldTreasuryManager = _treasuryManager;
        _treasuryManager = newTreasuryManager;
        emit TreasuryManagerChanged(_msgSender(), oldTreasuryManager, newTreasuryManager);
    }

    function getMaxLiquidityPoolBalance() external view override returns (uint256) {
        return _maxLiquidityPoolBalance;
    }

    function setMaxLiquidityPoolBalance(uint256 newMaxLiquidityPoolBalance)
        external
        override
        onlyOwner
        whenNotPaused
    {
        uint256 oldMaxLiquidityPoolBalance = _maxLiquidityPoolBalance;
        _maxLiquidityPoolBalance = newMaxLiquidityPoolBalance.toUint32();
        emit MaxLiquidityPoolBalanceChanged(
            _msgSender(),
            oldMaxLiquidityPoolBalance * Constants.D18,
            newMaxLiquidityPoolBalance * Constants.D18
        );
    }

    function getMaxLpAccountContribution() external view override returns (uint256) {
        return _maxLpAccountContribution;
    }

    function setMaxLpAccountContribution(uint256 newMaxLpAccountContribution)
        external
        override
        onlyOwner
        whenNotPaused
    {
        uint256 oldMaxLpAccountContribution = _maxLpAccountContribution;
        _maxLpAccountContribution = newMaxLpAccountContribution.toUint32();
        emit MaxLpAccountContributionChanged(
            _msgSender(),
            oldMaxLpAccountContribution * Constants.D18,
            newMaxLpAccountContribution * Constants.D18
        );
    }

    function getAutoRebalanceThreshold() external view override returns (uint256) {
        return _getAutoRebalanceThreshold();
    }

    function setAutoRebalanceThreshold(uint256 newAutoRebalanceThreshold)
        external
        override
        onlyOwner
        whenNotPaused
    {
        _setAutoRebalanceThreshold(newAutoRebalanceThreshold);
    }

    function getRedeemFeeRate() external pure override returns (uint256) {
        return _getRedeemFeeRate();
    }

    function getRedeemLpMaxUtilizationRate() external pure override returns (uint256) {
        return _getRedeemLpMaxUtilizationRate();
    }

    function getMiltonStanleyBalanceRatio() external view override returns (uint256) {
        return _miltonStanleyBalanceRatio;
    }

<<<<<<< HEAD
    function addAppointedToRebalance(address appointed)
        external
        override
        onlyOwner
    {
        require(appointed != address(0), IporErrors.WRONG_ADDRESS);
        _appointedToRebalance[appointed] = true;
        emit AppointedToRebalanceChanged(_msgSender(), appointed, true);
    }

    function removeAppointedToRebalance(address appointed)
        external
        override
        onlyOwner
    {
        _appointedToRebalance[appointed] = false;
        emit AppointedToRebalanceChanged(_msgSender(), appointed, false);
    }

    function isAppointedToRebalance(address appointed)
        external
        view
        override
        returns (bool)
    {
        return _appointedToRebalance[appointed];
    }

    function _getDecimals() internal pure virtual returns (uint256);

=======
>>>>>>> 6365aa9a
    function _getIporTotalBalance()
        internal
        view
        returns (uint256 totalBalance, uint256 wadMiltonAssetBalance)
    {
        address miltonAddr = address(_getMilton());

        wadMiltonAssetBalance = IporMath.convertToWad(
            IERC20Upgradeable(_getAsset()).balanceOf(miltonAddr),
            _getDecimals()
        );

        totalBalance = wadMiltonAssetBalance + _getStanley().totalBalance(miltonAddr);
    }

    function _getAutoRebalanceThreshold() internal view returns (uint256) {
        return _autoRebalanceThresholdInThousands * Constants.D21;
    }

    function _setAutoRebalanceThreshold(uint256 newAutoRebalanceThresholdInThousands) internal {
        uint256 oldAutoRebalanceThresholdInThousands = _autoRebalanceThresholdInThousands;
        _autoRebalanceThresholdInThousands = newAutoRebalanceThresholdInThousands.toUint32();
        emit AutoRebalanceThresholdChanged(
            _msgSender(),
            oldAutoRebalanceThresholdInThousands * Constants.D18,
            newAutoRebalanceThresholdInThousands * Constants.D18
        );
    }

    function _getAsset() internal view virtual returns (address) {
        return _asset;
    }

    function _getDecimals() internal pure virtual returns (uint256);

    //solhint-disable no-empty-blocks
    function _authorizeUpgrade(address) internal override onlyOwner {}
}<|MERGE_RESOLUTION|>--- conflicted
+++ resolved
@@ -397,7 +397,6 @@
         return _miltonStanleyBalanceRatio;
     }
 
-<<<<<<< HEAD
     function addAppointedToRebalance(address appointed)
         external
         override
@@ -428,8 +427,6 @@
 
     function _getDecimals() internal pure virtual returns (uint256);
 
-=======
->>>>>>> 6365aa9a
     function _getIporTotalBalance()
         internal
         view
