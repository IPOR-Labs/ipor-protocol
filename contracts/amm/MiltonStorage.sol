// SPDX-License-Identifier: agpl-3.0
pragma solidity 0.8.9;

import "@openzeppelin/contracts-upgradeable/proxy/utils/UUPSUpgradeable.sol";
import "@openzeppelin/contracts/utils/math/SafeCast.sol";
import "../security/IporOwnableUpgradeable.sol";
import {DataTypes} from "../libraries/types/DataTypes.sol";
import "../libraries/IporSwapLogic.sol";
import "../libraries/SoapIndicatorLogic.sol";
import "../interfaces/IMiltonStorage.sol";
import "../libraries/Constants.sol";
import "hardhat/console.sol";

<<<<<<< HEAD
=======
//@dev all stored valuse related with money are in 18 decimals.
>>>>>>> b58cb63e
contract MiltonStorage is UUPSUpgradeable, IporOwnableUpgradeable, IMiltonStorage {
    //TODO: if possible move out libraries from MiltonStorage to Milton, use storage as clean storage smart contract
    using SafeCast for uint256;
    using SoapIndicatorLogic for DataTypes.SoapIndicatorMemory;

    uint64 private _lastSwapId;
    address private _milton;
    address private _joseph;

    DataTypes.MiltonBalanceStorage internal _balances;
    DataTypes.SoapIndicatorStorage internal _soapIndicatorsPayFixed;
    DataTypes.SoapIndicatorStorage internal _soapIndicatorsReceiveFixed;
    DataTypes.IporSwapContainer internal _swapsPayFixed;
    DataTypes.IporSwapContainer internal _swapsReceiveFixed;

    modifier onlyMilton() {
        require(msg.sender == _milton, IporErrors.MILTON_CALLER_NOT_MILTON);
        _;
    }

    modifier onlyJoseph() {
        require(msg.sender == _joseph, IporErrors.MILTON_CALLER_NOT_JOSEPH);
        _;
    }

    function initialize() public initializer {
        __Ownable_init();
    }

    function getVersion() external pure override returns (uint256) {
        return 1;
    }

    function getLastSwapId() external view override returns (uint256) {
        return _lastSwapId;
    }

    function getBalance() external view override returns (DataTypes.MiltonBalanceMemory memory) {
        return
            DataTypes.MiltonBalanceMemory(
                _balances.payFixedSwaps,
                _balances.receiveFixedSwaps,
                _balances.liquidityPool,
                _balances.vault
            );
    }

    function getExtendedBalance()
        external
        view
        override
        returns (DataTypes.MiltonExtendedBalanceMemory memory)
    {
        return
            DataTypes.MiltonExtendedBalanceMemory(
                _balances.payFixedSwaps,
                _balances.receiveFixedSwaps,
                _balances.liquidityPool,
                _balances.vault,
                _balances.openingFee,
                _balances.liquidationDeposit,
                _balances.iporPublicationFee,
                _balances.treasury
            );
    }

    function getTotalOutstandingNotional()
        external
        view
        override
        returns (uint256 payFixedTotalNotional, uint256 recFixedTotalNotional)
    {
        payFixedTotalNotional = _soapIndicatorsPayFixed.totalNotional;
        recFixedTotalNotional = _soapIndicatorsReceiveFixed.totalNotional;
    }

    function getSwapPayFixed(uint256 swapId)
        external
        view
        override
        returns (DataTypes.IporSwapMemory memory)
    {
        uint64 id = swapId.toUint64();
        DataTypes.IporSwap storage swap = _swapsPayFixed.swaps[id];
        return
            DataTypes.IporSwapMemory(
                uint256(swap.state),
                swap.buyer,
                swap.startingTimestamp,
                swap.startingTimestamp + Constants.SWAP_DEFAULT_PERIOD_IN_SECONDS,
                swap.id,
                swap.idsIndex,
                swap.collateral,
                swap.liquidationDepositAmount,
                swap.notionalAmount,
                swap.fixedInterestRate,
                swap.ibtQuantity
            );
    }

    function getSwapReceiveFixed(uint256 swapId)
        external
        view
        override
        returns (DataTypes.IporSwapMemory memory)
    {
        uint64 id = swapId.toUint64();
        DataTypes.IporSwap storage swap = _swapsReceiveFixed.swaps[id];
        return
            DataTypes.IporSwapMemory(
                uint256(swap.state),
                swap.buyer,
                swap.startingTimestamp,
                swap.startingTimestamp + Constants.SWAP_DEFAULT_PERIOD_IN_SECONDS,
                swap.id,
                swap.idsIndex,
                swap.collateral,
                swap.liquidationDepositAmount,
                swap.notionalAmount,
                swap.fixedInterestRate,
                swap.ibtQuantity
            );
    }

    function getSwapsPayFixed(address account)
        external
        view
        override
        returns (DataTypes.IporSwapMemory[] memory)
    {
        return _getPositions(_swapsPayFixed.swaps, _swapsPayFixed.ids[account]);
    }

    function getSwapsReceiveFixed(address account)
        external
        view
        override
        returns (DataTypes.IporSwapMemory[] memory)
    {
        return _getPositions(_swapsReceiveFixed.swaps, _swapsReceiveFixed.ids[account]);
    }

    function getSwapPayFixedIds(address account) external view override returns (uint128[] memory) {
        return _swapsPayFixed.ids[account];
    }

    function getSwapReceiveFixedIds(address account)
        external
        view
        override
        returns (uint128[] memory)
    {
        return _swapsReceiveFixed.ids[account];
    }

    //TODO: separate soap to MiltonSoapModel smart contract
    function calculateSoap(uint256 ibtPrice, uint256 calculateTimestamp)
        external
        view
        override
        returns (
            int256 soapPf,
            int256 soapRf,
            int256 soap
        )
    {
        (int256 qSoapPf, int256 qSoapRf, int256 qSoap) = _calculateQuasiSoap(
            ibtPrice,
            calculateTimestamp
        );

        return (
            soapPf = IporMath.divisionInt(qSoapPf, Constants.WAD_P2_YEAR_IN_SECONDS_INT),
            soapRf = IporMath.divisionInt(qSoapRf, Constants.WAD_P2_YEAR_IN_SECONDS_INT),
            soap = IporMath.divisionInt(qSoap, Constants.WAD_P2_YEAR_IN_SECONDS_INT)
        );
    }

    function calculateSoapPayFixed(uint256 ibtPrice, uint256 calculateTimestamp)
        external
        view
        override
        returns (int256 soapPf)
    {
        int256 qSoapPf = _calculateQuasiSoapPayFixed(ibtPrice, calculateTimestamp);

        soapPf = IporMath.divisionInt(qSoapPf, Constants.WAD_P2_YEAR_IN_SECONDS_INT);
    }

    function calculateSoapReceiveFixed(uint256 ibtPrice, uint256 calculateTimestamp)
        external
        view
        override
        returns (int256 soapRf)
    {
        int256 qSoapRf = _calculateQuasiSoapReceiveFixed(ibtPrice, calculateTimestamp);
<<<<<<< HEAD

        soapRf = IporMath.divisionInt(qSoapRf, Constants.WAD_P2_YEAR_IN_SECONDS_INT);
    }

    function addLiquidity(uint256 liquidityAmount) external override onlyJoseph {
        require(liquidityAmount != 0, IporErrors.MILTON_DEPOSIT_AMOUNT_TOO_LOW);
        _balances.liquidityPool = _balances.liquidityPool + liquidityAmount.toUint128();
    }

    function subtractLiquidity(uint256 liquidityAmount) external override onlyJoseph {
        _balances.liquidityPool = _balances.liquidityPool - liquidityAmount.toUint128();
=======

        soapRf = IporMath.divisionInt(qSoapRf, Constants.WAD_P2_YEAR_IN_SECONDS_INT);
    }

    function addLiquidity(uint256 liquidityAmount) external override onlyJoseph {
        require(liquidityAmount != 0, IporErrors.MILTON_DEPOSIT_AMOUNT_TOO_LOW);
        _balances.liquidityPool = _balances.liquidityPool + liquidityAmount.toUint128();
    }

    function subtractLiquidity(uint256 liquidityAmount) external override onlyJoseph {
        _balances.liquidityPool = _balances.liquidityPool - liquidityAmount.toUint128();
    }

    // TODO: Removed after Internal and Investor tests liquidityAmount in WAND
    function addLiquidityAssetManagmentMock(uint256 liquidityAmount) public onlyOwner {
        require(liquidityAmount != 0, IporErrors.MILTON_DEPOSIT_AMOUNT_TOO_LOW);
        _balances.liquidityPool = _balances.liquidityPool + liquidityAmount.toUint128();
>>>>>>> b58cb63e
    }

    function updateStorageWhenOpenSwapPayFixed(
        DataTypes.NewSwap memory newSwap,
        uint256 openingAmount,
        uint256 cfgLiquidationDepositAmount,
        uint256 cfgIporPublicationFeeAmount,
        uint256 cfgOpeningFeeForTreasuryPercentage
    ) external override onlyMilton returns (uint256) {
        uint256 id = _updateSwapsWhenOpenPayFixed(newSwap);
        _updateBalancesWhenOpenSwapPayFixed(
            newSwap.collateral,
            openingAmount,
            cfgLiquidationDepositAmount,
            cfgIporPublicationFeeAmount,
            cfgOpeningFeeForTreasuryPercentage
        );
        _updateSoapIndicatorsWhenOpenSwapPayFixed(newSwap);
        return id;
    }

    function updateStorageWhenOpenSwapReceiveFixed(
        DataTypes.NewSwap memory newSwap,
        uint256 openingAmount,
        uint256 cfgLiquidationDepositAmount,
        uint256 cfgIporPublicationFeeAmount,
        uint256 cfgOpeningFeeForTreasuryPercentage
    ) external override onlyMilton returns (uint256) {
        uint256 id = _updateSwapsWhenOpenReceiveFixed(newSwap);
        _updateBalancesWhenOpenSwapReceiveFixed(
            newSwap.collateral,
            openingAmount,
            cfgLiquidationDepositAmount,
            cfgIporPublicationFeeAmount,
            cfgOpeningFeeForTreasuryPercentage
        );
        _updateSoapIndicatorsWhenOpenSwapReceiveFixed(newSwap);
        return id;
    }

    function updateStorageWhenCloseSwapPayFixed(
        address account,
        DataTypes.IporSwapMemory memory iporSwap,
        int256 positionValue,
        uint256 closingTimestamp,
        uint256 cfgIncomeTaxPercentage
    ) external override onlyMilton {
        _updateSwapsWhenClosePayFixed(iporSwap);
        _updateBalancesWhenCloseSwapPayFixed(
            account,
            iporSwap,
            positionValue,
            closingTimestamp,
            cfgIncomeTaxPercentage
        );
        _updateSoapIndicatorsWhenCloseSwapPayFixed(iporSwap, closingTimestamp);
    }

    function updateStorageWhenCloseSwapReceiveFixed(
        address account,
        DataTypes.IporSwapMemory memory iporSwap,
        int256 positionValue,
        uint256 closingTimestamp,
        uint256 cfgIncomeTaxPercentage
    ) external override onlyMilton {
        _updateSwapsWhenCloseReceiveFixed(iporSwap);
        _updateBalancesWhenCloseSwapReceiveFixed(
            account,
            iporSwap,
            positionValue,
            closingTimestamp,
            cfgIncomeTaxPercentage
        );
        _updateSoapIndicatorsWhenCloseSwapReceiveFixed(iporSwap, closingTimestamp);
    }

    function updateStorageWhenWithdrawFromStanley(uint256 withdrawnValue, uint256 vaultBalance)
        external
        override
        onlyMilton
    {
        uint256 currentVaultBalance = _balances.vault;
        uint256 interest = vaultBalance + withdrawnValue - currentVaultBalance;
        uint256 liquidityPoolBalance = _balances.liquidityPool + interest;
        _balances.liquidityPool = liquidityPoolBalance.toUint128();
        _balances.vault = vaultBalance.toUint128();
    }
<<<<<<< HEAD

=======
>>>>>>> b58cb63e
    function updateStorageWhenDepositToStanley(uint256 depositValue, uint256 vaultBalance)
        external
        override
        onlyMilton
    {
        uint256 currentVaultBalance = _balances.vault;
        require(
            currentVaultBalance <= (vaultBalance - depositValue),
            IporErrors.IPOR_VAULT_BALANCE_TOO_LOW
        );
        uint256 interest = currentVaultBalance != 0
            ? (vaultBalance - currentVaultBalance - depositValue)
            : 0;
        _balances.vault = vaultBalance.toUint128();
        uint256 liquidityPoolBalance = _balances.liquidityPool + interest;
        _balances.liquidityPool = liquidityPoolBalance.toUint128();
    }

    function updateStorageWhenTransferPublicationFee(uint256 transferedValue)
        external
        override
        onlyJoseph
    {
        require(transferedValue != 0, IporErrors.NOT_ENOUGH_AMOUNT_TO_TRANSFER);

        uint256 balance = _balances.iporPublicationFee;

        require(transferedValue <= balance, IporErrors.IPOR_PUBLICATION_FEE_BALANCE_TOO_LOW);

        balance = balance - transferedValue;

        _balances.iporPublicationFee = balance.toUint128();
    }

    function updateStorageWhenTransferTreasure(uint256 transferedValue)
        external
        override
        onlyJoseph
    {
        require(transferedValue != 0, IporErrors.NOT_ENOUGH_AMOUNT_TO_TRANSFER);

        uint256 balance = _balances.treasury;

        require(transferedValue <= balance, IporErrors.TREASURE_BALANCE_TOO_LOW);

        balance = balance - transferedValue;

        _balances.treasury = balance.toUint128();
    }

    function setMilton(address milton) external override onlyOwner {
        _milton = milton;
    }

    function setJoseph(address joseph) external override onlyOwner {
        _joseph = joseph;
    }

    function _getPositions(
        mapping(uint128 => DataTypes.IporSwap) storage swaps,
        uint128[] storage ids
    ) internal view returns (DataTypes.IporSwapMemory[] memory) {
        uint256 swapsIdsLength = ids.length;
        DataTypes.IporSwapMemory[] memory derivatives = new DataTypes.IporSwapMemory[](
            swapsIdsLength
        );
        uint256 i = 0;

        for (i; i != swapsIdsLength; i++) {
            uint128 id = ids[i];
            DataTypes.IporSwap storage swap = swaps[id];
            derivatives[i] = DataTypes.IporSwapMemory(
                uint256(swaps[id].state),
                swap.buyer,
                swap.startingTimestamp,
                swap.startingTimestamp + Constants.SWAP_DEFAULT_PERIOD_IN_SECONDS,
                swap.id,
                swap.idsIndex,
                swap.collateral,
                swap.liquidationDepositAmount,
                swap.notionalAmount,
                swap.fixedInterestRate,
                swap.ibtQuantity
            );
        }
        return derivatives;
    }

    function _calculateQuasiSoap(uint256 ibtPrice, uint256 calculateTimestamp)
        internal
        view
        returns (
            int256 soapPf,
            int256 soapRf,
            int256 soap
        )
    {
        DataTypes.SoapIndicatorMemory memory spf = DataTypes.SoapIndicatorMemory(
            _soapIndicatorsPayFixed.rebalanceTimestamp,
            _soapIndicatorsPayFixed.totalNotional,
            _soapIndicatorsPayFixed.averageInterestRate,
            _soapIndicatorsPayFixed.totalIbtQuantity,
            _soapIndicatorsPayFixed.quasiHypotheticalInterestCumulative
        );
        int256 _soapPf = spf.calculateQuasiSoapPayFixed(calculateTimestamp, ibtPrice);

        DataTypes.SoapIndicatorMemory memory srf = DataTypes.SoapIndicatorMemory(
            _soapIndicatorsReceiveFixed.rebalanceTimestamp,
            _soapIndicatorsReceiveFixed.totalNotional,
            _soapIndicatorsReceiveFixed.averageInterestRate,
            _soapIndicatorsReceiveFixed.totalIbtQuantity,
            _soapIndicatorsReceiveFixed.quasiHypotheticalInterestCumulative
        );
        int256 _soapRf = srf.calculateQuasiSoapReceiveFixed(calculateTimestamp, ibtPrice);
        return (soapPf = _soapPf, soapRf = _soapRf, soap = _soapPf + _soapRf);
    }

    function _calculateQuasiSoapPayFixed(uint256 ibtPrice, uint256 calculateTimestamp)
        internal
        view
        returns (int256 soapPf)
    {
        DataTypes.SoapIndicatorMemory memory spf = DataTypes.SoapIndicatorMemory(
            _soapIndicatorsPayFixed.rebalanceTimestamp,
            _soapIndicatorsPayFixed.totalNotional,
            _soapIndicatorsPayFixed.averageInterestRate,
            _soapIndicatorsPayFixed.totalIbtQuantity,
            _soapIndicatorsPayFixed.quasiHypotheticalInterestCumulative
        );
        soapPf = spf.calculateQuasiSoapPayFixed(calculateTimestamp, ibtPrice);
    }

    function _calculateQuasiSoapReceiveFixed(uint256 ibtPrice, uint256 calculateTimestamp)
        internal
        view
        returns (int256 soapRf)
    {
        DataTypes.SoapIndicatorMemory memory srf = DataTypes.SoapIndicatorMemory(
            _soapIndicatorsReceiveFixed.rebalanceTimestamp,
            _soapIndicatorsReceiveFixed.totalNotional,
            _soapIndicatorsReceiveFixed.averageInterestRate,
            _soapIndicatorsReceiveFixed.totalIbtQuantity,
            _soapIndicatorsReceiveFixed.quasiHypotheticalInterestCumulative
        );
        soapRf = srf.calculateQuasiSoapReceiveFixed(calculateTimestamp, ibtPrice);
    }

    function _updateBalancesWhenOpenSwapPayFixed(
        uint256 collateral,
        uint256 openingFeeAmount,
        uint256 cfgLiquidationDepositAmount,
        uint256 cfgIporPublicationFeeAmount,
        uint256 cfgOpeningFeeForTreasuryPercentage
    ) internal {
        _balances.payFixedSwaps = _balances.payFixedSwaps + collateral.toUint128();

        _balances.openingFee = _balances.openingFee + openingFeeAmount.toUint128();
        _balances.liquidationDeposit =
            _balances.liquidationDeposit +
            cfgLiquidationDepositAmount.toUint128();
        _balances.iporPublicationFee =
            _balances.iporPublicationFee +
            cfgIporPublicationFeeAmount.toUint128();

        (uint256 openingFeeLPValue, uint256 openingFeeTreasuryValue) = _splitOpeningFeeAmount(
            openingFeeAmount,
            cfgOpeningFeeForTreasuryPercentage
        );
        _balances.liquidityPool = _balances.liquidityPool + openingFeeLPValue.toUint128();
        _balances.treasury = _balances.treasury + openingFeeTreasuryValue.toUint128();
    }

    function _updateBalancesWhenOpenSwapReceiveFixed(
        uint256 collateral,
        uint256 openingFeeAmount,
        uint256 cfgLiquidationDepositAmount,
        uint256 cfgIporPublicationFeeAmount,
        uint256 cfgOpeningFeeForTreasuryPercentage
    ) internal {
        _balances.receiveFixedSwaps = _balances.receiveFixedSwaps + collateral.toUint128();

        _balances.openingFee = _balances.openingFee + openingFeeAmount.toUint128();
        _balances.liquidationDeposit =
            _balances.liquidationDeposit +
            cfgLiquidationDepositAmount.toUint128();
        _balances.iporPublicationFee =
            _balances.iporPublicationFee +
            cfgIporPublicationFeeAmount.toUint128();

        (uint256 openingFeeLPValue, uint256 openingFeeTreasuryValue) = _splitOpeningFeeAmount(
            openingFeeAmount,
            cfgOpeningFeeForTreasuryPercentage
        );
        _balances.liquidityPool = _balances.liquidityPool + openingFeeLPValue.toUint128();
        _balances.treasury = _balances.treasury + openingFeeTreasuryValue.toUint128();
    }

    function _splitOpeningFeeAmount(
        uint256 openingFeeAmount,
        uint256 openingFeeForTreasurePercentage
    ) internal pure returns (uint256 liquidityPoolValue, uint256 treasuryValue) {
        treasuryValue = IporMath.division(
            openingFeeAmount * openingFeeForTreasurePercentage,
            Constants.D18
        );
        liquidityPoolValue = openingFeeAmount - treasuryValue;
    }

    function _updateBalancesWhenCloseSwapPayFixed(
        address account,
        DataTypes.IporSwapMemory memory swap,
        int256 positionValue,
        uint256 closingTimestamp,
        uint256 cfgIncomeTaxPercentage
    ) internal {
        uint256 absPositionValue = IporMath.absoluteValue(positionValue);

        //decrease from balances the liquidation deposit
        require(
            _balances.liquidationDeposit >= swap.liquidationDepositAmount,
            IporErrors.MILTON_CANNOT_CLOSE_DERIVATE_LIQUIDATION_DEPOSIT_BALANCE_IS_TOO_LOW
        );
        _balances.liquidationDeposit =
            _balances.liquidationDeposit -
            swap.liquidationDepositAmount.toUint128();

        _balances.payFixedSwaps = _balances.payFixedSwaps - swap.collateral.toUint128();
        //TODO: remove duplication
        if (absPositionValue < swap.collateral) {
            //verify if sender is an owner of swap if not then check if maturity - if not then reject, if yes then close even if not an owner
            if (account != swap.buyer) {
                require(
                    closingTimestamp >= swap.endingTimestamp,
                    IporErrors
                        .MILTON_CANNOT_CLOSE_DERIVATE_SENDER_IS_NOT_BUYER_AND_NO_DERIVATIVE_MATURITY
                );
            }
        }

        uint256 incomeTax = IporMath.division(
            absPositionValue * cfgIncomeTaxPercentage,
            Constants.D18
        );

        _balances.treasury = _balances.treasury + incomeTax.toUint128();

        if (positionValue > 0) {
            require(
                _balances.liquidityPool >= absPositionValue,
                IporErrors.MILTON_CANNOT_CLOSE_DERIVATE_LIQUIDITY_POOL_IS_TOO_LOW
            );

            _balances.liquidityPool = _balances.liquidityPool - absPositionValue.toUint128();
        } else {
            _balances.liquidityPool =
                _balances.liquidityPool +
                (absPositionValue - incomeTax).toUint128();
        }
    }

    function _updateBalancesWhenCloseSwapReceiveFixed(
        address account,
        DataTypes.IporSwapMemory memory swap,
        int256 positionValue,
        uint256 closingTimestamp,
        uint256 cfgIncomeTaxPercentage
    ) internal {
        uint256 absPositionValue = IporMath.absoluteValue(positionValue);

        //decrease from balances the liquidation deposit
        require(
            _balances.liquidationDeposit >= swap.liquidationDepositAmount,
            IporErrors.MILTON_CANNOT_CLOSE_DERIVATE_LIQUIDATION_DEPOSIT_BALANCE_IS_TOO_LOW
        );
        _balances.liquidationDeposit =
            _balances.liquidationDeposit -
            swap.liquidationDepositAmount.toUint128();

        _balances.receiveFixedSwaps = _balances.receiveFixedSwaps - swap.collateral.toUint128();

        //TODO: remove duplication

        if (absPositionValue < swap.collateral) {
            //verify if sender is an owner of swap if not then check if maturity - if not then reject, if yes then close even if not an owner
            if (account != swap.buyer) {
                require(
                    closingTimestamp >= swap.endingTimestamp,
                    IporErrors
                        .MILTON_CANNOT_CLOSE_DERIVATE_SENDER_IS_NOT_BUYER_AND_NO_DERIVATIVE_MATURITY
                );
            }
        }

        uint256 incomeTax = IporMath.division(
            absPositionValue * cfgIncomeTaxPercentage,
            Constants.D18
        );

        _balances.treasury = _balances.treasury + incomeTax.toUint128();

        if (positionValue > 0) {
            require(
                _balances.liquidityPool >= absPositionValue,
                IporErrors.MILTON_CANNOT_CLOSE_DERIVATE_LIQUIDITY_POOL_IS_TOO_LOW
            );

            _balances.liquidityPool = _balances.liquidityPool - absPositionValue.toUint128();
        } else {
            _balances.liquidityPool =
                _balances.liquidityPool +
                (absPositionValue - incomeTax).toUint128();
        }
    }

    function _updateSwapsWhenOpenPayFixed(DataTypes.NewSwap memory newSwap)
        internal
        returns (uint256)
    {
        _lastSwapId++;
        uint64 id = _lastSwapId;

        DataTypes.IporSwap storage swap = _swapsPayFixed.swaps[id];

        swap.state = DataTypes.SwapState.ACTIVE;
        swap.buyer = newSwap.buyer;
        swap.startingTimestamp = newSwap.startingTimestamp.toUint32();

        swap.id = id;
        swap.collateral = newSwap.collateral.toUint128();
        swap.liquidationDepositAmount = newSwap.liquidationDepositAmount.toUint128();
        swap.notionalAmount = newSwap.notionalAmount.toUint128();
        swap.fixedInterestRate = newSwap.fixedInterestRate.toUint128();
        swap.ibtQuantity = newSwap.ibtQuantity.toUint128();

        swap.idsIndex = _swapsPayFixed.ids[newSwap.buyer].length.toUint64();
        _swapsPayFixed.ids[newSwap.buyer].push(id);
        _lastSwapId = id;

        return id;
    }

    function _updateSwapsWhenOpenReceiveFixed(DataTypes.NewSwap memory newSwap)
        internal
        returns (uint256)
    {
        _lastSwapId++;
        uint64 id = _lastSwapId;

        DataTypes.IporSwap storage swap = _swapsReceiveFixed.swaps[id];

        swap.state = DataTypes.SwapState.ACTIVE;
        swap.buyer = newSwap.buyer;
        swap.startingTimestamp = newSwap.startingTimestamp.toUint32();

        swap.id = id;
        swap.collateral = newSwap.collateral.toUint128();
        swap.liquidationDepositAmount = newSwap.liquidationDepositAmount.toUint128();
        swap.notionalAmount = newSwap.notionalAmount.toUint128();
        swap.fixedInterestRate = newSwap.fixedInterestRate.toUint128();
        swap.ibtQuantity = newSwap.ibtQuantity.toUint128();

        swap.idsIndex = _swapsReceiveFixed.ids[newSwap.buyer].length.toUint64();
        _swapsReceiveFixed.ids[newSwap.buyer].push(id);
        _lastSwapId = id;

        return id;
    }

    function _updateSwapsWhenClosePayFixed(DataTypes.IporSwapMemory memory iporSwap) internal {
        require(iporSwap.id != 0, IporErrors.MILTON_CLOSE_POSITION_INCORRECT_SWAP_ID);
        require(
            iporSwap.state != uint256(DataTypes.SwapState.INACTIVE),
            IporErrors.MILTON_CLOSE_POSITION_INCORRECT_DERIVATIVE_STATUS
        );

        uint64 idsIndexToDelete = iporSwap.idsIndex.toUint64();
        address buyer = iporSwap.buyer;
        uint256 idsLength = _swapsPayFixed.ids[buyer].length - 1;
        if (idsIndexToDelete < idsLength) {
            uint128 accountDerivativeIdToMove = _swapsPayFixed.ids[buyer][idsLength];

            _swapsPayFixed.swaps[accountDerivativeIdToMove].idsIndex = idsIndexToDelete;

            _swapsPayFixed.ids[buyer][idsIndexToDelete] = accountDerivativeIdToMove;
        }

        _swapsPayFixed.swaps[iporSwap.id.toUint64()].state = DataTypes.SwapState.INACTIVE;
        _swapsPayFixed.ids[buyer].pop();
    }

    function _updateSwapsWhenCloseReceiveFixed(DataTypes.IporSwapMemory memory iporSwap) internal {
        require(iporSwap.id != 0, IporErrors.MILTON_CLOSE_POSITION_INCORRECT_SWAP_ID);
        require(
            iporSwap.state != uint256(DataTypes.SwapState.INACTIVE),
            IporErrors.MILTON_CLOSE_POSITION_INCORRECT_DERIVATIVE_STATUS
        );

        uint64 idsIndexToDelete = iporSwap.idsIndex.toUint64();
        address buyer = iporSwap.buyer;
        uint256 idsLength = _swapsReceiveFixed.ids[buyer].length - 1;

        if (idsIndexToDelete < idsLength) {
            uint128 accountDerivativeIdToMove = _swapsReceiveFixed.ids[buyer][idsLength];

            _swapsReceiveFixed.swaps[accountDerivativeIdToMove].idsIndex = idsIndexToDelete;

            _swapsReceiveFixed.ids[buyer][idsIndexToDelete] = accountDerivativeIdToMove;
        }

        _swapsReceiveFixed.swaps[iporSwap.id.toUint64()].state = DataTypes.SwapState.INACTIVE;
        _swapsReceiveFixed.ids[buyer].pop();
    }

    function _updateSoapIndicatorsWhenOpenSwapPayFixed(DataTypes.NewSwap memory newSwap) internal {
        DataTypes.SoapIndicatorMemory memory pf = DataTypes.SoapIndicatorMemory(
            _soapIndicatorsPayFixed.rebalanceTimestamp,
            _soapIndicatorsPayFixed.totalNotional,
            _soapIndicatorsPayFixed.averageInterestRate,
            _soapIndicatorsPayFixed.totalIbtQuantity,
            _soapIndicatorsPayFixed.quasiHypotheticalInterestCumulative
        );
        pf.rebalanceWhenOpenSwap(
            newSwap.startingTimestamp,
            newSwap.notionalAmount,
            newSwap.fixedInterestRate,
            newSwap.ibtQuantity
        );
        _soapIndicatorsPayFixed.rebalanceTimestamp = pf.rebalanceTimestamp.toUint32();
        _soapIndicatorsPayFixed.totalNotional = pf.totalNotional.toUint128();
        _soapIndicatorsPayFixed.averageInterestRate = pf.averageInterestRate.toUint128();
        _soapIndicatorsPayFixed.totalIbtQuantity = pf.totalIbtQuantity.toUint128();
        _soapIndicatorsPayFixed.quasiHypotheticalInterestCumulative = pf
            .quasiHypotheticalInterestCumulative;
    }

    function _updateSoapIndicatorsWhenOpenSwapReceiveFixed(DataTypes.NewSwap memory newSwap)
        internal
    {
        DataTypes.SoapIndicatorMemory memory rf = DataTypes.SoapIndicatorMemory(
            _soapIndicatorsReceiveFixed.rebalanceTimestamp,
            _soapIndicatorsReceiveFixed.totalNotional,
            _soapIndicatorsReceiveFixed.averageInterestRate,
            _soapIndicatorsReceiveFixed.totalIbtQuantity,
            _soapIndicatorsReceiveFixed.quasiHypotheticalInterestCumulative
        );
        rf.rebalanceWhenOpenSwap(
            newSwap.startingTimestamp,
            newSwap.notionalAmount,
            newSwap.fixedInterestRate,
            newSwap.ibtQuantity
        );

        _soapIndicatorsReceiveFixed.rebalanceTimestamp = rf.rebalanceTimestamp.toUint32();
        _soapIndicatorsReceiveFixed.totalNotional = rf.totalNotional.toUint128();
        _soapIndicatorsReceiveFixed.averageInterestRate = rf.averageInterestRate.toUint128();
        _soapIndicatorsReceiveFixed.totalIbtQuantity = rf.totalIbtQuantity.toUint128();
        _soapIndicatorsReceiveFixed.quasiHypotheticalInterestCumulative = rf
            .quasiHypotheticalInterestCumulative;
    }

    function _updateSoapIndicatorsWhenCloseSwapPayFixed(
        DataTypes.IporSwapMemory memory swap,
        uint256 closingTimestamp
    ) internal {
        DataTypes.SoapIndicatorMemory memory pf = DataTypes.SoapIndicatorMemory(
            _soapIndicatorsPayFixed.rebalanceTimestamp,
            _soapIndicatorsPayFixed.totalNotional,
            _soapIndicatorsPayFixed.averageInterestRate,
            _soapIndicatorsPayFixed.totalIbtQuantity,
            _soapIndicatorsPayFixed.quasiHypotheticalInterestCumulative
        );

        pf.rebalanceWhenCloseSwap(
            closingTimestamp,
            swap.startingTimestamp,
            swap.notionalAmount,
            swap.fixedInterestRate,
            swap.ibtQuantity
        );

        _soapIndicatorsPayFixed = DataTypes.SoapIndicatorStorage(
            pf.rebalanceTimestamp.toUint32(),
            pf.totalNotional.toUint128(),
            pf.averageInterestRate.toUint128(),
            pf.totalIbtQuantity.toUint128(),
            pf.quasiHypotheticalInterestCumulative
        );
    }

    function _updateSoapIndicatorsWhenCloseSwapReceiveFixed(
        DataTypes.IporSwapMemory memory swap,
        uint256 closingTimestamp
    ) internal {
        DataTypes.SoapIndicatorMemory memory rf = DataTypes.SoapIndicatorMemory(
            _soapIndicatorsReceiveFixed.rebalanceTimestamp,
            _soapIndicatorsReceiveFixed.totalNotional,
            _soapIndicatorsReceiveFixed.averageInterestRate,
            _soapIndicatorsReceiveFixed.totalIbtQuantity,
            _soapIndicatorsReceiveFixed.quasiHypotheticalInterestCumulative
        );

        rf.rebalanceWhenCloseSwap(
            closingTimestamp,
            swap.startingTimestamp,
            swap.notionalAmount,
            swap.fixedInterestRate,
            swap.ibtQuantity
        );

        _soapIndicatorsReceiveFixed = DataTypes.SoapIndicatorStorage(
            rf.rebalanceTimestamp.toUint32(),
            rf.totalNotional.toUint128(),
            rf.averageInterestRate.toUint128(),
            rf.totalIbtQuantity.toUint128(),
            rf.quasiHypotheticalInterestCumulative
        );
    }

    function _authorizeUpgrade(address) internal override onlyOwner {}
}<|MERGE_RESOLUTION|>--- conflicted
+++ resolved
@@ -11,10 +11,7 @@
 import "../libraries/Constants.sol";
 import "hardhat/console.sol";
 
-<<<<<<< HEAD
-=======
 //@dev all stored valuse related with money are in 18 decimals.
->>>>>>> b58cb63e
 contract MiltonStorage is UUPSUpgradeable, IporOwnableUpgradeable, IMiltonStorage {
     //TODO: if possible move out libraries from MiltonStorage to Milton, use storage as clean storage smart contract
     using SafeCast for uint256;
@@ -211,7 +208,6 @@
         returns (int256 soapRf)
     {
         int256 qSoapRf = _calculateQuasiSoapReceiveFixed(ibtPrice, calculateTimestamp);
-<<<<<<< HEAD
 
         soapRf = IporMath.divisionInt(qSoapRf, Constants.WAD_P2_YEAR_IN_SECONDS_INT);
     }
@@ -223,25 +219,6 @@
 
     function subtractLiquidity(uint256 liquidityAmount) external override onlyJoseph {
         _balances.liquidityPool = _balances.liquidityPool - liquidityAmount.toUint128();
-=======
-
-        soapRf = IporMath.divisionInt(qSoapRf, Constants.WAD_P2_YEAR_IN_SECONDS_INT);
-    }
-
-    function addLiquidity(uint256 liquidityAmount) external override onlyJoseph {
-        require(liquidityAmount != 0, IporErrors.MILTON_DEPOSIT_AMOUNT_TOO_LOW);
-        _balances.liquidityPool = _balances.liquidityPool + liquidityAmount.toUint128();
-    }
-
-    function subtractLiquidity(uint256 liquidityAmount) external override onlyJoseph {
-        _balances.liquidityPool = _balances.liquidityPool - liquidityAmount.toUint128();
-    }
-
-    // TODO: Removed after Internal and Investor tests liquidityAmount in WAND
-    function addLiquidityAssetManagmentMock(uint256 liquidityAmount) public onlyOwner {
-        require(liquidityAmount != 0, IporErrors.MILTON_DEPOSIT_AMOUNT_TOO_LOW);
-        _balances.liquidityPool = _balances.liquidityPool + liquidityAmount.toUint128();
->>>>>>> b58cb63e
     }
 
     function updateStorageWhenOpenSwapPayFixed(
@@ -329,10 +306,6 @@
         _balances.liquidityPool = liquidityPoolBalance.toUint128();
         _balances.vault = vaultBalance.toUint128();
     }
-<<<<<<< HEAD
-
-=======
->>>>>>> b58cb63e
     function updateStorageWhenDepositToStanley(uint256 depositValue, uint256 vaultBalance)
         external
         override
