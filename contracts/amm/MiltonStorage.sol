// SPDX-License-Identifier: BUSL-1.1
pragma solidity 0.8.15;

import "@openzeppelin/contracts-upgradeable/proxy/utils/UUPSUpgradeable.sol";
import "@openzeppelin/contracts-upgradeable/security/PausableUpgradeable.sol";
import "@openzeppelin/contracts/utils/math/SafeCast.sol";
import "../interfaces/types/MiltonStorageTypes.sol";
import "../libraries/Constants.sol";
import "../libraries/PaginationUtils.sol";
import "../interfaces/types/MiltonStorageTypes.sol";
import "../interfaces/IMiltonStorage.sol";
import "../security/IporOwnableUpgradeable.sol";
import "./libraries/types/AmmMiltonStorageTypes.sol";
import "./libraries/SoapIndicatorLogic.sol";

//@dev all stored valuse related with money are in 18 decimals.
contract MiltonStorage is
    UUPSUpgradeable,
    PausableUpgradeable,
    IporOwnableUpgradeable,
    IMiltonStorage
{
    using SafeCast for uint256;
    using SoapIndicatorLogic for AmmMiltonStorageTypes.SoapIndicatorsMemory;

    uint32 private _lastSwapId;
    address private _milton;
    address private _joseph;

    AmmMiltonStorageTypes.Balances internal _balances;
    AmmMiltonStorageTypes.SoapIndicators internal _soapIndicatorsPayFixed;
    AmmMiltonStorageTypes.SoapIndicators internal _soapIndicatorsReceiveFixed;
    AmmMiltonStorageTypes.IporSwapContainer internal _swapsPayFixed;
    AmmMiltonStorageTypes.IporSwapContainer internal _swapsReceiveFixed;

    mapping(address => uint128) private _liquidityPoolAccountContribution;

    modifier onlyMilton() {
        require(_msgSender() == _milton, IporErrors.CALLER_NOT_MILTON);
        _;
    }

    modifier onlyJoseph() {
        require(_msgSender() == _joseph, MiltonErrors.CALLER_NOT_JOSEPH);
        _;
    }

    function initialize() public initializer {
        __Ownable_init();
    }

    function getVersion() external pure virtual override returns (uint256) {
        return 1;
    }

    function getLastSwapId() external view override returns (uint256) {
        return _lastSwapId;
    }

    function getBalance()
        external
        view
        virtual
        override
        returns (IporTypes.MiltonBalancesMemory memory)
    {
        return
            IporTypes.MiltonBalancesMemory(
                _balances.totalCollateralPayFixed,
                _balances.totalCollateralReceiveFixed,
                _balances.liquidityPool,
                _balances.vault
            );
    }

    function getExtendedBalance()
        external
        view
        override
        returns (MiltonStorageTypes.ExtendedBalancesMemory memory)
    {
        return
            MiltonStorageTypes.ExtendedBalancesMemory(
                _balances.totalCollateralPayFixed,
                _balances.totalCollateralReceiveFixed,
                _balances.liquidityPool,
                _balances.vault,
                _balances.iporPublicationFee,
                _balances.treasury
            );
    }

    function getTotalOutstandingNotional()
        external
        view
        override
        returns (uint256 totalNotionalPayFixed, uint256 totalNotionalReceiveFixed)
    {
        totalNotionalPayFixed = _soapIndicatorsPayFixed.totalNotional;
        totalNotionalReceiveFixed = _soapIndicatorsReceiveFixed.totalNotional;
    }

    function getSwapPayFixed(uint256 swapId)
        external
        view
        override
        returns (IporTypes.IporSwapMemory memory)
    {
        uint32 id = swapId.toUint32();
        AmmMiltonStorageTypes.IporSwap storage swap = _swapsPayFixed.swaps[id];
        return
            IporTypes.IporSwapMemory(
                swap.id,
                swap.buyer,
                swap.openTimestamp,
                swap.openTimestamp + Constants.SWAP_DEFAULT_PERIOD_IN_SECONDS,
                swap.idsIndex,
                swap.collateral,
                swap.notional,
                swap.ibtQuantity,
                swap.fixedInterestRate,
                swap.liquidationDepositAmount * Constants.D18,
                uint256(swap.state)
            );
    }

    function getSwapReceiveFixed(uint256 swapId)
        external
        view
        override
        returns (IporTypes.IporSwapMemory memory)
    {
        uint32 id = swapId.toUint32();
        AmmMiltonStorageTypes.IporSwap storage swap = _swapsReceiveFixed.swaps[id];
        return
            IporTypes.IporSwapMemory(
                swap.id,
                swap.buyer,
                swap.openTimestamp,
                swap.openTimestamp + Constants.SWAP_DEFAULT_PERIOD_IN_SECONDS,
                swap.idsIndex,
                swap.collateral,
                swap.notional,
                swap.ibtQuantity,
                swap.fixedInterestRate,
                swap.liquidationDepositAmount * Constants.D18,
                uint256(swap.state)
            );
    }

    function getSwapsPayFixed(
        address account,
        uint256 offset,
        uint256 chunkSize
    ) external view override returns (uint256 totalCount, IporTypes.IporSwapMemory[] memory swaps) {
        uint32[] storage ids = _swapsPayFixed.ids[account];
        return (ids.length, _getPositions(_swapsPayFixed.swaps, ids, offset, chunkSize));
    }

    function getSwapsReceiveFixed(
        address account,
        uint256 offset,
        uint256 chunkSize
    ) external view override returns (uint256 totalCount, IporTypes.IporSwapMemory[] memory swaps) {
        uint32[] storage ids = _swapsReceiveFixed.ids[account];
        return (ids.length, _getPositions(_swapsReceiveFixed.swaps, ids, offset, chunkSize));
    }

    function getSwapPayFixedIds(
        address account,
        uint256 offset,
        uint256 chunkSize
    ) external view override returns (uint256 totalCount, uint256[] memory ids) {
        require(chunkSize > 0, IporErrors.CHUNK_SIZE_EQUAL_ZERO);
        require(chunkSize <= Constants.MAX_CHUNK_SIZE, IporErrors.CHUNK_SIZE_TOO_BIG);

        uint32[] storage idsRef = _swapsPayFixed.ids[account];
        totalCount = idsRef.length;

        uint256 resultSetSize = PaginationUtils.resolveResultSetSize(totalCount, offset, chunkSize);

        ids = new uint256[](resultSetSize);

        for (uint256 i = 0; i != resultSetSize; i++) {
            ids[i] = idsRef[offset + i];
        }
    }

    function getSwapReceiveFixedIds(
        address account,
        uint256 offset,
        uint256 chunkSize
    ) external view override returns (uint256 totalCount, uint256[] memory ids) {
        require(chunkSize > 0, IporErrors.CHUNK_SIZE_EQUAL_ZERO);
        require(chunkSize <= Constants.MAX_CHUNK_SIZE, IporErrors.CHUNK_SIZE_TOO_BIG);

        uint32[] storage idsRef = _swapsReceiveFixed.ids[account];
        totalCount = idsRef.length;

        uint256 resultSetSize = PaginationUtils.resolveResultSetSize(totalCount, offset, chunkSize);

        ids = new uint256[](resultSetSize);

        for (uint256 i = 0; i != resultSetSize; i++) {
            ids[i] = idsRef[offset + i];
        }
    }

    function getSwapIds(
        address account,
        uint256 offset,
        uint256 chunkSize
    )
        external
        view
        override
        returns (uint256 totalCount, MiltonStorageTypes.IporSwapId[] memory ids)
    {
        require(chunkSize > 0, IporErrors.CHUNK_SIZE_EQUAL_ZERO);
        require(chunkSize <= Constants.MAX_CHUNK_SIZE, IporErrors.CHUNK_SIZE_TOO_BIG);

        uint32[] storage payFixedIdsRef = _swapsPayFixed.ids[account];
        uint256 payFixedLength = payFixedIdsRef.length;

        uint32[] storage receiveFixedIdsRef = _swapsReceiveFixed.ids[account];
        uint256 receiveFixedLength = receiveFixedIdsRef.length;

        totalCount = payFixedLength + receiveFixedLength;

        uint256 resultSetSize = PaginationUtils.resolveResultSetSize(totalCount, offset, chunkSize);

        ids = new MiltonStorageTypes.IporSwapId[](resultSetSize);

        for (uint256 i = 0; i != resultSetSize; i++) {
            if (offset + i < payFixedLength) {
                ids[i] = MiltonStorageTypes.IporSwapId(payFixedIdsRef[offset + i], 0);
            } else {
                ids[i] = MiltonStorageTypes.IporSwapId(
                    receiveFixedIdsRef[offset + i - payFixedLength],
                    1
                );
            }
        }
    }

    function calculateSoap(uint256 ibtPrice, uint256 calculateTimestamp)
        external
        view
        override
        returns (
            int256 soapPayFixed,
            int256 soapReceiveFixed,
            int256 soap
        )
    {
        (int256 qSoapPf, int256 qSoapRf, int256 qSoap) = _calculateQuasiSoap(
            ibtPrice,
            calculateTimestamp
        );

        return (
            soapPayFixed = IporMath.divisionInt(qSoapPf, Constants.WAD_P2_YEAR_IN_SECONDS_INT),
            soapReceiveFixed = IporMath.divisionInt(qSoapRf, Constants.WAD_P2_YEAR_IN_SECONDS_INT),
            soap = IporMath.divisionInt(qSoap, Constants.WAD_P2_YEAR_IN_SECONDS_INT)
        );
    }

    function calculateSoapPayFixed(uint256 ibtPrice, uint256 calculateTimestamp)
        external
        view
        override
        returns (int256 soapPayFixed)
    {
        int256 qSoapPf = _calculateQuasiSoapPayFixed(ibtPrice, calculateTimestamp);

        soapPayFixed = IporMath.divisionInt(qSoapPf, Constants.WAD_P2_YEAR_IN_SECONDS_INT);
    }

    function calculateSoapReceiveFixed(uint256 ibtPrice, uint256 calculateTimestamp)
        external
        view
        override
        returns (int256 soapReceiveFixed)
    {
        int256 qSoapRf = _calculateQuasiSoapReceiveFixed(ibtPrice, calculateTimestamp);

        soapReceiveFixed = IporMath.divisionInt(qSoapRf, Constants.WAD_P2_YEAR_IN_SECONDS_INT);
    }

<<<<<<< HEAD
    function addLiquidity(uint256 assetAmount) external override onlyJoseph {
        require(assetAmount > 0, MiltonErrors.DEPOSIT_AMOUNT_TOO_LOW);
        _balances.liquidityPool = _balances.liquidityPool + assetAmount.toUint128();
=======
    function addLiquidity(
        address account,
        uint256 assetAmount,
        uint256 cfgMaxLiquidityPoolBalance,
        uint256 cfgMaxLpAccountContribution
    ) external override onlyJoseph {
        require(assetAmount != 0, MiltonErrors.DEPOSIT_AMOUNT_IS_TOO_LOW);

        uint128 newLiquidityPoolBalance = _balances.liquidityPool + assetAmount.toUint128();

        require(
            newLiquidityPoolBalance <= cfgMaxLiquidityPoolBalance,
            MiltonErrors.LIQUIDITY_POOL_BALANCE_IS_TOO_HIGH
        );

        uint128 newLiquidityPoolAccountContribution = _liquidityPoolAccountContribution[account] +
            assetAmount.toUint128();

        require(
            newLiquidityPoolAccountContribution <= cfgMaxLpAccountContribution,
            MiltonErrors.LP_ACCOUNT_CONTRIBUTION_IS_TOO_HIGH
        );

        _balances.liquidityPool = newLiquidityPoolBalance;
        _liquidityPoolAccountContribution[account] = newLiquidityPoolAccountContribution;
>>>>>>> a10fea7f
    }

    function subtractLiquidity(uint256 assetAmount) external override onlyJoseph {
        _balances.liquidityPool = _balances.liquidityPool - assetAmount.toUint128();
    }

    function updateStorageWhenOpenSwapPayFixed(
        AmmTypes.NewSwap memory newSwap,
        uint256 cfgIporPublicationFee
    ) external override onlyMilton returns (uint256) {
        uint256 id = _updateSwapsWhenOpenPayFixed(newSwap);
        _updateBalancesWhenOpenSwapPayFixed(
            newSwap.collateral,
            newSwap.openingFeeLPAmount,
            newSwap.openingFeeTreasuryAmount,
            cfgIporPublicationFee
        );

        _updateSoapIndicatorsWhenOpenSwapPayFixed(
            newSwap.openTimestamp,
            newSwap.notional,
            newSwap.fixedInterestRate,
            newSwap.ibtQuantity
        );
        return id;
    }

    function updateStorageWhenOpenSwapReceiveFixed(
        AmmTypes.NewSwap memory newSwap,
        uint256 cfgIporPublicationFee
    ) external override onlyMilton returns (uint256) {
        uint256 id = _updateSwapsWhenOpenReceiveFixed(newSwap);
        _updateBalancesWhenOpenSwapReceiveFixed(
            newSwap.collateral,
            newSwap.openingFeeLPAmount,
            newSwap.openingFeeTreasuryAmount,
            cfgIporPublicationFee
        );
        _updateSoapIndicatorsWhenOpenSwapReceiveFixed(
            newSwap.openTimestamp,
            newSwap.notional,
            newSwap.fixedInterestRate,
            newSwap.ibtQuantity
        );
        return id;
    }

    function updateStorageWhenCloseSwapPayFixed(
        address liquidator,
        IporTypes.IporSwapMemory memory iporSwap,
        int256 payoff,
        uint256 incomeFeeValue,
        uint256 closingTimestamp,
        uint256 cfgMinLiquidationThresholdToCloseBeforeMaturity,
        uint256 cfgSecondsBeforeMaturityWhenPositionCanBeClosed
    ) external override onlyMilton {
        _updateSwapsWhenClosePayFixed(iporSwap);
        _updateBalancesWhenCloseSwapPayFixed(
            liquidator,
            iporSwap,
            payoff,
            incomeFeeValue,
            closingTimestamp,
            cfgMinLiquidationThresholdToCloseBeforeMaturity,
            cfgSecondsBeforeMaturityWhenPositionCanBeClosed
        );
        _updateSoapIndicatorsWhenCloseSwapPayFixed(iporSwap, closingTimestamp);
    }

    function updateStorageWhenCloseSwapReceiveFixed(
        address liquidator,
        IporTypes.IporSwapMemory memory iporSwap,
        int256 payoff,
        uint256 incomeFeeValue,
        uint256 closingTimestamp,
        uint256 cfgMinLiquidationThresholdToCloseBeforeMaturity,
        uint256 cfgSecondsBeforeMaturityWhenPositionCanBeClosed
    ) external override onlyMilton {
        _updateSwapsWhenCloseReceiveFixed(iporSwap);
        _updateBalancesWhenCloseSwapReceiveFixed(
            liquidator,
            iporSwap,
            payoff,
            incomeFeeValue,
            closingTimestamp,
            cfgMinLiquidationThresholdToCloseBeforeMaturity,
            cfgSecondsBeforeMaturityWhenPositionCanBeClosed
        );
        _updateSoapIndicatorsWhenCloseSwapReceiveFixed(iporSwap, closingTimestamp);
    }

    function updateStorageWhenWithdrawFromStanley(uint256 withdrawnAmount, uint256 vaultBalance)
        external
        override
        onlyMilton
    {
        uint256 currentVaultBalance = _balances.vault;
        // We nedd this becouse for compound if we deposit and withdraw we could get negative intrest based on rounds
        require(
            vaultBalance + withdrawnAmount >= currentVaultBalance,
            MiltonErrors.INTEREST_FROM_STRATEGY_BELOW_ZERO
        );
        uint256 interest = vaultBalance + withdrawnAmount - currentVaultBalance;

        uint256 liquidityPoolBalance = _balances.liquidityPool + interest;
        _balances.liquidityPool = liquidityPoolBalance.toUint128();
        _balances.vault = vaultBalance.toUint128();
    }

    function updateStorageWhenDepositToStanley(uint256 depositAmount, uint256 vaultBalance)
        external
        override
        onlyMilton
    {
        require(vaultBalance >= depositAmount, MiltonErrors.VAULT_BALANCE_LOWER_THAN_DEPOSIT_VALUE);

        uint256 currentVaultBalance = _balances.vault;

        require(
            currentVaultBalance <= (vaultBalance - depositAmount),
            MiltonErrors.INTEREST_FROM_STRATEGY_BELOW_ZERO
        );
        uint256 interest = currentVaultBalance > 0
            ? (vaultBalance - currentVaultBalance - depositAmount)
            : 0;
        _balances.vault = vaultBalance.toUint128();
        uint256 liquidityPoolBalance = _balances.liquidityPool + interest;
        _balances.liquidityPool = liquidityPoolBalance.toUint128();
    }

    function updateStorageWhenTransferToCharlieTreasury(uint256 transferredAmount)
        external
        override
        onlyJoseph
    {
        require(transferredAmount > 0, IporErrors.NOT_ENOUGH_AMOUNT_TO_TRANSFER);

        uint256 balance = _balances.iporPublicationFee;

        require(transferredAmount <= balance, MiltonErrors.PUBLICATION_FEE_BALANCE_IS_TOO_LOW);

        balance = balance - transferredAmount;

        _balances.iporPublicationFee = balance.toUint128();
    }

    function updateStorageWhenTransferToTreasury(uint256 transferredAmount)
        external
        override
        onlyJoseph
    {
        require(transferredAmount > 0, IporErrors.NOT_ENOUGH_AMOUNT_TO_TRANSFER);

        uint256 balance = _balances.treasury;

        require(transferredAmount <= balance, MiltonErrors.TREASURY_BALANCE_IS_TOO_LOW);

        balance = balance - transferredAmount;

        _balances.treasury = balance.toUint128();
    }

    function setMilton(address newMilton) external override onlyOwner {
        require(newMilton != address(0), IporErrors.WRONG_ADDRESS);
        address oldMilton = _milton;
        _milton = newMilton;
        emit MiltonChanged(_msgSender(), oldMilton, newMilton);
    }

    function setJoseph(address newJoseph) external override onlyOwner {
        require(newJoseph != address(0), IporErrors.WRONG_ADDRESS);
        address oldJoseph = _joseph;
        _joseph = newJoseph;
        emit JosephChanged(_msgSender(), oldJoseph, newJoseph);
    }

    function pause() external override onlyOwner {
        _pause();
    }

    function unpause() external override onlyOwner {
        _unpause();
    }

    function _getPositions(
        mapping(uint32 => AmmMiltonStorageTypes.IporSwap) storage swaps,
        uint32[] storage ids,
        uint256 offset,
        uint256 chunkSize
    ) internal view returns (IporTypes.IporSwapMemory[] memory) {
        require(chunkSize > 0, IporErrors.CHUNK_SIZE_EQUAL_ZERO);
        require(chunkSize <= Constants.MAX_CHUNK_SIZE, IporErrors.CHUNK_SIZE_TOO_BIG);

        uint256 swapsIdsLength = PaginationUtils.resolveResultSetSize(
            ids.length,
            offset,
            chunkSize
        );
        IporTypes.IporSwapMemory[] memory derivatives = new IporTypes.IporSwapMemory[](
            swapsIdsLength
        );

        for (uint256 i = 0; i != swapsIdsLength; i++) {
            uint32 id = ids[i + offset];
            AmmMiltonStorageTypes.IporSwap storage swap = swaps[id];
            derivatives[i] = IporTypes.IporSwapMemory(
                swap.id,
                swap.buyer,
                swap.openTimestamp,
                swap.openTimestamp + Constants.SWAP_DEFAULT_PERIOD_IN_SECONDS,
                swap.idsIndex,
                swap.collateral,
                swap.notional,
                swap.ibtQuantity,
                swap.fixedInterestRate,
                swap.liquidationDepositAmount * Constants.D18,
                uint256(swaps[id].state)
            );
        }
        return derivatives;
    }

    function _calculateQuasiSoap(uint256 ibtPrice, uint256 calculateTimestamp)
        internal
        view
        returns (
            int256 soapPayFixed,
            int256 soapReceiveFixed,
            int256 soap
        )
    {
        AmmMiltonStorageTypes.SoapIndicatorsMemory memory spf = AmmMiltonStorageTypes
            .SoapIndicatorsMemory(
                _soapIndicatorsPayFixed.quasiHypotheticalInterestCumulative,
                _soapIndicatorsPayFixed.totalNotional,
                _soapIndicatorsPayFixed.totalIbtQuantity,
                _soapIndicatorsPayFixed.averageInterestRate,
                _soapIndicatorsPayFixed.rebalanceTimestamp
            );
        int256 _soapPayFixed = spf.calculateQuasiSoapPayFixed(calculateTimestamp, ibtPrice);

        AmmMiltonStorageTypes.SoapIndicatorsMemory memory srf = AmmMiltonStorageTypes
            .SoapIndicatorsMemory(
                _soapIndicatorsReceiveFixed.quasiHypotheticalInterestCumulative,
                _soapIndicatorsReceiveFixed.totalNotional,
                _soapIndicatorsReceiveFixed.totalIbtQuantity,
                _soapIndicatorsReceiveFixed.averageInterestRate,
                _soapIndicatorsReceiveFixed.rebalanceTimestamp
            );
        int256 _soapReceiveFixed = srf.calculateQuasiSoapReceiveFixed(calculateTimestamp, ibtPrice);

        return (
            soapPayFixed = _soapPayFixed,
            soapReceiveFixed = _soapReceiveFixed,
            soap = _soapPayFixed + _soapReceiveFixed
        );
    }

    function _calculateQuasiSoapPayFixed(uint256 ibtPrice, uint256 calculateTimestamp)
        internal
        view
        returns (int256 soapPayFixed)
    {
        AmmMiltonStorageTypes.SoapIndicatorsMemory memory spf = AmmMiltonStorageTypes
            .SoapIndicatorsMemory(
                _soapIndicatorsPayFixed.quasiHypotheticalInterestCumulative,
                _soapIndicatorsPayFixed.totalNotional,
                _soapIndicatorsPayFixed.totalIbtQuantity,
                _soapIndicatorsPayFixed.averageInterestRate,
                _soapIndicatorsPayFixed.rebalanceTimestamp
            );
        soapPayFixed = spf.calculateQuasiSoapPayFixed(calculateTimestamp, ibtPrice);
    }

    function _calculateQuasiSoapReceiveFixed(uint256 ibtPrice, uint256 calculateTimestamp)
        internal
        view
        returns (int256 soapReceiveFixed)
    {
        AmmMiltonStorageTypes.SoapIndicatorsMemory memory srf = AmmMiltonStorageTypes
            .SoapIndicatorsMemory(
                _soapIndicatorsReceiveFixed.quasiHypotheticalInterestCumulative,
                _soapIndicatorsReceiveFixed.totalNotional,
                _soapIndicatorsReceiveFixed.totalIbtQuantity,
                _soapIndicatorsReceiveFixed.averageInterestRate,
                _soapIndicatorsReceiveFixed.rebalanceTimestamp
            );
        soapReceiveFixed = srf.calculateQuasiSoapReceiveFixed(calculateTimestamp, ibtPrice);
    }

    function _updateBalancesWhenOpenSwapPayFixed(
        uint256 collateral,
        uint256 openingFeeLPAmount,
        uint256 openingFeeTreasuryAmount,
        uint256 cfgIporPublicationFee
    ) internal {
        _balances.totalCollateralPayFixed =
            _balances.totalCollateralPayFixed +
            collateral.toUint128();

        _balances.iporPublicationFee =
            _balances.iporPublicationFee +
            cfgIporPublicationFee.toUint128();

        _balances.liquidityPool = _balances.liquidityPool + openingFeeLPAmount.toUint128();
        _balances.treasury = _balances.treasury + openingFeeTreasuryAmount.toUint128();
    }

    function _updateBalancesWhenOpenSwapReceiveFixed(
        uint256 collateral,
        uint256 openingFeeLPAmount,
        uint256 openingFeeTreasuryAmount,
        uint256 cfgIporPublicationFee
    ) internal {
        _balances.totalCollateralReceiveFixed =
            _balances.totalCollateralReceiveFixed +
            collateral.toUint128();

        _balances.iporPublicationFee =
            _balances.iporPublicationFee +
            cfgIporPublicationFee.toUint128();

        _balances.liquidityPool = _balances.liquidityPool + openingFeeLPAmount.toUint128();
        _balances.treasury = _balances.treasury + openingFeeTreasuryAmount.toUint128();
    }

    function _updateBalancesWhenCloseSwapPayFixed(
        address liquidator,
        IporTypes.IporSwapMemory memory swap,
        int256 payoff,
        uint256 closingTimestamp,
        uint256 cfgIncomeFeeRate,
        uint256 cfgMinLiquidationThresholdToCloseBeforeMaturity,
        uint256 cfgSecondsBeforeMaturityWhenPositionCanBeClosed
    ) internal {
        _updateBalancesWhenCloseSwap(
            liquidator,
            swap,
            payoff,
            closingTimestamp,
            cfgIncomeFeeRate,
            cfgMinLiquidationThresholdToCloseBeforeMaturity,
            cfgSecondsBeforeMaturityWhenPositionCanBeClosed
        );

        _balances.totalCollateralPayFixed =
            _balances.totalCollateralPayFixed -
            swap.collateral.toUint128();
    }

    function _updateBalancesWhenCloseSwapReceiveFixed(
        address liquidator,
        IporTypes.IporSwapMemory memory swap,
        int256 payoff,
        uint256 incomeFeeValue,
        uint256 closingTimestamp,
        uint256 cfgMinLiquidationThresholdToCloseBeforeMaturity,
        uint256 cfgSecondsBeforeMaturityWhenPositionCanBeClosed
    ) internal {
        _updateBalancesWhenCloseSwap(
            liquidator,
            swap,
            payoff,
            incomeFeeValue,
            closingTimestamp,
            cfgMinLiquidationThresholdToCloseBeforeMaturity,
            cfgSecondsBeforeMaturityWhenPositionCanBeClosed
        );

        _balances.totalCollateralReceiveFixed =
            _balances.totalCollateralReceiveFixed -
            swap.collateral.toUint128();
    }

    function _updateBalancesWhenCloseSwap(
        address liquidator,
        IporTypes.IporSwapMemory memory swap,
        int256 payoff,
        uint256 incomeFeeValue,
        uint256 closingTimestamp,
        uint256 cfgMinLiquidationThresholdToCloseBeforeMaturity,
        uint256 cfgSecondsBeforeMaturityWhenPositionCanBeClosed
    ) internal {
        uint256 absPayoff = IporMath.absoluteValue(payoff);
        uint256 minPayoffToCloseBeforeMaturity = IporMath.percentOf(
            swap.collateral,
            cfgMinLiquidationThresholdToCloseBeforeMaturity
        );
        if (absPayoff < minPayoffToCloseBeforeMaturity) {
            //verify if sender is an owner of swap if not then check if maturity - if not then reject,
            //if yes then close even if not an owner
            if (liquidator != swap.buyer) {
                require(
                    closingTimestamp >=
                        swap.endTimestamp - cfgSecondsBeforeMaturityWhenPositionCanBeClosed,
                    MiltonErrors.CANNOT_CLOSE_SWAP_SENDER_IS_NOT_BUYER_AND_NO_MATURITY
                );
            }
        }

        _balances.treasury = _balances.treasury + incomeFeeValue.toUint128();

        if (payoff > 0) {
            require(
                _balances.liquidityPool >= absPayoff,
                MiltonErrors.CANNOT_CLOSE_SWAP_LP_IS_TOO_LOW
            );

            _balances.liquidityPool = _balances.liquidityPool - absPayoff.toUint128();
        } else {
            _balances.liquidityPool =
                _balances.liquidityPool +
                (absPayoff - incomeFeeValue).toUint128();
        }
    }

    function _updateSwapsWhenOpenPayFixed(AmmTypes.NewSwap memory newSwap)
        internal
        returns (uint256)
    {
        _lastSwapId++;
        uint32 id = _lastSwapId;

        AmmMiltonStorageTypes.IporSwap storage swap = _swapsPayFixed.swaps[id];

        swap.id = id;
        swap.buyer = newSwap.buyer;
        swap.openTimestamp = newSwap.openTimestamp.toUint32();
        swap.idsIndex = _swapsPayFixed.ids[newSwap.buyer].length.toUint32();
        swap.collateral = newSwap.collateral.toUint128();
        swap.notional = newSwap.notional.toUint128();
        swap.ibtQuantity = newSwap.ibtQuantity.toUint128();
        swap.fixedInterestRate = newSwap.fixedInterestRate.toUint64();
        swap.liquidationDepositAmount = newSwap.liquidationDepositAmount.toUint32();
        swap.state = AmmTypes.SwapState.ACTIVE;

        _swapsPayFixed.ids[newSwap.buyer].push(id);
        _lastSwapId = id;

        return id;
    }

    function _updateSwapsWhenOpenReceiveFixed(AmmTypes.NewSwap memory newSwap)
        internal
        returns (uint256)
    {
        _lastSwapId++;
        uint32 id = _lastSwapId;

        AmmMiltonStorageTypes.IporSwap storage swap = _swapsReceiveFixed.swaps[id];

        swap.id = id;
        swap.buyer = newSwap.buyer;
        swap.openTimestamp = newSwap.openTimestamp.toUint32();
        swap.idsIndex = _swapsReceiveFixed.ids[newSwap.buyer].length.toUint32();
        swap.collateral = newSwap.collateral.toUint128();
        swap.notional = newSwap.notional.toUint128();
        swap.ibtQuantity = newSwap.ibtQuantity.toUint128();
        swap.fixedInterestRate = newSwap.fixedInterestRate.toUint64();
        swap.liquidationDepositAmount = newSwap.liquidationDepositAmount.toUint32();
        swap.state = AmmTypes.SwapState.ACTIVE;

        _swapsReceiveFixed.ids[newSwap.buyer].push(id);
        _lastSwapId = id;

        return id;
    }

    function _updateSwapsWhenClosePayFixed(IporTypes.IporSwapMemory memory iporSwap) internal {
        require(iporSwap.id > 0, MiltonErrors.INCORRECT_SWAP_ID);
        require(
            iporSwap.state != uint256(AmmTypes.SwapState.INACTIVE),
            MiltonErrors.INCORRECT_SWAP_STATUS
        );

        uint32 idsIndexToDelete = iporSwap.idsIndex.toUint32();
        address buyer = iporSwap.buyer;
        uint256 idsLength = _swapsPayFixed.ids[buyer].length - 1;
        if (idsIndexToDelete < idsLength) {
            uint32 accountDerivativeIdToMove = _swapsPayFixed.ids[buyer][idsLength];

            _swapsPayFixed.swaps[accountDerivativeIdToMove].idsIndex = idsIndexToDelete;

            _swapsPayFixed.ids[buyer][idsIndexToDelete] = accountDerivativeIdToMove;
        }

        _swapsPayFixed.swaps[iporSwap.id.toUint32()].state = AmmTypes.SwapState.INACTIVE;
        _swapsPayFixed.ids[buyer].pop();
    }

    function _updateSwapsWhenCloseReceiveFixed(IporTypes.IporSwapMemory memory iporSwap) internal {
        require(iporSwap.id > 0, MiltonErrors.INCORRECT_SWAP_ID);
        require(
            iporSwap.state != uint256(AmmTypes.SwapState.INACTIVE),
            MiltonErrors.INCORRECT_SWAP_STATUS
        );

        uint32 idsIndexToDelete = iporSwap.idsIndex.toUint32();
        address buyer = iporSwap.buyer;
        uint256 idsLength = _swapsReceiveFixed.ids[buyer].length - 1;

        if (idsIndexToDelete < idsLength) {
            uint32 accountDerivativeIdToMove = _swapsReceiveFixed.ids[buyer][idsLength];

            _swapsReceiveFixed.swaps[accountDerivativeIdToMove].idsIndex = idsIndexToDelete;

            _swapsReceiveFixed.ids[buyer][idsIndexToDelete] = accountDerivativeIdToMove;
        }

        _swapsReceiveFixed.swaps[iporSwap.id.toUint32()].state = AmmTypes.SwapState.INACTIVE;
        _swapsReceiveFixed.ids[buyer].pop();
    }

    function _updateSoapIndicatorsWhenOpenSwapPayFixed(
        uint256 openTimestamp,
        uint256 notional,
        uint256 fixedInterestRate,
        uint256 ibtQuantity
    ) internal {
        AmmMiltonStorageTypes.SoapIndicatorsMemory memory pf = AmmMiltonStorageTypes
            .SoapIndicatorsMemory(
                _soapIndicatorsPayFixed.quasiHypotheticalInterestCumulative,
                _soapIndicatorsPayFixed.totalNotional,
                _soapIndicatorsPayFixed.totalIbtQuantity,
                _soapIndicatorsPayFixed.averageInterestRate,
                _soapIndicatorsPayFixed.rebalanceTimestamp
            );

        pf.rebalanceWhenOpenSwap(openTimestamp, notional, fixedInterestRate, ibtQuantity);

        _soapIndicatorsPayFixed.rebalanceTimestamp = pf.rebalanceTimestamp.toUint32();
        _soapIndicatorsPayFixed.totalNotional = pf.totalNotional.toUint128();
        _soapIndicatorsPayFixed.averageInterestRate = pf.averageInterestRate.toUint64();
        _soapIndicatorsPayFixed.totalIbtQuantity = pf.totalIbtQuantity.toUint128();
        _soapIndicatorsPayFixed.quasiHypotheticalInterestCumulative = pf
            .quasiHypotheticalInterestCumulative;
    }

    function _updateSoapIndicatorsWhenOpenSwapReceiveFixed(
        uint256 openTimestamp,
        uint256 notional,
        uint256 fixedInterestRate,
        uint256 ibtQuantity
    ) internal {
        AmmMiltonStorageTypes.SoapIndicatorsMemory memory rf = AmmMiltonStorageTypes
            .SoapIndicatorsMemory(
                _soapIndicatorsReceiveFixed.quasiHypotheticalInterestCumulative,
                _soapIndicatorsReceiveFixed.totalNotional,
                _soapIndicatorsReceiveFixed.totalIbtQuantity,
                _soapIndicatorsReceiveFixed.averageInterestRate,
                _soapIndicatorsReceiveFixed.rebalanceTimestamp
            );
        rf.rebalanceWhenOpenSwap(openTimestamp, notional, fixedInterestRate, ibtQuantity);

        _soapIndicatorsReceiveFixed.rebalanceTimestamp = rf.rebalanceTimestamp.toUint32();
        _soapIndicatorsReceiveFixed.totalNotional = rf.totalNotional.toUint128();
        _soapIndicatorsReceiveFixed.averageInterestRate = rf.averageInterestRate.toUint64();
        _soapIndicatorsReceiveFixed.totalIbtQuantity = rf.totalIbtQuantity.toUint128();
        _soapIndicatorsReceiveFixed.quasiHypotheticalInterestCumulative = rf
            .quasiHypotheticalInterestCumulative;
    }

    function _updateSoapIndicatorsWhenCloseSwapPayFixed(
        IporTypes.IporSwapMemory memory swap,
        uint256 closingTimestamp
    ) internal {
        AmmMiltonStorageTypes.SoapIndicatorsMemory memory pf = AmmMiltonStorageTypes
            .SoapIndicatorsMemory(
                _soapIndicatorsPayFixed.quasiHypotheticalInterestCumulative,
                _soapIndicatorsPayFixed.totalNotional,
                _soapIndicatorsPayFixed.totalIbtQuantity,
                _soapIndicatorsPayFixed.averageInterestRate,
                _soapIndicatorsPayFixed.rebalanceTimestamp
            );

        pf.rebalanceWhenCloseSwap(
            closingTimestamp,
            swap.openTimestamp,
            swap.notional,
            swap.fixedInterestRate,
            swap.ibtQuantity
        );

        _soapIndicatorsPayFixed = AmmMiltonStorageTypes.SoapIndicators(
            pf.quasiHypotheticalInterestCumulative,
            pf.totalNotional.toUint128(),
            pf.totalIbtQuantity.toUint128(),
            pf.averageInterestRate.toUint64(),
            pf.rebalanceTimestamp.toUint32()
        );
    }

    function _updateSoapIndicatorsWhenCloseSwapReceiveFixed(
        IporTypes.IporSwapMemory memory swap,
        uint256 closingTimestamp
    ) internal {
        AmmMiltonStorageTypes.SoapIndicatorsMemory memory rf = AmmMiltonStorageTypes
            .SoapIndicatorsMemory(
                _soapIndicatorsReceiveFixed.quasiHypotheticalInterestCumulative,
                _soapIndicatorsReceiveFixed.totalNotional,
                _soapIndicatorsReceiveFixed.totalIbtQuantity,
                _soapIndicatorsReceiveFixed.averageInterestRate,
                _soapIndicatorsReceiveFixed.rebalanceTimestamp
            );

        rf.rebalanceWhenCloseSwap(
            closingTimestamp,
            swap.openTimestamp,
            swap.notional,
            swap.fixedInterestRate,
            swap.ibtQuantity
        );

        _soapIndicatorsReceiveFixed = AmmMiltonStorageTypes.SoapIndicators(
            rf.quasiHypotheticalInterestCumulative,
            rf.totalNotional.toUint128(),
            rf.totalIbtQuantity.toUint128(),
            rf.averageInterestRate.toUint64(),
            rf.rebalanceTimestamp.toUint32()
        );
    }

    //solhint-disable no-empty-blocks
    function _authorizeUpgrade(address) internal override onlyOwner {}
}

contract MiltonStorageUsdt is MiltonStorage {}

contract MiltonStorageUsdc is MiltonStorage {}

contract MiltonStorageDai is MiltonStorage {}<|MERGE_RESOLUTION|>--- conflicted
+++ resolved
@@ -287,18 +287,13 @@
         soapReceiveFixed = IporMath.divisionInt(qSoapRf, Constants.WAD_P2_YEAR_IN_SECONDS_INT);
     }
 
-<<<<<<< HEAD
-    function addLiquidity(uint256 assetAmount) external override onlyJoseph {
-        require(assetAmount > 0, MiltonErrors.DEPOSIT_AMOUNT_TOO_LOW);
-        _balances.liquidityPool = _balances.liquidityPool + assetAmount.toUint128();
-=======
     function addLiquidity(
         address account,
         uint256 assetAmount,
         uint256 cfgMaxLiquidityPoolBalance,
         uint256 cfgMaxLpAccountContribution
     ) external override onlyJoseph {
-        require(assetAmount != 0, MiltonErrors.DEPOSIT_AMOUNT_IS_TOO_LOW);
+        require(assetAmount > 0, MiltonErrors.DEPOSIT_AMOUNT_IS_TOO_LOW);
 
         uint128 newLiquidityPoolBalance = _balances.liquidityPool + assetAmount.toUint128();
 
@@ -317,7 +312,6 @@
 
         _balances.liquidityPool = newLiquidityPoolBalance;
         _liquidityPoolAccountContribution[account] = newLiquidityPoolAccountContribution;
->>>>>>> a10fea7f
     }
 
     function subtractLiquidity(uint256 assetAmount) external override onlyJoseph {
