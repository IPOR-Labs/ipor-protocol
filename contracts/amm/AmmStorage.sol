--- conflicted
+++ resolved
@@ -22,6 +22,7 @@
 
     address private immutable IPOR_PROTOCOL_ROUTER;
     uint32 private _lastSwapId;
+
     /// @dev DEPRECATED
     address public iporProtocolRouter;
 
@@ -44,8 +45,8 @@
     }
 
     /// @custom:oz-upgrades-unsafe-allow constructor
-    constructor(address iporProtocolRouter) {
-        IPOR_PROTOCOL_ROUTER = iporProtocolRouter;
+    constructor(address iporProtocolRouterInput) {
+        IPOR_PROTOCOL_ROUTER = iporProtocolRouterInput;
         _disableInitializers();
     }
 
@@ -443,16 +444,6 @@
         _balances.treasury = balance.toUint128();
     }
 
-<<<<<<< HEAD
-    function setRouter(address newRouter) external override onlyOwner {
-        require(newRouter != address(0), IporErrors.WRONG_ADDRESS);
-        //        address oldAmmTreasury = _iporProtocolRouter;
-        _iporProtocolRouter = newRouter;
-        //        emit AmmTreasuryChanged(_msgSender(), oldAmmTreasury, newAmmTreasury);
-    }
-
-=======
->>>>>>> 30756c15
     function pause() external override onlyOwner {
         _pause();
     }
@@ -824,7 +815,7 @@
     function _updateOpenedSwapWhenClosePayFixed(AmmTypes.SwapDuration duration, uint256 swapId) internal {
         uint32 headSwapId = _openedSwapsPayFixed[duration].headSwapId;
         AmmInternalTypes.OpenSwapItem memory swap = _openedSwapsPayFixed[duration].swaps[swapId.toUint32()];
-        if(swap.openSwapTimestamp == 0) {
+        if (swap.openSwapTimestamp == 0) {
             return;
         }
         if (swapId.toUint32() == headSwapId) {
@@ -863,17 +854,21 @@
     function _updateOpenedSwapWhenCloseReceiveFixed(AmmTypes.SwapDuration duration, uint256 swapId) internal {
         uint32 headSwapId = _openedSwapsReceiveFixed[duration].headSwapId;
         AmmInternalTypes.OpenSwapItem memory swap = _openedSwapsReceiveFixed[duration].swaps[swapId.toUint32()];
-        if(swap.openSwapTimestamp == 0) {
+        if (swap.openSwapTimestamp == 0) {
             return;
         }
         if (swapId.toUint32() == headSwapId) {
-            AmmInternalTypes.OpenSwapItem memory swapPrev = _openedSwapsReceiveFixed[duration].swaps[swap.previousSwapId];
+            AmmInternalTypes.OpenSwapItem memory swapPrev = _openedSwapsReceiveFixed[duration].swaps[
+                swap.previousSwapId
+            ];
             swapPrev.nextSwapId = 0;
             _openedSwapsReceiveFixed[duration].headSwapId = swapPrev.swapId;
             _openedSwapsReceiveFixed[duration].swaps[swapPrev.swapId] = swapPrev;
             delete _openedSwapsReceiveFixed[duration].swaps[swapId.toUint32()];
         } else {
-            AmmInternalTypes.OpenSwapItem memory swapPrev = _openedSwapsReceiveFixed[duration].swaps[swap.previousSwapId];
+            AmmInternalTypes.OpenSwapItem memory swapPrev = _openedSwapsReceiveFixed[duration].swaps[
+                swap.previousSwapId
+            ];
             AmmInternalTypes.OpenSwapItem memory swapNext = _openedSwapsReceiveFixed[duration].swaps[swap.nextSwapId];
             swapPrev.nextSwapId = swapNext.swapId;
             swapNext.previousSwapId = swapPrev.swapId;
