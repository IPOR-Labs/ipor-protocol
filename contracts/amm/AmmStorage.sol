// SPDX-License-Identifier: BUSL-1.1
pragma solidity 0.8.20;

import "@openzeppelin/contracts-upgradeable/proxy/utils/Initializable.sol";
import "@openzeppelin/contracts-upgradeable/proxy/utils/UUPSUpgradeable.sol";
import "@openzeppelin/contracts-upgradeable/security/PausableUpgradeable.sol";
import "@openzeppelin/contracts/utils/math/SafeCast.sol";

import "contracts/libraries/Constants.sol";
import "contracts/libraries/PaginationUtils.sol";
import "contracts/interfaces/types/AmmStorageTypes.sol";
import "contracts/interfaces/IAmmStorage.sol";
import "contracts/security/IporOwnableUpgradeable.sol";
import "contracts/amm/libraries/SoapIndicatorRebalanceLogic.sol";
import "contracts/amm/libraries/types/StorageInternalTypes.sol";
import "contracts/amm/libraries/types/AmmInternalTypes.sol";

//@dev all stored valuse related with money are in 18 decimals.
contract AmmStorage is Initializable, PausableUpgradeable, UUPSUpgradeable, IporOwnableUpgradeable, IAmmStorage {
    using SafeCast for uint256;
    using SoapIndicatorRebalanceLogic for AmmStorageTypes.SoapIndicators;

    address private immutable IPOR_PROTOCOL_ROUTER;
    address private immutable AMM_TREASURY;

    uint32 private _lastSwapId;

    /// @dev DEPRECATED in V2
    address public miltonDeprecated;

    /// @dev DEPRECATED in V2
    address public josephDeprecated;

    StorageInternalTypes.Balances internal _balances;
    StorageInternalTypes.SoapIndicatorsStorage internal _soapIndicatorsPayFixed;
    StorageInternalTypes.SoapIndicatorsStorage internal _soapIndicatorsReceiveFixed;
    StorageInternalTypes.SwapContainer internal _swapsPayFixed;
    StorageInternalTypes.SwapContainer internal _swapsReceiveFixed;

    mapping(address => uint128) private _liquidityPoolAccountContribution;
    mapping(IporTypes.SwapTenor => AmmInternalTypes.OpenSwapList) private _openedSwapsPayFixed;
    mapping(IporTypes.SwapTenor => AmmInternalTypes.OpenSwapList) private _openedSwapsReceiveFixed;

    modifier onlyRouter() {
        require(_msgSender() == IPOR_PROTOCOL_ROUTER, IporErrors.CALLER_NOT_IPOR_PROTOCOL_ROUTER);
        _;
    }

    modifier onlyAmmTreasury() {
        require(_msgSender() == AMM_TREASURY, IporErrors.CALLER_NOT_AMM_TREASURY);
        _;
    }

    /// @custom:oz-upgrades-unsafe-allow constructor
    constructor(address iporProtocolRouterInput, address ammTreasury) {
        require(
            iporProtocolRouterInput != address(0),
            string.concat(IporErrors.WRONG_ADDRESS, " IPOR protocol router address cannot be 0")
        );
        require(
            ammTreasury != address(0),
            string.concat(IporErrors.WRONG_ADDRESS, " AMM treasury address cannot be 0")
        );

        IPOR_PROTOCOL_ROUTER = iporProtocolRouterInput;
        AMM_TREASURY = ammTreasury;
        _disableInitializers();
    }

    function initialize() public initializer {
        __Pausable_init();
        __Ownable_init();
        __UUPSUpgradeable_init();
    }

    function postUpgrade() public onlyOwner {
        _soapIndicatorsPayFixed.hypotheticalInterestCumulative = IporMath.division(
            _soapIndicatorsPayFixed.hypotheticalInterestCumulative,
            1e36 * Constants.YEAR_IN_SECONDS
        );
        _soapIndicatorsReceiveFixed.hypotheticalInterestCumulative = IporMath.division(
            _soapIndicatorsReceiveFixed.hypotheticalInterestCumulative,
            1e36 * Constants.YEAR_IN_SECONDS
        );
    }

    function getVersion() external pure virtual override returns (uint256) {
        return 2_000;
    }

    function getLastSwapId() external view override returns (uint256) {
        return _lastSwapId;
    }

    function getLastOpenedSwap(
        IporTypes.SwapTenor tenor,
        uint256 direction
    ) external view override returns (AmmInternalTypes.OpenSwapItem memory) {
        return
            direction == 0
                ? _openedSwapsPayFixed[tenor].swaps[_openedSwapsPayFixed[tenor].headSwapId]
                : _openedSwapsReceiveFixed[tenor].swaps[_openedSwapsReceiveFixed[tenor].headSwapId];
    }

    function getBalance() external view virtual override returns (IporTypes.AmmBalancesMemory memory) {
        return
            IporTypes.AmmBalancesMemory(
                _balances.totalCollateralPayFixed,
                _balances.totalCollateralReceiveFixed,
                _balances.liquidityPool,
                _balances.vault
            );
    }

    function getBalancesForOpenSwap() external view override returns (IporTypes.AmmBalancesForOpenSwapMemory memory) {
        return
            IporTypes.AmmBalancesForOpenSwapMemory({
                totalCollateralPayFixed: _balances.totalCollateralPayFixed,
                totalNotionalPayFixed: _soapIndicatorsPayFixed.totalNotional,
                totalCollateralReceiveFixed: _balances.totalCollateralReceiveFixed,
                totalNotionalReceiveFixed: _soapIndicatorsReceiveFixed.totalNotional,
                liquidityPool: _balances.liquidityPool
            });
    }

    function getExtendedBalance() external view override returns (AmmStorageTypes.ExtendedBalancesMemory memory) {
        return
            AmmStorageTypes.ExtendedBalancesMemory(
                _balances.totalCollateralPayFixed,
                _balances.totalCollateralReceiveFixed,
                _balances.liquidityPool,
                _balances.vault,
                _balances.iporPublicationFee,
                _balances.treasury
            );
    }

    function getSwap(AmmTypes.SwapDirection direction, uint256 swapId)
        external
        view
        override
        returns (AmmTypes.Swap memory)
    {
        uint32 id = swapId.toUint32();
        StorageInternalTypes.Swap storage swap;

        if (direction == AmmTypes.SwapDirection.PAY_FIXED_RECEIVE_FLOATING) swap = _swapsPayFixed.swaps[id];
        else if (direction == AmmTypes.SwapDirection.PAY_FLOATING_RECEIVE_FIXED) swap = _swapsReceiveFixed.swaps[id];
        else {
            revert(AmmErrors.UNSUPPORTED_DIRECTION);
        }
        return
            AmmTypes.Swap(
                swap.id,
                swap.buyer,
                swap.openTimestamp,
                swap.tenor,
                swap.idsIndex,
                swap.collateral,
                swap.notional,
                swap.ibtQuantity,
                swap.fixedInterestRate,
                uint256(swap.liquidationDepositAmount) * 1e18,
                swap.state
            );
    }

    function getSwapsPayFixed(
        address account,
        uint256 offset,
        uint256 chunkSize
    ) external view override returns (uint256 totalCount, AmmTypes.Swap[] memory swaps) {
        uint32[] storage ids = _swapsPayFixed.ids[account];
        return (ids.length, _getPositions(_swapsPayFixed.swaps, ids, offset, chunkSize));
    }

    function getSwapsReceiveFixed(
        address account,
        uint256 offset,
        uint256 chunkSize
    ) external view override returns (uint256 totalCount, AmmTypes.Swap[] memory swaps) {
        uint32[] storage ids = _swapsReceiveFixed.ids[account];
        return (ids.length, _getPositions(_swapsReceiveFixed.swaps, ids, offset, chunkSize));
    }

    function getSwapPayFixedIds(
        address account,
        uint256 offset,
        uint256 chunkSize
    ) external view override returns (uint256 totalCount, uint256[] memory ids) {
        require(chunkSize > 0, IporErrors.CHUNK_SIZE_EQUAL_ZERO);
        require(chunkSize <= Constants.MAX_CHUNK_SIZE, IporErrors.CHUNK_SIZE_TOO_BIG);

        uint32[] storage idsRef = _swapsPayFixed.ids[account];
        totalCount = idsRef.length;

        uint256 resultSetSize = PaginationUtils.resolveResultSetSize(totalCount, offset, chunkSize);

        ids = new uint256[](resultSetSize);

        for (uint256 i; i != resultSetSize; ) {
            ids[i] = idsRef[offset + i];
            unchecked {
                ++i;
            }
        }
    }

    function getSwapReceiveFixedIds(
        address account,
        uint256 offset,
        uint256 chunkSize
    ) external view override returns (uint256 totalCount, uint256[] memory ids) {
        require(chunkSize > 0, IporErrors.CHUNK_SIZE_EQUAL_ZERO);
        require(chunkSize <= Constants.MAX_CHUNK_SIZE, IporErrors.CHUNK_SIZE_TOO_BIG);

        uint32[] storage idsRef = _swapsReceiveFixed.ids[account];
        totalCount = idsRef.length;

        uint256 resultSetSize = PaginationUtils.resolveResultSetSize(totalCount, offset, chunkSize);

        ids = new uint256[](resultSetSize);

        for (uint256 i; i != resultSetSize; ) {
            ids[i] = idsRef[offset + i];
            unchecked {
                ++i;
            }
        }
    }

    function getSwapIds(
        address account,
        uint256 offset,
        uint256 chunkSize
    ) external view override returns (uint256 totalCount, AmmStorageTypes.IporSwapId[] memory ids) {
        require(chunkSize > 0, IporErrors.CHUNK_SIZE_EQUAL_ZERO);
        require(chunkSize <= Constants.MAX_CHUNK_SIZE, IporErrors.CHUNK_SIZE_TOO_BIG);

        uint32[] storage payFixedIdsRef = _swapsPayFixed.ids[account];
        uint256 payFixedLength = payFixedIdsRef.length;

        uint32[] storage receiveFixedIdsRef = _swapsReceiveFixed.ids[account];
        uint256 receiveFixedLength = receiveFixedIdsRef.length;

        totalCount = payFixedLength + receiveFixedLength;

        uint256 resultSetSize = PaginationUtils.resolveResultSetSize(totalCount, offset, chunkSize);

        ids = new AmmStorageTypes.IporSwapId[](resultSetSize);

        for (uint256 i; i != resultSetSize; ) {
            if (offset + i < payFixedLength) {
                ids[i] = AmmStorageTypes.IporSwapId(payFixedIdsRef[offset + i], 0);
            } else {
                ids[i] = AmmStorageTypes.IporSwapId(receiveFixedIdsRef[offset + i - payFixedLength], 1);
            }
            unchecked {
                ++i;
            }
        }
    }

<<<<<<< HEAD
    function calculateSoap(
        uint256 ibtPrice,
        uint256 calculateTimestamp
    ) external view override returns (int256 soapPayFixed, int256 soapReceiveFixed, int256 soap) {
        StorageInternalTypes.SoapIndicatorsMemory memory spf = StorageInternalTypes.SoapIndicatorsMemory(
            _soapIndicatorsPayFixed.hypotheticalInterestCumulative,
            _soapIndicatorsPayFixed.totalNotional,
            _soapIndicatorsPayFixed.totalIbtQuantity,
            _soapIndicatorsPayFixed.averageInterestRate,
            _soapIndicatorsPayFixed.rebalanceTimestamp
        );
        int256 _soapPayFixed = spf.calculateSoapPayFixed(calculateTimestamp, ibtPrice);

        StorageInternalTypes.SoapIndicatorsMemory memory srf = StorageInternalTypes.SoapIndicatorsMemory(
            _soapIndicatorsReceiveFixed.hypotheticalInterestCumulative,
            _soapIndicatorsReceiveFixed.totalNotional,
            _soapIndicatorsReceiveFixed.totalIbtQuantity,
            _soapIndicatorsReceiveFixed.averageInterestRate,
            _soapIndicatorsReceiveFixed.rebalanceTimestamp
        );
        int256 _soapReceiveFixed = srf.calculateSoapReceiveFixed(calculateTimestamp, ibtPrice);

        return (
            soapPayFixed = _soapPayFixed,
            soapReceiveFixed = _soapReceiveFixed,
            soap = _soapPayFixed + _soapReceiveFixed
        );
    }

    function calculateSoapPayFixed(
        uint256 ibtPrice,
        uint256 calculateTimestamp
    ) external view override returns (int256 soapPayFixed) {
        return _calculateSoapPayFixed(ibtPrice, calculateTimestamp);
    }

    function calculateSoapReceiveFixed(
        uint256 ibtPrice,
        uint256 calculateTimestamp
    ) external view override returns (int256 soapReceiveFixed) {
        return _calculateSoapReceiveFixed(ibtPrice, calculateTimestamp);
    }

    function addLiquidity(
=======
    function addLiquidityInternal(
>>>>>>> 2ec8ed61
        address account,
        uint256 assetAmount,
        uint256 cfgMaxLiquidityPoolBalance,
        uint256 cfgMaxLpAccountContribution
    ) external override onlyRouter {
        require(assetAmount > 0, AmmErrors.DEPOSIT_AMOUNT_IS_TOO_LOW);

        uint128 newLiquidityPoolBalance = _balances.liquidityPool + assetAmount.toUint128();

        require(newLiquidityPoolBalance <= cfgMaxLiquidityPoolBalance, AmmErrors.LIQUIDITY_POOL_BALANCE_IS_TOO_HIGH);

        uint128 newLiquidityPoolAccountContribution = _liquidityPoolAccountContribution[account] +
            assetAmount.toUint128();

        require(
            newLiquidityPoolAccountContribution <= cfgMaxLpAccountContribution,
            AmmErrors.LP_ACCOUNT_CONTRIBUTION_IS_TOO_HIGH
        );

        _balances.liquidityPool = newLiquidityPoolBalance;
        _liquidityPoolAccountContribution[account] = newLiquidityPoolAccountContribution;
    }

    function subtractLiquidityInternal(uint256 assetAmount) external override onlyRouter {
        _balances.liquidityPool = _balances.liquidityPool - assetAmount.toUint128();
    }

<<<<<<< HEAD
    function updateStorageWhenOpenSwapPayFixed(
        AmmTypes.NewSwap memory newSwap,
        uint256 cfgIporPublicationFee
    ) external override onlyRouter returns (uint256) {
        uint256 id = _updateSwapsWhenOpenPayFixed(newSwap);
=======
    function updateStorageWhenOpenSwapPayFixedInternal(
        AmmTypes.NewSwap memory newSwap,
        uint256 cfgIporPublicationFee
    ) external override onlyRouter returns (uint256) {
        uint256 id = _updateSwapsWhenOpen(AmmTypes.SwapDirection.PAY_FIXED_RECEIVE_FLOATING, newSwap);
>>>>>>> 2ec8ed61
        _updateBalancesWhenOpenSwapPayFixed(
            newSwap.collateral,
            newSwap.openingFeeLPAmount,
            newSwap.openingFeeTreasuryAmount,
            cfgIporPublicationFee
        );

        _updateSoapIndicatorsWhenOpenSwapPayFixed(
            newSwap.openTimestamp,
            newSwap.notional,
            newSwap.fixedInterestRate,
            newSwap.ibtQuantity
        );
        _updateOpenedSwapWhenOpenPayFixed(newSwap.tenor, id, newSwap.openTimestamp);
        return id;
    }

<<<<<<< HEAD
    function updateStorageWhenOpenSwapReceiveFixed(
        AmmTypes.NewSwap memory newSwap,
        uint256 cfgIporPublicationFee
    ) external override onlyRouter returns (uint256) {
        uint256 id = _updateSwapsWhenOpenReceiveFixed(newSwap);
=======
    function updateStorageWhenOpenSwapReceiveFixedInternal(
        AmmTypes.NewSwap memory newSwap,
        uint256 cfgIporPublicationFee
    ) external override onlyRouter returns (uint256) {
        uint256 id = _updateSwapsWhenOpen(AmmTypes.SwapDirection.PAY_FLOATING_RECEIVE_FIXED, newSwap);
>>>>>>> 2ec8ed61
        _updateBalancesWhenOpenSwapReceiveFixed(
            newSwap.collateral,
            newSwap.openingFeeLPAmount,
            newSwap.openingFeeTreasuryAmount,
            cfgIporPublicationFee
        );
        _updateSoapIndicatorsWhenOpenSwapReceiveFixed(
            newSwap.openTimestamp,
            newSwap.notional,
            newSwap.fixedInterestRate,
            newSwap.ibtQuantity
        );
        _updateOpenedSwapWhenOpenReceiveFixed(newSwap.tenor, id, newSwap.openTimestamp);
        return id;
    }

    function updateStorageWhenCloseSwapPayFixedInternal(
        AmmTypes.Swap memory swap,
        int256 payoff,
        uint256 swapUnwindOpeningFeeLPAmount,
        uint256 swapUnwindOpeningFeeTreasuryAmount,
        uint256 closingTimestamp
    ) external override onlyRouter returns (AmmInternalTypes.OpenSwapItem memory closedSwap) {
        _updateSwapsWhenClosePayFixed(swap);
        _updateBalancesWhenCloseSwapPayFixed(
            swap,
            payoff,
            swapUnwindOpeningFeeLPAmount,
            swapUnwindOpeningFeeTreasuryAmount
        );
        _updateSoapIndicatorsWhenCloseSwapPayFixed(swap, closingTimestamp);
        return _updateOpenedSwapWhenClosePayFixed(swap.tenor, swap.id);
    }

    function updateStorageWhenCloseSwapReceiveFixedInternal(
        AmmTypes.Swap memory swap,
        int256 payoff,
        uint256 swapUnwindOpeningFeeLPAmount,
        uint256 swapUnwindOpeningFeeTreasuryAmount,
        uint256 closingTimestamp
    ) external override onlyRouter returns (AmmInternalTypes.OpenSwapItem memory closedSwap) {
        _updateSwapsWhenCloseReceiveFixed(swap);
        _updateBalancesWhenCloseSwapReceiveFixed(
            swap,
            payoff,
            swapUnwindOpeningFeeLPAmount,
            swapUnwindOpeningFeeTreasuryAmount
        );
        _updateSoapIndicatorsWhenCloseSwapReceiveFixed(swap, closingTimestamp);
        return _updateOpenedSwapWhenCloseReceiveFixed(swap.tenor, swap.id);
    }

    function updateStorageWhenWithdrawFromAssetManagement(
        uint256 withdrawnAmount,
        uint256 vaultBalance
    ) external override onlyAmmTreasury {
        uint256 currentVaultBalance = _balances.vault;
        // We nedd this because for compound if we deposit and withdraw we could get negative intrest based on rounds
        require(vaultBalance + withdrawnAmount >= currentVaultBalance, AmmErrors.INTEREST_FROM_STRATEGY_BELOW_ZERO);

        uint256 interest = vaultBalance + withdrawnAmount - currentVaultBalance;

        uint256 liquidityPoolBalance = _balances.liquidityPool + interest;

        _balances.liquidityPool = liquidityPoolBalance.toUint128();
        _balances.vault = vaultBalance.toUint128();
    }

    function updateStorageWhenDepositToAssetManagement(
        uint256 depositAmount,
        uint256 vaultBalance
    ) external override onlyAmmTreasury {
        require(vaultBalance >= depositAmount, AmmErrors.VAULT_BALANCE_LOWER_THAN_DEPOSIT_VALUE);

        uint256 currentVaultBalance = _balances.vault;

        require(currentVaultBalance <= (vaultBalance - depositAmount), AmmErrors.INTEREST_FROM_STRATEGY_BELOW_ZERO);

        uint256 interest = currentVaultBalance > 0 ? (vaultBalance - currentVaultBalance - depositAmount) : 0;
        _balances.vault = vaultBalance.toUint128();
        uint256 liquidityPoolBalance = _balances.liquidityPool + interest;
        _balances.liquidityPool = liquidityPoolBalance.toUint128();
    }

    function updateStorageWhenTransferToCharlieTreasuryInternal(
        uint256 transferredAmount
    ) external override onlyRouter {
        require(transferredAmount > 0, IporErrors.NOT_ENOUGH_AMOUNT_TO_TRANSFER);

        uint256 balance = _balances.iporPublicationFee;

        require(transferredAmount <= balance, AmmErrors.PUBLICATION_FEE_BALANCE_IS_TOO_LOW);

        balance = balance - transferredAmount;

        _balances.iporPublicationFee = balance.toUint128();
    }

    function updateStorageWhenTransferToTreasuryInternal(uint256 transferredAmount) external override onlyRouter {
        require(transferredAmount > 0, IporErrors.NOT_ENOUGH_AMOUNT_TO_TRANSFER);

        uint256 balance = _balances.treasury;

        require(transferredAmount <= balance, AmmErrors.TREASURY_BALANCE_IS_TOO_LOW);

        balance = balance - transferredAmount;

        _balances.treasury = balance.toUint128();
    }

    function pause() external override onlyOwner {
        _pause();
    }

    function unpause() external override onlyOwner {
        _unpause();
    }

    function getLiquidityPoolAccountContribution(address account) external view returns (uint256) {
        return _liquidityPoolAccountContribution[account];
    }

    function _getPositions(
        mapping(uint32 => StorageInternalTypes.Swap) storage swaps,
        uint32[] storage ids,
        uint256 offset,
        uint256 chunkSize
    ) internal view returns (AmmTypes.Swap[] memory) {
        require(chunkSize > 0, IporErrors.CHUNK_SIZE_EQUAL_ZERO);
        require(chunkSize <= Constants.MAX_CHUNK_SIZE, IporErrors.CHUNK_SIZE_TOO_BIG);

        uint256 swapsIdsLength = PaginationUtils.resolveResultSetSize(ids.length, offset, chunkSize);
        AmmTypes.Swap[] memory derivatives = new AmmTypes.Swap[](swapsIdsLength);

        for (uint256 i; i != swapsIdsLength; ) {
            uint32 id = ids[i + offset];
            StorageInternalTypes.Swap storage swap = swaps[id];
            derivatives[i] = AmmTypes.Swap(
                swap.id,
                swap.buyer,
                swap.openTimestamp,
                swap.tenor,
                swap.idsIndex,
                swap.collateral,
                swap.notional,
                swap.ibtQuantity,
                swap.fixedInterestRate,
                uint256(swap.liquidationDepositAmount) * 1e18,
                swaps[id].state
            );
            unchecked {
                ++i;
            }
        }
        return derivatives;
    }

<<<<<<< HEAD
    function _calculateSoapPayFixed(
        uint256 ibtPrice,
        uint256 calculateTimestamp
    ) internal view returns (int256 soapPayFixed) {
        StorageInternalTypes.SoapIndicatorsMemory memory spf = StorageInternalTypes.SoapIndicatorsMemory(
            _soapIndicatorsPayFixed.hypotheticalInterestCumulative,
            _soapIndicatorsPayFixed.totalNotional,
            _soapIndicatorsPayFixed.totalIbtQuantity,
            _soapIndicatorsPayFixed.averageInterestRate,
            _soapIndicatorsPayFixed.rebalanceTimestamp
        );
        soapPayFixed = spf.calculateSoapPayFixed(calculateTimestamp, ibtPrice);
    }

    function _calculateSoapReceiveFixed(
        uint256 ibtPrice,
        uint256 calculateTimestamp
    ) internal view returns (int256 soapReceiveFixed) {
        StorageInternalTypes.SoapIndicatorsMemory memory srf = StorageInternalTypes.SoapIndicatorsMemory(
            _soapIndicatorsReceiveFixed.hypotheticalInterestCumulative,
            _soapIndicatorsReceiveFixed.totalNotional,
            _soapIndicatorsReceiveFixed.totalIbtQuantity,
            _soapIndicatorsReceiveFixed.averageInterestRate,
            _soapIndicatorsReceiveFixed.rebalanceTimestamp
        );
        soapReceiveFixed = srf.calculateSoapReceiveFixed(calculateTimestamp, ibtPrice);
=======
    function getSoapIndicators()
        external
        view
        returns (
            AmmStorageTypes.SoapIndicators memory indicatorsPayFixed,
            AmmStorageTypes.SoapIndicators memory indicatorsReceiveFixed
        )
    {
        StorageInternalTypes.SoapIndicatorsStorage memory soapIndicatorsPayFixed = _soapIndicatorsPayFixed;
        StorageInternalTypes.SoapIndicatorsStorage memory soapIndicatorsReceiveFixed = _soapIndicatorsReceiveFixed;

        indicatorsPayFixed = AmmStorageTypes.SoapIndicators({
            hypotheticalInterestCumulative: soapIndicatorsPayFixed.hypotheticalInterestCumulative,
            totalNotional: soapIndicatorsPayFixed.totalNotional,
            totalIbtQuantity: soapIndicatorsPayFixed.totalIbtQuantity,
            averageInterestRate: soapIndicatorsPayFixed.averageInterestRate,
            rebalanceTimestamp: soapIndicatorsPayFixed.rebalanceTimestamp
        });

        indicatorsReceiveFixed = AmmStorageTypes.SoapIndicators({
            hypotheticalInterestCumulative: soapIndicatorsReceiveFixed.hypotheticalInterestCumulative,
            totalNotional: soapIndicatorsReceiveFixed.totalNotional,
            totalIbtQuantity: soapIndicatorsReceiveFixed.totalIbtQuantity,
            averageInterestRate: soapIndicatorsReceiveFixed.averageInterestRate,
            rebalanceTimestamp: soapIndicatorsReceiveFixed.rebalanceTimestamp
        });
>>>>>>> 2ec8ed61
    }

    function _updateBalancesWhenOpenSwapPayFixed(
        uint256 collateral,
        uint256 openingFeeLPAmount,
        uint256 openingFeeTreasuryAmount,
        uint256 cfgIporPublicationFee
    ) internal {
        _balances.totalCollateralPayFixed = _balances.totalCollateralPayFixed + collateral.toUint128();

        _balances.iporPublicationFee = _balances.iporPublicationFee + cfgIporPublicationFee.toUint128();

        _balances.liquidityPool = _balances.liquidityPool + openingFeeLPAmount.toUint128();
        _balances.treasury = _balances.treasury + openingFeeTreasuryAmount.toUint128();
    }

    function _updateBalancesWhenOpenSwapReceiveFixed(
        uint256 collateral,
        uint256 openingFeeLPAmount,
        uint256 openingFeeTreasuryAmount,
        uint256 cfgIporPublicationFee
    ) internal {
        _balances.totalCollateralReceiveFixed = _balances.totalCollateralReceiveFixed + collateral.toUint128();

        _balances.iporPublicationFee = _balances.iporPublicationFee + cfgIporPublicationFee.toUint128();

        _balances.liquidityPool = _balances.liquidityPool + openingFeeLPAmount.toUint128();
        _balances.treasury = _balances.treasury + openingFeeTreasuryAmount.toUint128();
    }

    function _updateBalancesWhenCloseSwapPayFixed(
        AmmTypes.Swap memory swap,
        int256 payoff,
        uint256 swapUnwindOpeningFeeLPAmount,
        uint256 swapUnwindOpeningFeeTreasuryAmount
    ) internal {
        _updateBalancesWhenCloseSwap(payoff, swapUnwindOpeningFeeLPAmount, swapUnwindOpeningFeeTreasuryAmount);

        _balances.totalCollateralPayFixed = _balances.totalCollateralPayFixed - swap.collateral.toUint128();
    }

    function _updateBalancesWhenCloseSwapReceiveFixed(
        AmmTypes.Swap memory swap,
        int256 payoff,
        uint256 swapUnwindOpeningFeeLPAmount,
        uint256 swapUnwindOpeningFeeTreasuryAmount
    ) internal {
        _updateBalancesWhenCloseSwap(payoff);

        _balances.totalCollateralReceiveFixed = _balances.totalCollateralReceiveFixed - swap.collateral.toUint128();
    }

    function _updateBalancesWhenCloseSwap(
        int256 payoff,
        uint256 swapUnwindOpeningFeeLPAmount,
        uint256 swapUnwindOpeningFeeTreasuryAmount
    ) internal {
        uint256 absPayoff = IporMath.absoluteValue(payoff);

        if (payoff > 0) {
            /// @dev Buyer earns, AmmTreasury (LP) looses
            require(_balances.liquidityPool >= absPayoff, AmmErrors.CANNOT_CLOSE_SWAP_LP_IS_TOO_LOW);

            /// @dev When AmmTreasury (LP) looses, then  always substract all payoff
            _balances.liquidityPool = _balances.liquidityPool - absPayoff.toUint128();
        } else {
            /// @dev AmmTreasury earns, Buyer looses,
            _balances.liquidityPool = _balances.liquidityPool + absPayoff.toUint128();
        }
    }

    function _updateSwapsWhenOpen(AmmTypes.SwapDirection direction, AmmTypes.NewSwap memory newSwap)
        internal
        returns (uint256)
    {
        _lastSwapId++;
        uint32 id = _lastSwapId;

        StorageInternalTypes.Swap storage swap;
        uint32 idsIndexLocal;

        if (direction == AmmTypes.SwapDirection.PAY_FIXED_RECEIVE_FLOATING) {
            swap = _swapsPayFixed.swaps[id];
            idsIndexLocal = _swapsPayFixed.ids[newSwap.buyer].length.toUint32();
        } else if (direction == AmmTypes.SwapDirection.PAY_FLOATING_RECEIVE_FIXED) {
            swap = _swapsReceiveFixed.swaps[id];
            idsIndexLocal = _swapsReceiveFixed.ids[newSwap.buyer].length.toUint32();
        } else {
            revert(AmmErrors.UNSUPPORTED_DIRECTION);
        }

        swap.id = id;
        swap.buyer = newSwap.buyer;
        swap.openTimestamp = newSwap.openTimestamp.toUint32();
        swap.idsIndex = idsIndexLocal;
        swap.collateral = newSwap.collateral.toUint128();
        swap.notional = newSwap.notional.toUint128();
        swap.ibtQuantity = newSwap.ibtQuantity.toUint128();
        swap.fixedInterestRate = newSwap.fixedInterestRate.toUint64();
        swap.liquidationDepositAmount = newSwap.liquidationDepositAmount.toUint32();
        swap.state = IporTypes.SwapState.ACTIVE;
        swap.tenor = newSwap.tenor;

        if (direction == AmmTypes.SwapDirection.PAY_FIXED_RECEIVE_FLOATING) {
            _swapsPayFixed.ids[newSwap.buyer].push(id);
        } else if (direction == AmmTypes.SwapDirection.PAY_FLOATING_RECEIVE_FIXED) {
            _swapsReceiveFixed.ids[newSwap.buyer].push(id);
        } else {
            revert(AmmErrors.UNSUPPORTED_DIRECTION);
        }

        _lastSwapId = id;

        return id;
    }

    function _updateSwapsWhenClosePayFixed(AmmTypes.Swap memory swap) internal {
        require(swap.id > 0, AmmErrors.INCORRECT_SWAP_ID);
        require(swap.state != IporTypes.SwapState.INACTIVE, AmmErrors.INCORRECT_SWAP_STATUS);

        uint32 idsIndexToDelete = swap.idsIndex.toUint32();
        address buyer = swap.buyer;
        uint256 idsLength = _swapsPayFixed.ids[buyer].length - 1;
        if (idsIndexToDelete < idsLength) {
            uint32 accountDerivativeIdToMove = _swapsPayFixed.ids[buyer][idsLength];

            _swapsPayFixed.swaps[accountDerivativeIdToMove].idsIndex = idsIndexToDelete;

            _swapsPayFixed.ids[buyer][idsIndexToDelete] = accountDerivativeIdToMove;
        }

        _swapsPayFixed.swaps[swap.id.toUint32()].state = IporTypes.SwapState.INACTIVE;
        _swapsPayFixed.ids[buyer].pop();
    }

    function _updateSwapsWhenCloseReceiveFixed(AmmTypes.Swap memory swap) internal {
        require(swap.id > 0, AmmErrors.INCORRECT_SWAP_ID);
        require(swap.state != IporTypes.SwapState.INACTIVE, AmmErrors.INCORRECT_SWAP_STATUS);

        uint32 idsIndexToDelete = swap.idsIndex.toUint32();
        address buyer = swap.buyer;
        uint256 idsLength = _swapsReceiveFixed.ids[buyer].length - 1;

        if (idsIndexToDelete < idsLength) {
            uint32 accountDerivativeIdToMove = _swapsReceiveFixed.ids[buyer][idsLength];

            _swapsReceiveFixed.swaps[accountDerivativeIdToMove].idsIndex = idsIndexToDelete;

            _swapsReceiveFixed.ids[buyer][idsIndexToDelete] = accountDerivativeIdToMove;
        }

        _swapsReceiveFixed.swaps[swap.id.toUint32()].state = IporTypes.SwapState.INACTIVE;
        _swapsReceiveFixed.ids[buyer].pop();
    }

    function _updateSoapIndicatorsWhenOpenSwapPayFixed(
        uint256 openTimestamp,
        uint256 notional,
        uint256 fixedInterestRate,
        uint256 ibtQuantity
    ) internal {
        AmmStorageTypes.SoapIndicators memory pf = AmmStorageTypes.SoapIndicators(
            _soapIndicatorsPayFixed.hypotheticalInterestCumulative,
            _soapIndicatorsPayFixed.totalNotional,
            _soapIndicatorsPayFixed.totalIbtQuantity,
            _soapIndicatorsPayFixed.averageInterestRate,
            _soapIndicatorsPayFixed.rebalanceTimestamp
        );

        pf = pf.rebalanceWhenOpenSwap(openTimestamp, notional, fixedInterestRate, ibtQuantity);

        _soapIndicatorsPayFixed.rebalanceTimestamp = pf.rebalanceTimestamp.toUint32();
        _soapIndicatorsPayFixed.totalNotional = pf.totalNotional.toUint128();
        _soapIndicatorsPayFixed.averageInterestRate = pf.averageInterestRate.toUint64();
        _soapIndicatorsPayFixed.totalIbtQuantity = pf.totalIbtQuantity.toUint128();
        _soapIndicatorsPayFixed.hypotheticalInterestCumulative = pf.hypotheticalInterestCumulative;
    }

    function _updateSoapIndicatorsWhenOpenSwapReceiveFixed(
        uint256 openTimestamp,
        uint256 notional,
        uint256 fixedInterestRate,
        uint256 ibtQuantity
    ) internal {
        AmmStorageTypes.SoapIndicators memory rf = AmmStorageTypes.SoapIndicators(
            _soapIndicatorsReceiveFixed.hypotheticalInterestCumulative,
            _soapIndicatorsReceiveFixed.totalNotional,
            _soapIndicatorsReceiveFixed.totalIbtQuantity,
            _soapIndicatorsReceiveFixed.averageInterestRate,
            _soapIndicatorsReceiveFixed.rebalanceTimestamp
        );
        rf = rf.rebalanceWhenOpenSwap(openTimestamp, notional, fixedInterestRate, ibtQuantity);

        _soapIndicatorsReceiveFixed.rebalanceTimestamp = rf.rebalanceTimestamp.toUint32();
        _soapIndicatorsReceiveFixed.totalNotional = rf.totalNotional.toUint128();
        _soapIndicatorsReceiveFixed.averageInterestRate = rf.averageInterestRate.toUint64();
        _soapIndicatorsReceiveFixed.totalIbtQuantity = rf.totalIbtQuantity.toUint128();
        _soapIndicatorsReceiveFixed.hypotheticalInterestCumulative = rf.hypotheticalInterestCumulative;
    }

    function _updateSoapIndicatorsWhenCloseSwapPayFixed(AmmTypes.Swap memory swap, uint256 closingTimestamp) internal {
        AmmStorageTypes.SoapIndicators memory pf = AmmStorageTypes.SoapIndicators(
            _soapIndicatorsPayFixed.hypotheticalInterestCumulative,
            _soapIndicatorsPayFixed.totalNotional,
            _soapIndicatorsPayFixed.totalIbtQuantity,
            _soapIndicatorsPayFixed.averageInterestRate,
            _soapIndicatorsPayFixed.rebalanceTimestamp
        );

        pf = pf.rebalanceWhenCloseSwap(
            closingTimestamp,
            swap.openTimestamp,
            swap.notional,
            swap.fixedInterestRate,
            swap.ibtQuantity
        );

        _soapIndicatorsPayFixed = StorageInternalTypes.SoapIndicatorsStorage(
            pf.hypotheticalInterestCumulative,
            pf.totalNotional.toUint128(),
            pf.totalIbtQuantity.toUint128(),
            pf.averageInterestRate.toUint64(),
            pf.rebalanceTimestamp.toUint32()
        );
    }

    function _updateSoapIndicatorsWhenCloseSwapReceiveFixed(
        AmmTypes.Swap memory swap,
        uint256 closingTimestamp
    ) internal {
<<<<<<< HEAD
        StorageInternalTypes.SoapIndicatorsMemory memory rf = StorageInternalTypes.SoapIndicatorsMemory(
=======
        AmmStorageTypes.SoapIndicators memory rf = AmmStorageTypes.SoapIndicators(
>>>>>>> 2ec8ed61
            _soapIndicatorsReceiveFixed.hypotheticalInterestCumulative,
            _soapIndicatorsReceiveFixed.totalNotional,
            _soapIndicatorsReceiveFixed.totalIbtQuantity,
            _soapIndicatorsReceiveFixed.averageInterestRate,
            _soapIndicatorsReceiveFixed.rebalanceTimestamp
        );

        rf = rf.rebalanceWhenCloseSwap(
            closingTimestamp,
            swap.openTimestamp,
            swap.notional,
            swap.fixedInterestRate,
            swap.ibtQuantity
        );

        _soapIndicatorsReceiveFixed = StorageInternalTypes.SoapIndicatorsStorage(
            rf.hypotheticalInterestCumulative,
            rf.totalNotional.toUint128(),
            rf.totalIbtQuantity.toUint128(),
            rf.averageInterestRate.toUint64(),
            rf.rebalanceTimestamp.toUint32()
        );
    }

    function _updateOpenedSwapWhenOpenPayFixed(
        IporTypes.SwapTenor tenor,
        uint256 swapId,
        uint256 openTimestamp
    ) internal {
        uint32 headSwapId = _openedSwapsPayFixed[tenor].headSwapId;
        _openedSwapsPayFixed[tenor].swaps[swapId.toUint32()] = AmmInternalTypes.OpenSwapItem(
            swapId.toUint32(),
            0,
            headSwapId,
            openTimestamp.toUint32()
        );
        _openedSwapsPayFixed[tenor].headSwapId = swapId.toUint32();
        _openedSwapsPayFixed[tenor].swaps[headSwapId].nextSwapId = swapId.toUint32();
    }

    function _updateOpenedSwapWhenClosePayFixed(
        IporTypes.SwapTenor tenor,
        uint256 swapId
    ) internal returns (AmmInternalTypes.OpenSwapItem memory closedSwap) {
        uint32 headSwapId = _openedSwapsPayFixed[tenor].headSwapId;
        AmmInternalTypes.OpenSwapItem memory swap = _openedSwapsPayFixed[tenor].swaps[swapId.toUint32()];
        if (swap.openSwapTimestamp == 0) {
            return swap;
        }
        if (swapId.toUint32() == headSwapId) {
            AmmInternalTypes.OpenSwapItem memory swapPrev = _openedSwapsPayFixed[tenor].swaps[swap.previousSwapId];
            swapPrev.nextSwapId = 0;
            _openedSwapsPayFixed[tenor].headSwapId = swapPrev.swapId;
            _openedSwapsPayFixed[tenor].swaps[swapPrev.swapId] = swapPrev;
            delete _openedSwapsPayFixed[tenor].swaps[swapId.toUint32()];
        } else {
            AmmInternalTypes.OpenSwapItem memory swapPrev = _openedSwapsPayFixed[tenor].swaps[swap.previousSwapId];
            AmmInternalTypes.OpenSwapItem memory swapNext = _openedSwapsPayFixed[tenor].swaps[swap.nextSwapId];
            swapPrev.nextSwapId = swapNext.swapId;
            swapNext.previousSwapId = swapPrev.swapId;
            _openedSwapsPayFixed[tenor].swaps[swap.previousSwapId] = swapPrev;
            _openedSwapsPayFixed[tenor].swaps[swap.nextSwapId] = swapNext;
            delete _openedSwapsPayFixed[tenor].swaps[swapId.toUint32()];
        }
        return swap;
    }

    function _updateOpenedSwapWhenOpenReceiveFixed(
        IporTypes.SwapTenor tenor,
        uint256 swapId,
        uint256 openTimestamp
    ) internal {
        uint32 headSwapId = _openedSwapsReceiveFixed[tenor].headSwapId;
        _openedSwapsReceiveFixed[tenor].swaps[swapId.toUint32()] = AmmInternalTypes.OpenSwapItem(
            swapId.toUint32(),
            0,
            headSwapId,
            openTimestamp.toUint32()
        );
        _openedSwapsReceiveFixed[tenor].headSwapId = swapId.toUint32();
        _openedSwapsReceiveFixed[tenor].swaps[headSwapId].nextSwapId = swapId.toUint32();
    }

    function _updateOpenedSwapWhenCloseReceiveFixed(
        IporTypes.SwapTenor tenor,
        uint256 swapId
    ) internal returns (AmmInternalTypes.OpenSwapItem memory closedSwap) {
        uint32 headSwapId = _openedSwapsReceiveFixed[tenor].headSwapId;
        AmmInternalTypes.OpenSwapItem memory swap = _openedSwapsReceiveFixed[tenor].swaps[swapId.toUint32()];
        if (swap.openSwapTimestamp == 0) {
            return swap;
        }
        if (swapId.toUint32() == headSwapId) {
            AmmInternalTypes.OpenSwapItem memory swapPrev = _openedSwapsReceiveFixed[tenor].swaps[swap.previousSwapId];
            swapPrev.nextSwapId = 0;
            _openedSwapsReceiveFixed[tenor].headSwapId = swapPrev.swapId;
            _openedSwapsReceiveFixed[tenor].swaps[swapPrev.swapId] = swapPrev;
            delete _openedSwapsReceiveFixed[tenor].swaps[swapId.toUint32()];
        } else {
            AmmInternalTypes.OpenSwapItem memory swapPrev = _openedSwapsReceiveFixed[tenor].swaps[swap.previousSwapId];
            AmmInternalTypes.OpenSwapItem memory swapNext = _openedSwapsReceiveFixed[tenor].swaps[swap.nextSwapId];
            swapPrev.nextSwapId = swapNext.swapId;
            swapNext.previousSwapId = swapPrev.swapId;
            _openedSwapsReceiveFixed[tenor].swaps[swap.previousSwapId] = swapPrev;
            _openedSwapsReceiveFixed[tenor].swaps[swap.nextSwapId] = swapNext;
            delete _openedSwapsReceiveFixed[tenor].swaps[swapId.toUint32()];
        }
        return swap;
    }

    //solhint-disable no-empty-blocks
    function _authorizeUpgrade(address) internal override onlyOwner {}
}<|MERGE_RESOLUTION|>--- conflicted
+++ resolved
@@ -261,54 +261,7 @@
         }
     }
 
-<<<<<<< HEAD
-    function calculateSoap(
-        uint256 ibtPrice,
-        uint256 calculateTimestamp
-    ) external view override returns (int256 soapPayFixed, int256 soapReceiveFixed, int256 soap) {
-        StorageInternalTypes.SoapIndicatorsMemory memory spf = StorageInternalTypes.SoapIndicatorsMemory(
-            _soapIndicatorsPayFixed.hypotheticalInterestCumulative,
-            _soapIndicatorsPayFixed.totalNotional,
-            _soapIndicatorsPayFixed.totalIbtQuantity,
-            _soapIndicatorsPayFixed.averageInterestRate,
-            _soapIndicatorsPayFixed.rebalanceTimestamp
-        );
-        int256 _soapPayFixed = spf.calculateSoapPayFixed(calculateTimestamp, ibtPrice);
-
-        StorageInternalTypes.SoapIndicatorsMemory memory srf = StorageInternalTypes.SoapIndicatorsMemory(
-            _soapIndicatorsReceiveFixed.hypotheticalInterestCumulative,
-            _soapIndicatorsReceiveFixed.totalNotional,
-            _soapIndicatorsReceiveFixed.totalIbtQuantity,
-            _soapIndicatorsReceiveFixed.averageInterestRate,
-            _soapIndicatorsReceiveFixed.rebalanceTimestamp
-        );
-        int256 _soapReceiveFixed = srf.calculateSoapReceiveFixed(calculateTimestamp, ibtPrice);
-
-        return (
-            soapPayFixed = _soapPayFixed,
-            soapReceiveFixed = _soapReceiveFixed,
-            soap = _soapPayFixed + _soapReceiveFixed
-        );
-    }
-
-    function calculateSoapPayFixed(
-        uint256 ibtPrice,
-        uint256 calculateTimestamp
-    ) external view override returns (int256 soapPayFixed) {
-        return _calculateSoapPayFixed(ibtPrice, calculateTimestamp);
-    }
-
-    function calculateSoapReceiveFixed(
-        uint256 ibtPrice,
-        uint256 calculateTimestamp
-    ) external view override returns (int256 soapReceiveFixed) {
-        return _calculateSoapReceiveFixed(ibtPrice, calculateTimestamp);
-    }
-
-    function addLiquidity(
-=======
     function addLiquidityInternal(
->>>>>>> 2ec8ed61
         address account,
         uint256 assetAmount,
         uint256 cfgMaxLiquidityPoolBalance,
@@ -336,19 +289,11 @@
         _balances.liquidityPool = _balances.liquidityPool - assetAmount.toUint128();
     }
 
-<<<<<<< HEAD
-    function updateStorageWhenOpenSwapPayFixed(
-        AmmTypes.NewSwap memory newSwap,
-        uint256 cfgIporPublicationFee
-    ) external override onlyRouter returns (uint256) {
-        uint256 id = _updateSwapsWhenOpenPayFixed(newSwap);
-=======
     function updateStorageWhenOpenSwapPayFixedInternal(
         AmmTypes.NewSwap memory newSwap,
         uint256 cfgIporPublicationFee
     ) external override onlyRouter returns (uint256) {
         uint256 id = _updateSwapsWhenOpen(AmmTypes.SwapDirection.PAY_FIXED_RECEIVE_FLOATING, newSwap);
->>>>>>> 2ec8ed61
         _updateBalancesWhenOpenSwapPayFixed(
             newSwap.collateral,
             newSwap.openingFeeLPAmount,
@@ -366,19 +311,11 @@
         return id;
     }
 
-<<<<<<< HEAD
-    function updateStorageWhenOpenSwapReceiveFixed(
-        AmmTypes.NewSwap memory newSwap,
-        uint256 cfgIporPublicationFee
-    ) external override onlyRouter returns (uint256) {
-        uint256 id = _updateSwapsWhenOpenReceiveFixed(newSwap);
-=======
     function updateStorageWhenOpenSwapReceiveFixedInternal(
         AmmTypes.NewSwap memory newSwap,
         uint256 cfgIporPublicationFee
     ) external override onlyRouter returns (uint256) {
         uint256 id = _updateSwapsWhenOpen(AmmTypes.SwapDirection.PAY_FLOATING_RECEIVE_FIXED, newSwap);
->>>>>>> 2ec8ed61
         _updateBalancesWhenOpenSwapReceiveFixed(
             newSwap.collateral,
             newSwap.openingFeeLPAmount,
@@ -536,34 +473,6 @@
         return derivatives;
     }
 
-<<<<<<< HEAD
-    function _calculateSoapPayFixed(
-        uint256 ibtPrice,
-        uint256 calculateTimestamp
-    ) internal view returns (int256 soapPayFixed) {
-        StorageInternalTypes.SoapIndicatorsMemory memory spf = StorageInternalTypes.SoapIndicatorsMemory(
-            _soapIndicatorsPayFixed.hypotheticalInterestCumulative,
-            _soapIndicatorsPayFixed.totalNotional,
-            _soapIndicatorsPayFixed.totalIbtQuantity,
-            _soapIndicatorsPayFixed.averageInterestRate,
-            _soapIndicatorsPayFixed.rebalanceTimestamp
-        );
-        soapPayFixed = spf.calculateSoapPayFixed(calculateTimestamp, ibtPrice);
-    }
-
-    function _calculateSoapReceiveFixed(
-        uint256 ibtPrice,
-        uint256 calculateTimestamp
-    ) internal view returns (int256 soapReceiveFixed) {
-        StorageInternalTypes.SoapIndicatorsMemory memory srf = StorageInternalTypes.SoapIndicatorsMemory(
-            _soapIndicatorsReceiveFixed.hypotheticalInterestCumulative,
-            _soapIndicatorsReceiveFixed.totalNotional,
-            _soapIndicatorsReceiveFixed.totalIbtQuantity,
-            _soapIndicatorsReceiveFixed.averageInterestRate,
-            _soapIndicatorsReceiveFixed.rebalanceTimestamp
-        );
-        soapReceiveFixed = srf.calculateSoapReceiveFixed(calculateTimestamp, ibtPrice);
-=======
     function getSoapIndicators()
         external
         view
@@ -590,7 +499,6 @@
             averageInterestRate: soapIndicatorsReceiveFixed.averageInterestRate,
             rebalanceTimestamp: soapIndicatorsReceiveFixed.rebalanceTimestamp
         });
->>>>>>> 2ec8ed61
     }
 
     function _updateBalancesWhenOpenSwapPayFixed(
@@ -821,11 +729,7 @@
         AmmTypes.Swap memory swap,
         uint256 closingTimestamp
     ) internal {
-<<<<<<< HEAD
-        StorageInternalTypes.SoapIndicatorsMemory memory rf = StorageInternalTypes.SoapIndicatorsMemory(
-=======
         AmmStorageTypes.SoapIndicators memory rf = AmmStorageTypes.SoapIndicators(
->>>>>>> 2ec8ed61
             _soapIndicatorsReceiveFixed.hypotheticalInterestCumulative,
             _soapIndicatorsReceiveFixed.totalNotional,
             _soapIndicatorsReceiveFixed.totalIbtQuantity,
