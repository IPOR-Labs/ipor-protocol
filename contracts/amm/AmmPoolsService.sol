--- conflicted
+++ resolved
@@ -210,12 +210,7 @@
         _rebalanceIfNeededAfterProvideLiquidity(poolCfg, ammPoolsParamsCfg, balance.vault, wadAssetAmount);
 
         emit ProvideLiquidity(
-<<<<<<< HEAD
-            block.timestamp,
             msg.sender,
-=======
-            beneficiary,
->>>>>>> b78c9a98
             poolCfg.ammTreasury,
             beneficiary,
             exchangeRate,
