--- conflicted
+++ resolved
@@ -88,10 +88,7 @@
         _daiRedeemFeeRate = daiPoolCfg.redeemFeeRate;
         _daiRedeemLpMaxCollateralRatio = daiPoolCfg.redeemLpMaxCollateralRatio;
 
-<<<<<<< HEAD
         iporOracle = iporOracleInput.checkAddress();
-=======
-        _iporOracle = iporOracle.checkAddress();
 
         require(
             _usdtRedeemFeeRate <= 1e18 && _usdcRedeemFeeRate <= 1e18 && _daiRedeemFeeRate <= 1e18,
@@ -103,7 +100,6 @@
                 _daiRedeemLpMaxCollateralRatio <= 1e18,
             AmmPoolsErrors.CFG_INVALID_REDEEM_LP_MAX_COLLATERAL_RATIO
         );
->>>>>>> 882eee49
     }
 
     function getAmmPoolServiceConfiguration(
@@ -190,12 +186,7 @@
         model.ammStorage = poolCfg.ammStorage;
         model.ammTreasury = poolCfg.ammTreasury;
         model.assetManagement = poolCfg.assetManagement;
-<<<<<<< HEAD
         model.iporOracle = iporOracle;
-=======
-        model.iporOracle = _iporOracle;
-
->>>>>>> 882eee49
         IporTypes.AmmBalancesMemory memory balance = model.getAccruedBalance();
         uint256 exchangeRate = model.getExchangeRate(balance.liquidityPool);
         require(exchangeRate > 0, AmmErrors.LIQUIDITY_POOL_IS_EMPTY);
