--- conflicted
+++ resolved
@@ -42,13 +42,8 @@
         SwapLensPoolConfiguration memory usdcCfg,
         SwapLensPoolConfiguration memory daiCfg,
         address iporOracle,
-<<<<<<< HEAD
-        address riskManagementOracle
-=======
         address riskManagementOracle,
-        address router,
         address spreadRouter
->>>>>>> 82756acf
     ) {
         require(
             usdtCfg.asset != address(0),
@@ -117,15 +112,12 @@
 
         _iporOracle = iporOracle;
         _riskManagementOracle = riskManagementOracle;
-<<<<<<< HEAD
+        _spreadRouter = spreadRouter;
     }
 
     function getSwapLensPoolConfiguration(address asset) external view returns (SwapLensPoolConfiguration memory) {
         return _getSwapLensPoolConfiguration(asset);
-=======
-        _router = router;
         _spreadRouter = spreadRouter;
->>>>>>> 82756acf
     }
 
     function getSwaps(
@@ -365,11 +357,7 @@
                     asset: _usdtAsset,
                     ammStorage: _usdtAmmStorage,
                     ammTreasury: _usdtAmmTreasury,
-<<<<<<< HEAD
                     minLeverage: _usdtMinLeverage
-=======
-                    minLeverage : _usdtMinLeverage
->>>>>>> 82756acf
                 });
         } else if (asset == _usdcAsset) {
             return
@@ -377,11 +365,7 @@
                     asset: _usdcAsset,
                     ammStorage: _usdcAmmStorage,
                     ammTreasury: _usdcAmmTreasury,
-<<<<<<< HEAD
                     minLeverage: _usdcMinLeverage
-=======
-                    minLeverage : _usdcMinLeverage
->>>>>>> 82756acf
                 });
         } else if (asset == _daiAsset) {
             return
@@ -389,11 +373,7 @@
                     asset: _daiAsset,
                     ammStorage: _daiAmmStorage,
                     ammTreasury: _daiAmmTreasury,
-<<<<<<< HEAD
                     minLeverage: _daiMinLeverage
-=======
-                    minLeverage : _daiMinLeverage
->>>>>>> 82756acf
                 });
         } else {
             revert(IporErrors.ASSET_NOT_SUPPORTED);
