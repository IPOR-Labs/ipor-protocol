--- conflicted
+++ resolved
@@ -188,13 +188,8 @@
             openSwapPoolCfg.asset
         );
 
-<<<<<<< HEAD
-        (, , uint256 maxUtilizationRate, int256 spread, ) = IIporRiskManagementOracle(_riskManagementOracle)
+        (, , uint256 maxCollateralRatio, int256 spread, ) = IIporRiskManagementOracle(_riskManagementOracle)
             .getOpenSwapParameters(asset, direction, tenor);
-=======
-        (, , uint256 maxCollateralRatio, int256 spread,) = IIporRiskManagementOracle(_riskManagementOracle)
-        .getOpenSwapParameters(asset, direction, duration);
->>>>>>> 71ff9c67
 
         IporTypes.AmmBalancesForOpenSwapMemory memory balances = IAmmStorage(openSwapPoolCfg.ammStorage)
             .getBalancesForOpenSwap();
