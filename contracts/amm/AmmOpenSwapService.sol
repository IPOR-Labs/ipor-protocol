--- conflicted
+++ resolved
@@ -158,11 +158,7 @@
             onBehalfOf: onBehalfOf,
             duration: AmmTypes.SwapDuration.DAYS_28,
             spreadMethodSig: "calculateQuotePayFixed28Days((address,uint256,uint256,uint256,int256,uint256,uint256,uint256,uint256,uint256,uint256))",
-<<<<<<< HEAD
-            poolCfg: getPoolConfiguration(_usdt)
-=======
             poolCfg: _getPoolConfiguration(_usdt)
->>>>>>> 8272ad6b
         });
         return _openSwapPayFixed(context, totalAmount, acceptableFixedInterestRate, leverage);
     }
@@ -177,11 +173,7 @@
             onBehalfOf: onBehalfOf,
             duration: AmmTypes.SwapDuration.DAYS_60,
             spreadMethodSig: "calculateQuotePayFixed60Days((address,uint256,uint256,uint256,int256,uint256,uint256,uint256,uint256,uint256,uint256))",
-<<<<<<< HEAD
-            poolCfg: getPoolConfiguration(_usdt)
-=======
             poolCfg: _getPoolConfiguration(_usdt)
->>>>>>> 8272ad6b
         });
         return _openSwapPayFixed(context, totalAmount, acceptableFixedInterestRate, leverage);
     }
@@ -196,11 +188,7 @@
             onBehalfOf: onBehalfOf,
             duration: AmmTypes.SwapDuration.DAYS_90,
             spreadMethodSig: "calculateQuotePayFixed90Days((address,uint256,uint256,uint256,int256,uint256,uint256,uint256,uint256,uint256,uint256))",
-<<<<<<< HEAD
-            poolCfg: getPoolConfiguration(_usdt)
-=======
             poolCfg: _getPoolConfiguration(_usdt)
->>>>>>> 8272ad6b
         });
         return _openSwapPayFixed(context, totalAmount, acceptableFixedInterestRate, leverage);
     }
@@ -215,11 +203,7 @@
             onBehalfOf: onBehalfOf,
             duration: AmmTypes.SwapDuration.DAYS_28,
             spreadMethodSig: "calculateQuoteReceiveFixed28Days((address,uint256,uint256,uint256,int256,uint256,uint256,uint256,uint256,uint256,uint256))",
-<<<<<<< HEAD
-            poolCfg: getPoolConfiguration(_usdt)
-=======
             poolCfg: _getPoolConfiguration(_usdt)
->>>>>>> 8272ad6b
         });
 
         return _openSwapReceiveFixed(context, totalAmount, acceptableFixedInterestRate, leverage);
@@ -236,11 +220,7 @@
             onBehalfOf: onBehalfOf,
             duration: AmmTypes.SwapDuration.DAYS_60,
             spreadMethodSig: "calculateQuoteReceiveFixed60Days((address,uint256,uint256,uint256,int256,uint256,uint256,uint256,uint256,uint256,uint256))",
-<<<<<<< HEAD
-            poolCfg: getPoolConfiguration(_usdt)
-=======
             poolCfg: _getPoolConfiguration(_usdt)
->>>>>>> 8272ad6b
         });
         return _openSwapReceiveFixed(context, totalAmount, acceptableFixedInterestRate, leverage);
     }
@@ -255,11 +235,7 @@
             onBehalfOf: onBehalfOf,
             duration: AmmTypes.SwapDuration.DAYS_90,
             spreadMethodSig: "calculateQuoteReceiveFixed90Days((address,uint256,uint256,uint256,int256,uint256,uint256,uint256,uint256,uint256,uint256))",
-<<<<<<< HEAD
-            poolCfg: getPoolConfiguration(_usdt)
-=======
             poolCfg: _getPoolConfiguration(_usdt)
->>>>>>> 8272ad6b
         });
         return _openSwapReceiveFixed(context, totalAmount, acceptableFixedInterestRate, leverage);
     }
@@ -274,11 +250,7 @@
             onBehalfOf: onBehalfOf,
             duration: AmmTypes.SwapDuration.DAYS_28,
             spreadMethodSig: "calculateQuotePayFixed28Days((address,uint256,uint256,uint256,int256,uint256,uint256,uint256,uint256,uint256,uint256))",
-<<<<<<< HEAD
-            poolCfg: getPoolConfiguration(_usdc)
-=======
             poolCfg: _getPoolConfiguration(_usdc)
->>>>>>> 8272ad6b
         });
 
         return _openSwapPayFixed(context, totalAmount, acceptableFixedInterestRate, leverage);
@@ -294,11 +266,7 @@
             onBehalfOf: onBehalfOf,
             duration: AmmTypes.SwapDuration.DAYS_60,
             spreadMethodSig: "calculateQuotePayFixed60Days((address,uint256,uint256,uint256,int256,uint256,uint256,uint256,uint256,uint256,uint256))",
-<<<<<<< HEAD
-            poolCfg: getPoolConfiguration(_usdc)
-=======
             poolCfg: _getPoolConfiguration(_usdc)
->>>>>>> 8272ad6b
         });
         return _openSwapPayFixed(context, totalAmount, acceptableFixedInterestRate, leverage);
     }
@@ -313,11 +281,7 @@
             onBehalfOf: onBehalfOf,
             duration: AmmTypes.SwapDuration.DAYS_90,
             spreadMethodSig: "calculateQuotePayFixed90Days((address,uint256,uint256,uint256,int256,uint256,uint256,uint256,uint256,uint256,uint256))",
-<<<<<<< HEAD
-            poolCfg: getPoolConfiguration(_usdc)
-=======
             poolCfg: _getPoolConfiguration(_usdc)
->>>>>>> 8272ad6b
         });
         return _openSwapPayFixed(context, totalAmount, acceptableFixedInterestRate, leverage);
     }
@@ -332,11 +296,7 @@
             onBehalfOf: onBehalfOf,
             duration: AmmTypes.SwapDuration.DAYS_28,
             spreadMethodSig: "calculateQuoteReceiveFixed28Days((address,uint256,uint256,uint256,int256,uint256,uint256,uint256,uint256,uint256,uint256))",
-<<<<<<< HEAD
-            poolCfg: getPoolConfiguration(_usdc)
-=======
             poolCfg: _getPoolConfiguration(_usdc)
->>>>>>> 8272ad6b
         });
         return _openSwapReceiveFixed(context, totalAmount, acceptableFixedInterestRate, leverage);
     }
@@ -351,11 +311,7 @@
             onBehalfOf: onBehalfOf,
             duration: AmmTypes.SwapDuration.DAYS_60,
             spreadMethodSig: "calculateQuoteReceiveFixed60Days((address,uint256,uint256,uint256,int256,uint256,uint256,uint256,uint256,uint256,uint256))",
-<<<<<<< HEAD
-            poolCfg: getPoolConfiguration(_usdc)
-=======
             poolCfg: _getPoolConfiguration(_usdc)
->>>>>>> 8272ad6b
         });
         return _openSwapReceiveFixed(context, totalAmount, acceptableFixedInterestRate, leverage);
     }
@@ -370,11 +326,7 @@
             onBehalfOf: onBehalfOf,
             duration: AmmTypes.SwapDuration.DAYS_90,
             spreadMethodSig: "calculateQuoteReceiveFixed90Days((address,uint256,uint256,uint256,int256,uint256,uint256,uint256,uint256,uint256,uint256))",
-<<<<<<< HEAD
-            poolCfg: getPoolConfiguration(_usdc)
-=======
             poolCfg: _getPoolConfiguration(_usdc)
->>>>>>> 8272ad6b
         });
         return _openSwapReceiveFixed(context, totalAmount, acceptableFixedInterestRate, leverage);
     }
@@ -389,11 +341,7 @@
             onBehalfOf: onBehalfOf,
             duration: AmmTypes.SwapDuration.DAYS_28,
             spreadMethodSig: "calculateQuotePayFixed28Days((address,uint256,uint256,uint256,int256,uint256,uint256,uint256,uint256,uint256,uint256))",
-<<<<<<< HEAD
-            poolCfg: getPoolConfiguration(_dai)
-=======
             poolCfg: _getPoolConfiguration(_dai)
->>>>>>> 8272ad6b
         });
         return _openSwapPayFixed(context, totalAmount, acceptableFixedInterestRate, leverage);
     }
@@ -408,11 +356,7 @@
             onBehalfOf: onBehalfOf,
             duration: AmmTypes.SwapDuration.DAYS_60,
             spreadMethodSig: "calculateQuotePayFixed60Days((address,uint256,uint256,uint256,int256,uint256,uint256,uint256,uint256,uint256,uint256))",
-<<<<<<< HEAD
-            poolCfg: getPoolConfiguration(_dai)
-=======
             poolCfg: _getPoolConfiguration(_dai)
->>>>>>> 8272ad6b
         });
         return _openSwapPayFixed(context, totalAmount, acceptableFixedInterestRate, leverage);
     }
@@ -427,11 +371,7 @@
             onBehalfOf: onBehalfOf,
             duration: AmmTypes.SwapDuration.DAYS_90,
             spreadMethodSig: "calculateQuotePayFixed90Days((address,uint256,uint256,uint256,int256,uint256,uint256,uint256,uint256,uint256,uint256))",
-<<<<<<< HEAD
-            poolCfg: getPoolConfiguration(_dai)
-=======
             poolCfg: _getPoolConfiguration(_dai)
->>>>>>> 8272ad6b
         });
         return _openSwapPayFixed(context, totalAmount, acceptableFixedInterestRate, leverage);
     }
@@ -446,11 +386,7 @@
             onBehalfOf: onBehalfOf,
             duration: AmmTypes.SwapDuration.DAYS_28,
             spreadMethodSig: "calculateQuoteReceiveFixed28Days((address,uint256,uint256,uint256,int256,uint256,uint256,uint256,uint256,uint256,uint256))",
-<<<<<<< HEAD
-            poolCfg: getPoolConfiguration(_dai)
-=======
             poolCfg: _getPoolConfiguration(_dai)
->>>>>>> 8272ad6b
         });
         return _openSwapReceiveFixed(context, totalAmount, acceptableFixedInterestRate, leverage);
     }
@@ -465,11 +401,7 @@
             onBehalfOf: onBehalfOf,
             duration: AmmTypes.SwapDuration.DAYS_60,
             spreadMethodSig: "calculateQuoteReceiveFixed60Days((address,uint256,uint256,uint256,int256,uint256,uint256,uint256,uint256,uint256,uint256))",
-<<<<<<< HEAD
-            poolCfg: getPoolConfiguration(_dai)
-=======
             poolCfg: _getPoolConfiguration(_dai)
->>>>>>> 8272ad6b
         });
         return _openSwapReceiveFixed(context, totalAmount, acceptableFixedInterestRate, leverage);
     }
@@ -484,20 +416,12 @@
             onBehalfOf: onBehalfOf,
             duration: AmmTypes.SwapDuration.DAYS_90,
             spreadMethodSig: "calculateQuoteReceiveFixed90Days((address,uint256,uint256,uint256,int256,uint256,uint256,uint256,uint256,uint256,uint256))",
-<<<<<<< HEAD
-            poolCfg: getPoolConfiguration(_dai)
-=======
             poolCfg: _getPoolConfiguration(_dai)
->>>>>>> 8272ad6b
         });
         return _openSwapReceiveFixed(context, totalAmount, acceptableFixedInterestRate, leverage);
     }
 
-<<<<<<< HEAD
-    function getPoolConfiguration(address asset) public view returns (PoolConfiguration memory) {
-=======
     function _getPoolConfiguration(address asset) internal view returns (PoolConfiguration memory) {
->>>>>>> 8272ad6b
         if (asset == _usdt) {
             return
                 PoolConfiguration({
