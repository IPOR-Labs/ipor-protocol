--- conflicted
+++ resolved
@@ -6,16 +6,8 @@
 /// @notice Structs used in the MiltonStorage interface
 library AmmMiltonStorageTypes {
     struct IporSwap {
-<<<<<<< HEAD
         /// @notice Swap's ID
         uint32 id;
-=======
-        /// @notice State of the swap
-        /// @dev 0 - INACTIVE, 1 - ACTIVE
-        AmmTypes.SwapState state;
-        /// @notice Starting EPOCH timestamp of this swap.
-        uint32 openTimestamp;
->>>>>>> 0e792152
         /// @notice Address of swap's Buyer
         address buyer;
         /// @notice Starting EPOCH timestamp of this swap.
@@ -83,12 +75,6 @@
         /// @notice Sum of all swaps' notional amounts for a given leg.
         /// @dev Is represented in 18 decimals.
         uint128 totalNotional;
-<<<<<<< HEAD
-        /// @notice The notional-weighted average interest rate of all swaps on a given leg combined.
-        /// @dev Is represented in 18 decimals.
-        uint128 averageInterestRate;
-=======
->>>>>>> 0e792152
         /// @notice Sum of all IBTs on a given leg.
         /// @dev Is represented in 18 decimals.
         uint128 totalIbtQuantity;
@@ -108,12 +94,6 @@
         /// @notice Sum of all swaps' notional amounts for a given leg.
         /// @dev Is represented in 18 decimals.
         uint256 totalNotional;
-<<<<<<< HEAD
-        /// @notice The notional-weighted average interest rate of all swaps on a given leg combined.
-        /// @dev Is represented in 18 decimals.
-        uint256 averageInterestRate;
-=======
->>>>>>> 0e792152
         /// @notice Sum of all IBTs on a given leg.
         /// @dev Is represented in 18 decimals.
         uint256 totalIbtQuantity;
