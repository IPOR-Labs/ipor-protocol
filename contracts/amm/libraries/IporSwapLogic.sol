--- conflicted
+++ resolved
@@ -6,11 +6,8 @@
 import "../../interfaces/types/IporTypes.sol";
 import "../../libraries/Constants.sol";
 import "../../libraries/math/IporMath.sol";
-<<<<<<< HEAD
 import "../../libraries/math/InterestRates.sol";
-=======
 import "../../interfaces/types/AmmTypes.sol";
->>>>>>> 1028431e
 
 library IporSwapLogic {
     using SafeCast for uint256;
@@ -93,18 +90,9 @@
 
         swapUnwindValue =
             swapPayoffToDate +
-<<<<<<< HEAD
-            swap.notional.toInt256() *
-            (oppositeLegFixedRate.toInt256() - swap.fixedInterestRate.toInt256()) *
-            ((swap.endTimestamp - swap.openTimestamp) - (closingTimestamp - swap.openTimestamp)).toInt256() -
-=======
-            IporMath.divisionInt(
                 swap.notional.toInt256() *
                     (oppositeLegFixedRate.toInt256() - swap.fixedInterestRate.toInt256()) *
-                    ((endTimestamp - swap.openTimestamp) - (closingTimestamp - swap.openTimestamp)).toInt256(),
-                Constants.WAD_YEAR_IN_SECONDS_INT
-            ) -
->>>>>>> 1028431e
+                    ((endTimestamp - swap.openTimestamp) - (closingTimestamp - swap.openTimestamp)).toInt256() -
             openingFeeRateForSwapUnwind.toInt256();
     }
 
@@ -112,13 +100,8 @@
         IporTypes.IporSwapMemory memory swap,
         uint256 closingTimestamp,
         uint256 mdIbtPrice
-<<<<<<< HEAD
     ) internal pure returns (uint256 interestFixed, uint256 interestFloating) {
-        require(closingTimestamp >= swap.openTimestamp, MiltonErrors.CLOSING_TIMESTAMP_LOWER_THAN_SWAP_OPEN_TIMESTAMP);
-=======
-    ) internal pure returns (uint256 quasiIFixed, uint256 quasiIFloating) {
         require(closingTimestamp >= swap.openTimestamp, AmmErrors.CLOSING_TIMESTAMP_LOWER_THAN_SWAP_OPEN_TIMESTAMP);
->>>>>>> 1028431e
 
         interestFixed = calculateInterestFixed(
             swap.notional,
@@ -162,8 +145,6 @@
             }
         }
     }
-<<<<<<< HEAD
-=======
 
     function calculateSwapMaturity(IporTypes.IporSwapMemory memory swap) internal pure returns (uint256) {
         if (swap.duration == 0) {
@@ -176,5 +157,4 @@
             revert(AmmErrors.UNSUPPORTED_SWAP_DURATION);
         }
     }
->>>>>>> 1028431e
 }