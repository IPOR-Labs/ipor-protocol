--- conflicted
+++ resolved
@@ -139,7 +139,7 @@
             .minLiquidationThresholdToCloseBeforeMaturityByBuyer;
         _daiMinLeverage = daiPoolCfg.minLeverage;
 
-        iporOracle = iporOracleInpu.checkAddress();
+        iporOracle = iporOracleInput.checkAddress();
         iporRiskManagementOracle = iporRiskManagementOracleInput.checkAddress();
         spreadRouter = spreadRouterInput.checkAddress();
     }
@@ -489,21 +489,6 @@
         AmmCloseSwapServicePoolConfiguration memory poolCfg
     ) internal returns (uint256 payoutForLiquidator) {
         uint256 timestamp = block.timestamp;
-<<<<<<< HEAD
-        (
-            int256 pnlValue,
-            uint256 swapUnwindOpeningFeeLPAmount,
-            uint256 swapUnwindOpeningFeeTreasuryAmount
-        ) = _calculatePnlValue(
-                AmmTypes.SwapDirection.PAY_FLOATING_RECEIVE_FIXED,
-                timestamp,
-                swap.calculatePnlReceiveFixed(timestamp, ibtPrice),
-                indexValue,
-                swap,
-                poolCfg
-            );
-        ISpreadCloseSwapService(spreadRouter).updateTimeWeightedNotionalOnClose(
-=======
         int256 swapPnlValueToDate = swap.calculatePnlReceiveFixed(timestamp, ibtPrice);
 
         AmmInternalTypes.PnlValueStruct memory pnlValueStruct = _preparePnlValueStructForClose(
@@ -515,8 +500,7 @@
             poolCfg
         );
 
-        ISpreadCloseSwapService(_spreadRouter).updateTimeWeightedNotionalOnClose(
->>>>>>> 882eee49
+        ISpreadCloseSwapService(spreadRouter).updateTimeWeightedNotionalOnClose(
             poolCfg.asset,
             1,
             swap.tenor,
