// SPDX-License-Identifier: BUSL-1.1
pragma solidity 0.8.16;

import "./Milton.sol";

contract MiltonUsdc is Milton {
    function getVersion() external pure virtual override returns (uint256) {
<<<<<<< HEAD
        return 7;
=======
        return 8;
>>>>>>> 4faa83a5
    }

    function _getDecimals() internal pure virtual override returns (uint256) {
        return 6;
    }
<<<<<<< HEAD
    function _getMaxLeverage() internal view virtual override returns (uint256) {
        return 500 * 1e18;
    }
=======

    function _getMaxLeverage() internal view virtual override returns (uint256) {
        return 500 * 1e18;
    }

    function _getMaxLpUtilizationPerLegRate() internal view virtual override returns (uint256) {
        return 25 * 1e15;
    }
>>>>>>> 4faa83a5
}<|MERGE_RESOLUTION|>--- conflicted
+++ resolved
@@ -5,21 +5,12 @@
 
 contract MiltonUsdc is Milton {
     function getVersion() external pure virtual override returns (uint256) {
-<<<<<<< HEAD
-        return 7;
-=======
         return 8;
->>>>>>> 4faa83a5
     }
 
     function _getDecimals() internal pure virtual override returns (uint256) {
         return 6;
     }
-<<<<<<< HEAD
-    function _getMaxLeverage() internal view virtual override returns (uint256) {
-        return 500 * 1e18;
-    }
-=======
 
     function _getMaxLeverage() internal view virtual override returns (uint256) {
         return 500 * 1e18;
@@ -28,5 +19,4 @@
     function _getMaxLpUtilizationPerLegRate() internal view virtual override returns (uint256) {
         return 25 * 1e15;
     }
->>>>>>> 4faa83a5
 }