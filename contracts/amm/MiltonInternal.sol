// SPDX-License-Identifier: BUSL-1.1
pragma solidity 0.8.16;

import "@openzeppelin/contracts/utils/math/SafeCast.sol";
import "@openzeppelin/contracts-upgradeable/token/ERC20/ERC20Upgradeable.sol";
import "@openzeppelin/contracts-upgradeable/token/ERC20/IERC20Upgradeable.sol";
import "@openzeppelin/contracts-upgradeable/token/ERC20/extensions/IERC20MetadataUpgradeable.sol";
import "@openzeppelin/contracts-upgradeable/token/ERC20/utils/SafeERC20Upgradeable.sol";
import "@openzeppelin/contracts-upgradeable/security/PausableUpgradeable.sol";
import "@openzeppelin/contracts-upgradeable/security/ReentrancyGuardUpgradeable.sol";
import "@openzeppelin/contracts-upgradeable/proxy/utils/Initializable.sol";
import "@openzeppelin/contracts-upgradeable/proxy/utils/UUPSUpgradeable.sol";
import "../libraries/errors/IporErrors.sol";
import "../libraries/Constants.sol";
import "../interfaces/IMiltonInternal.sol";
import "../interfaces/IMiltonStorage.sol";
import "../interfaces/IStanley.sol";
import "../security/IporOwnableUpgradeable.sol";

abstract contract MiltonInternal is
    Initializable,
    PausableUpgradeable,
    ReentrancyGuardUpgradeable,
    UUPSUpgradeable,
    IporOwnableUpgradeable,
    IMiltonInternal
{
    using SafeERC20Upgradeable for IERC20Upgradeable;

    address internal immutable _asset;
    uint256 internal immutable _decimals;
    address internal immutable _ammStorage;
    address internal immutable _assetManagement;
    address internal immutable _iporProtocolRouter;

    /// @dev DEPRECATED, can be renamed and reused in future for other purposes
    address public assetDeprecated;

    /// @dev DEPRECATED, can be renamed and reused in future for other purposes
    address public josephDeprecated;

    /// @dev DEPRECATED, can be renamed and reused in future for other purposes
    address public stanleyDeprecated;

    /// @dev DEPRECATED, can be renamed and reused in future for other purposes
    address public iporOracleDeprecated;

    /// @dev DEPRECATED, can be renamed and reused in future for other purposes
    address public miltonStorageDeprecated;

    /// @dev DEPRECATED, can be renamed and reused in future for other purposes
    address public miltonSpreadModelDeprecated;

    /// DEPRECATED, can be renamed and reused in future for other purposes
    uint32 public autoUpdateIporIndexThresholdDeprecated;

    /// DEPRECATED, can be renamed and reused in future for other purposes
    mapping(address => bool) public swapLiquidatorsDeprecated;

    constructor(
        address assetAddress,
        uint256 decimals,
        address ammStorage,
        address assetManagement,
        address iporProtocolRouter
    ) {
        _disableInitializers();

        _asset = assetAddress;
        _decimals = decimals;
        _ammStorage = ammStorage;
        _assetManagement = assetManagement;
        _iporProtocolRouter = iporProtocolRouter;

<<<<<<< HEAD
    }

    //TODO: onlyRouter()
=======
        delete assetDeprecated;
        delete josephDeprecated;
        delete stanleyDeprecated;
        delete iporOracleDeprecated;
        delete miltonStorageDeprecated;
        delete miltonSpreadModelDeprecated;
        delete autoUpdateIporIndexThresholdDeprecated;
    }

>>>>>>> 8272ad6b
    modifier onlyIporProtocolRouter() {
        require(_msgSender() == _iporProtocolRouter, IporErrors.CALLER_NOT_IPOR_PROTOCOL_ROUTER);
        _;
    }

    /// @notice Joseph deposits to Stanley asset amount from Milton.
    /// @param assetAmount underlying token amount represented in 18 decimals
    function depositToStanley(uint256 assetAmount) external onlyIporProtocolRouter nonReentrant whenNotPaused {
        (uint256 vaultBalance, uint256 depositedAmount) = IStanley(_assetManagement).deposit(assetAmount);
        IMiltonStorage(_ammStorage).updateStorageWhenDepositToStanley(depositedAmount, vaultBalance);
    }

    //@param assetAmount underlying token amount represented in 18 decimals
    function withdrawFromStanley(uint256 assetAmount) external nonReentrant onlyIporProtocolRouter whenNotPaused {
        (uint256 withdrawnAmount, uint256 vaultBalance) = IStanley(_assetManagement).withdraw(assetAmount);
        IMiltonStorage(_ammStorage).updateStorageWhenWithdrawFromStanley(withdrawnAmount, vaultBalance);
    }

    function withdrawAllFromStanley() external nonReentrant onlyIporProtocolRouter whenNotPaused {
        (uint256 withdrawnAmount, uint256 vaultBalance) = IStanley(_assetManagement).withdrawAll();
        IMiltonStorage(_ammStorage).updateStorageWhenWithdrawFromStanley(withdrawnAmount, vaultBalance);
    }

    function pause() external override onlyOwner {
        _pause();
    }

    function unpause() external override onlyOwner {
        _unpause();
    }

    function setupMaxAllowanceForAsset(address spender) external override onlyOwner whenNotPaused {
        IERC20Upgradeable(_asset).safeIncreaseAllowance(spender, Constants.MAX_VALUE);
    }
}<|MERGE_RESOLUTION|>--- conflicted
+++ resolved
@@ -72,11 +72,6 @@
         _assetManagement = assetManagement;
         _iporProtocolRouter = iporProtocolRouter;
 
-<<<<<<< HEAD
-    }
-
-    //TODO: onlyRouter()
-=======
         delete assetDeprecated;
         delete josephDeprecated;
         delete stanleyDeprecated;
@@ -86,7 +81,6 @@
         delete autoUpdateIporIndexThresholdDeprecated;
     }
 
->>>>>>> 8272ad6b
     modifier onlyIporProtocolRouter() {
         require(_msgSender() == _iporProtocolRouter, IporErrors.CALLER_NOT_IPOR_PROTOCOL_ROUTER);
         _;
