--- conflicted
+++ resolved
@@ -642,11 +642,6 @@
             MiltonErrors.INCORRECT_SWAP_STATUS
         );
 
-<<<<<<< HEAD
-=======
-        uint256 incomeFeePercentage = _getIncomeFeePercentage();
-
->>>>>>> 11d6828b
         int256 positionValue = _calculateSwapPayFixedValue(closeTimestamp, iporSwap);
 
         _miltonStorage.updateStorageWhenCloseSwapPayFixed(
@@ -654,13 +649,9 @@
             iporSwap,
             positionValue,
             closeTimestamp,
-<<<<<<< HEAD
-            _getIncomeTaxPercentage(),
+            _getIncomeFeePercentage(),
             _getMinPercentagePositionValueWhenClosingBeforeMaturity(),
             _getSecondsToMaturityWhenPositionCanBeClosed()
-=======
-            _getIncomeFeePercentage()
->>>>>>> 11d6828b
         );
 
         (
@@ -670,13 +661,9 @@
                 iporSwap,
                 positionValue,
                 closeTimestamp,
-<<<<<<< HEAD
-                _getIncomeTaxPercentage(),
+                _getIncomeFeePercentage(),
                 _getMinPercentagePositionValueWhenClosingBeforeMaturity(),
                 _getSecondsToMaturityWhenPositionCanBeClosed()
-=======
-                incomeFeePercentage
->>>>>>> 11d6828b
             );
 
         emit CloseSwap(
@@ -706,13 +693,9 @@
             iporSwap,
             positionValue,
             closeTimestamp,
-<<<<<<< HEAD
-            _getIncomeTaxPercentage(),
+            _getIncomeFeePercentage(),
             _getMinPercentagePositionValueWhenClosingBeforeMaturity(),
             _getSecondsToMaturityWhenPositionCanBeClosed()
-=======
-            _getIncomeFeePercentage()
->>>>>>> 11d6828b
         );
 
         (
@@ -722,13 +705,9 @@
                 iporSwap,
                 positionValue,
                 closeTimestamp,
-<<<<<<< HEAD
-                _getIncomeTaxPercentage(),
+                _getIncomeFeePercentage(),
                 _getMinPercentagePositionValueWhenClosingBeforeMaturity(),
                 _getSecondsToMaturityWhenPositionCanBeClosed()
-=======
-                _getIncomeFeePercentage()
->>>>>>> 11d6828b
             );
 
         emit CloseSwap(
@@ -761,13 +740,9 @@
         IporTypes.IporSwapMemory memory derivativeItem,
         int256 positionValue,
         uint256 _calculationTimestamp,
-<<<<<<< HEAD
-        uint256 incomeTaxPercentage,
+        uint256 incomeFeePercentage,
         uint256 minPercentagePositionValueToCloseBeforeMaturity,
         uint256 secondsToMaturityWhenPositionCanBeClosed
-=======
-        uint256 incomeFeePercentage
->>>>>>> 11d6828b
     ) internal returns (uint256 transferedToBuyer, uint256 transferedToLiquidator) {
         uint256 absPositionValue = IporMath.absoluteValue(positionValue);
         uint256 minPositionValueToCloseBeforeMaturity = IporMath.percentOf(
@@ -779,14 +754,9 @@
             //verify if sender is an owner of swap if not then check if maturity - if not then reject, if yes then close even if not an owner
             if (msg.sender != derivativeItem.buyer) {
                 require(
-<<<<<<< HEAD
                     _calculationTimestamp >=
                         derivativeItem.endingTimestamp - secondsToMaturityWhenPositionCanBeClosed,
-                    IporErrors.MILTON_CANNOT_CLOSE_SWAP_SENDER_IS_NOT_BUYER_AND_NO_MATURITY
-=======
-                    _calculationTimestamp >= derivativeItem.endingTimestamp,
                     MiltonErrors.CANNOT_CLOSE_SWAP_SENDER_IS_NOT_BUYER_AND_NO_MATURITY
->>>>>>> 11d6828b
                 );
             }
         }
