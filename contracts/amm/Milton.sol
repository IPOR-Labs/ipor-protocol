// SPDX-License-Identifier: agpl-3.0
pragma solidity 0.8.9;

import "@openzeppelin/contracts-upgradeable/security/ReentrancyGuardUpgradeable.sol";
import "@openzeppelin/contracts-upgradeable/token/ERC20/IERC20Upgradeable.sol";
import "@openzeppelin/contracts-upgradeable/token/ERC20/ERC20Upgradeable.sol";
import "@openzeppelin/contracts-upgradeable/token/ERC20/utils/SafeERC20Upgradeable.sol";
import "@openzeppelin/contracts/utils/math/SafeCast.sol";
import "../libraries/IporMath.sol";
import {IporErrors} from "../IporErrors.sol";
import {DataTypes} from "../libraries/types/DataTypes.sol";
import "../interfaces/IWarren.sol";
import "./MiltonStorage.sol";
import "../configuration/MiltonConfiguration.sol";
import "../tokenization/IpToken.sol";
import "../interfaces/IStanley.sol";
import "../interfaces/IMilton.sol";
import "../interfaces/IMiltonSpreadModel.sol";
import "../interfaces/IJoseph.sol";

import "hardhat/console.sol";

/**
 * @title Milton - Automated Market Maker for derivatives based on IPOR Index.
 *
 * @author IPOR Labs
 */
contract Milton is UUPSUpgradeable, ReentrancyGuardUpgradeable, MiltonConfiguration, IMilton {
    using SafeERC20Upgradeable for IERC20Upgradeable;
    using SafeCast for uint256;
    using SafeCast for uint128;
    using SafeCast for int256;
    using IporSwapLogic for DataTypes.IporSwapMemory;

    modifier onlyJoseph() {
        require(msg.sender == _joseph, IporErrors.MILTON_CALLER_NOT_JOSEPH);
        _;
    }

    function initialize(
        address asset,
        address ipToken,
        address warren,
        address miltonStorage,
        address miltonSpreadModel,
        address stanley
    ) public initializer {
        __Ownable_init();
        require(address(asset) != address(0), IporErrors.WRONG_ADDRESS);
        require(address(ipToken) != address(0), IporErrors.WRONG_ADDRESS);
        require(address(warren) != address(0), IporErrors.WRONG_ADDRESS);
        require(address(miltonStorage) != address(0), IporErrors.WRONG_ADDRESS);
        require(address(miltonSpreadModel) != address(0), IporErrors.WRONG_ADDRESS);

        _decimals = ERC20Upgradeable(asset).decimals();
        _miltonStorage = IMiltonStorage(miltonStorage);
        _miltonSpreadModel = IMiltonSpreadModel(miltonSpreadModel);
        _warren = IWarren(warren);
        _ipToken = IIpToken(ipToken);
        _asset = asset;
        _stanley = IStanley(stanley);
    }

    function getVersion() external pure override returns (uint256) {
        return 1;
    }

    function getAccruedBalance()
        external
        view
        override
        returns (DataTypes.MiltonBalanceMemory memory)
    {
        return _getAccruedBalance();
    }

    function calculateSpread()
        external
        view
        override
        returns (uint256 spreadPayFixedValue, uint256 spreadRecFixedValue)
    {
        (spreadPayFixedValue, spreadRecFixedValue) = _calculateSpread(block.timestamp);
    }

    function calculateSoap()
        external
        view
        override
        returns (
            int256 soapPf,
            int256 soapRf,
            int256 soap
        )
    {
        (int256 _soapPf, int256 _soapRf, int256 _soap) = _calculateSoap(block.timestamp);
        return (soapPf = _soapPf, soapRf = _soapRf, soap = _soap);
    }

    function calculateExchangeRate(uint256 calculateTimestamp)
        external
        view
        override
        returns (uint256)
    {
        (, , int256 soap) = _calculateSoap(calculateTimestamp);

        int256 balance = _getAccruedBalance().liquidityPool.toInt256() - soap;

        require(balance >= 0, IporErrors.JOSEPH_SOAP_AND_MILTON_LP_BALANCE_SUM_IS_TOO_LOW);
        uint256 ipTokenTotalSupply = _ipToken.totalSupply();
        if (ipTokenTotalSupply != 0) {
            return IporMath.division(balance.toUint256() * Constants.D18, ipTokenTotalSupply);
        } else {
            return Constants.D18;
        }
    }

    function calculateSwapPayFixedValue(DataTypes.IporSwapMemory memory swap)
        external
        view
        override
        returns (int256)
    {
        return _calculateSwapPayFixedValue(block.timestamp, swap);
    }

    function calculateSwapReceiveFixedValue(DataTypes.IporSwapMemory memory swap)
        external
        view
        override
        returns (int256)
    {
        return _calculateSwapReceiveFixedValue(block.timestamp, swap);
    }

    //@param totalAmount underlying tokens transfered from buyer to Milton, represented in decimals specific for asset
    function openSwapPayFixed(
        uint256 totalAmount,
        uint256 maximumSlippage,
        uint256 collateralizationFactor
    ) external override nonReentrant whenNotPaused returns (uint256) {
        return
            _openSwapPayFixed(
                block.timestamp,
                totalAmount,
                maximumSlippage,
                collateralizationFactor
            );
    }

    //@param totalAmount underlying tokens transfered from buyer to Milton, represented in decimals specific for asset
    function openSwapReceiveFixed(
        uint256 totalAmount,
        uint256 maximumSlippage,
        uint256 collateralizationFactor
    ) external override nonReentrant whenNotPaused returns (uint256) {
        return
            _openSwapReceiveFixed(
                block.timestamp,
                totalAmount,
                maximumSlippage,
                collateralizationFactor
            );
    }

    function closeSwapPayFixed(uint256 swapId) external override nonReentrant whenNotPaused {
        _closeSwapPayFixed(swapId, block.timestamp);
    }

    function closeSwapReceiveFixed(uint256 swapId) external override nonReentrant whenNotPaused {
        _closeSwapReceiveFixed(swapId, block.timestamp);
    }

<<<<<<< HEAD
    function closeSwapsPayFixed(uint256[] memory swapIds) external override nonReentrant whenNotPaused {
        _closeSwapsPayFixed(swapIds, block.timestamp);
    }

    function closeSwapsReceiveFixed(uint256[] memory swapIds) external override nonReentrant whenNotPaused {
        _closeSwapsReceiveFixed(swapIds, block.timestamp);
    }

=======
    //@param assetValue underlying token amount represented in 18 decimals
>>>>>>> b58cb63e
    function depositToStanley(uint256 assetValue) external onlyJoseph nonReentrant whenNotPaused {
        uint256 vaultBalance = _stanley.deposit(assetValue);
        _miltonStorage.updateStorageWhenDepositToStanley(assetValue, vaultBalance);
    }

    //@param assetValue underlying token amount represented in 18 decimals
    function withdrawFromStanley(uint256 assetValue)
        external
        onlyJoseph
        nonReentrant
        whenNotPaused
    {
        (uint256 withdrawnValue, uint256 vaultBalance) = _stanley.withdraw(assetValue);
        _miltonStorage.updateStorageWhenWithdrawFromStanley(withdrawnValue, vaultBalance);
    }

    function withdrawAllFromStanley() external onlyJoseph nonReentrant whenNotPaused {
        (uint256 withdrawnValue, uint256 vaultBalance) = _stanley.withdrawAll();
        _miltonStorage.updateStorageWhenWithdrawFromStanley(withdrawnValue, vaultBalance);
    }

    function setupMaxAllowance(address spender) external override onlyOwner whenNotPaused {
        IERC20Upgradeable(_asset).safeIncreaseAllowance(spender, Constants.MAX_VALUE);
    }

    function pause() external override onlyOwner {
        _pause();
    }

    function unpause() external override onlyOwner {
        _unpause();
    }

    function _getAccruedBalance() internal view returns (DataTypes.MiltonBalanceMemory memory) {
        DataTypes.MiltonBalanceMemory memory accruedBalance = _miltonStorage.getBalance();
        uint256 actualVaultBalance = _stanley.totalBalance(address(this));
        accruedBalance.liquidityPool =
            accruedBalance.liquidityPool +
            (actualVaultBalance - accruedBalance.vault);
        accruedBalance.vault = actualVaultBalance;
        return accruedBalance;
    }

    function _calculateSwapPayFixedValue(uint256 timestamp, DataTypes.IporSwapMemory memory swap)
        internal
        view
        returns (int256)
    {
        DataTypes.IporSwapInterest memory derivativeInterest = swap
            .calculateInterestForSwapPayFixed(
                timestamp,
                _warren.calculateAccruedIbtPrice(_asset, timestamp)
            );
        //TODO: remove dublicates
        if (derivativeInterest.positionValue > 0) {
            if (derivativeInterest.positionValue < swap.collateral.toInt256()) {
                return derivativeInterest.positionValue;
            } else {
                return swap.collateral.toInt256();
            }
        } else {
            if (derivativeInterest.positionValue < -swap.collateral.toInt256()) {
                return -swap.collateral.toInt256();
            } else {
                return derivativeInterest.positionValue;
            }
        }
    }

    function _calculateSwapReceiveFixedValue(
        uint256 timestamp,
        DataTypes.IporSwapMemory memory swap
    ) internal view returns (int256) {
        DataTypes.IporSwapInterest memory derivativeInterest = swap
            .calculateInterestForSwapReceiveFixed(
                timestamp,
                _warren.calculateAccruedIbtPrice(_asset, timestamp)
            );

        if (derivativeInterest.positionValue > 0) {
            if (derivativeInterest.positionValue < swap.collateral.toInt256()) {
                return derivativeInterest.positionValue;
            } else {
                return swap.collateral.toInt256();
            }
        } else {
            if (derivativeInterest.positionValue < -swap.collateral.toInt256()) {
                return -swap.collateral.toInt256();
            } else {
                return derivativeInterest.positionValue;
            }
        }
    }

    function _calculateIncomeTaxValue(int256 positionValue) internal pure returns (uint256) {
        return
            IporMath.division(
                IporMath.absoluteValue(positionValue) * _getIncomeTaxPercentage(),
                Constants.D18
            );
    }

    function _calculateSpread(uint256 calculateTimestamp)
        internal
        view
        returns (uint256 spreadPayFixedValue, uint256 spreadRecFixedValue)
    {
        DataTypes.AccruedIpor memory accruedIpor = _warren.getAccruedIndex(
            calculateTimestamp,
            _asset
        );

        DataTypes.MiltonBalanceMemory memory balance = _getAccruedBalance();

        spreadPayFixedValue = _miltonSpreadModel.calculateSpreadPayFixed(
            _miltonStorage.calculateSoapPayFixed(accruedIpor.ibtPrice, calculateTimestamp),
            accruedIpor,
            balance
        );
        spreadRecFixedValue = _miltonSpreadModel.calculateSpreadRecFixed(
            _miltonStorage.calculateSoapReceiveFixed(accruedIpor.ibtPrice, calculateTimestamp),
            accruedIpor,
            balance
        );
    }

    function _calculateSoap(uint256 calculateTimestamp)
        internal
        view
        returns (
            int256 soapPf,
            int256 soapRf,
            int256 soap
        )
    {
        uint256 accruedIbtPrice = _warren.calculateAccruedIbtPrice(_asset, calculateTimestamp);
        (int256 _soapPf, int256 _soapRf, int256 _soap) = _miltonStorage.calculateSoap(
            accruedIbtPrice,
            calculateTimestamp
        );
        return (soapPf = _soapPf, soapRf = _soapRf, soap = _soap);
    }

    function _beforeOpenSwap(
        uint256 openTimestamp,
        uint256 totalAmount,
        uint256 maximumSlippage,
        uint256 collateralizationFactor
    ) internal view returns (DataTypes.BeforeOpenSwapStruct memory bosStruct) {
        require(maximumSlippage != 0, IporErrors.MILTON_MAXIMUM_SLIPPAGE_TOO_LOW);
        require(totalAmount != 0, IporErrors.MILTON_TOTAL_AMOUNT_TOO_LOW);

        require(
            IERC20Upgradeable(_asset).balanceOf(msg.sender) >= totalAmount,
            IporErrors.MILTON_ASSET_BALANCE_OF_TOO_LOW
        );

        uint256 wadTotalAmount = IporMath.convertToWad(totalAmount, _decimals);

        require(
            collateralizationFactor >= _getMinCollateralizationFactorValue(),
            IporErrors.MILTON_COLLATERALIZATION_FACTOR_TOO_LOW
        );
        require(
            collateralizationFactor <= _getMaxCollateralizationFactorValue(),
            IporErrors.MILTON_COLLATERALIZATION_FACTOR_TOO_HIGH
        );

        require(
            wadTotalAmount > _getLiquidationDepositAmount() + _getIporPublicationFeeAmount(),
            IporErrors.MILTON_TOTAL_AMOUNT_LOWER_THAN_FEE
        );

        require(
            maximumSlippage <= _getMaxSlippagePercentage(),
            IporErrors.MILTON_MAXIMUM_SLIPPAGE_TOO_HIGH
        );

        (uint256 collateral, uint256 notional, uint256 openingFee) = _calculateDerivativeAmount(
            wadTotalAmount,
            collateralizationFactor,
            _getLiquidationDepositAmount(),
            _getIporPublicationFeeAmount(),
            _getOpeningFeePercentage()
        );

        require(
            collateral <= _getMaxSwapCollateralAmount(),
            IporErrors.MILTON_COLLATERAL_AMOUNT_TOO_HIGH
        );

        require(
            wadTotalAmount >
                _getLiquidationDepositAmount() + _getIporPublicationFeeAmount() + openingFee,
            IporErrors.MILTON_TOTAL_AMOUNT_LOWER_THAN_FEE
        );

        return
            DataTypes.BeforeOpenSwapStruct(
                wadTotalAmount,
                collateral,
                notional,
                openingFee,
                _getLiquidationDepositAmount(),
                _getIporPublicationFeeAmount(),
                _warren.getAccruedIndex(openTimestamp, _asset)
            );
    }

    //@param totalAmount underlying tokens transfered from buyer to Milton, represented in decimals specific for asset
    function _openSwapPayFixed(
        uint256 openTimestamp,
        uint256 totalAmount,
        uint256 maximumSlippage,
        uint256 collateralizationFactor
    ) internal returns (uint256) {
        DataTypes.BeforeOpenSwapStruct memory bosStruct = _beforeOpenSwap(
            openTimestamp,
            totalAmount,
            maximumSlippage,
            collateralizationFactor
        );

        DataTypes.MiltonBalanceMemory memory balance = _getAccruedBalance();
        balance.liquidityPool = balance.liquidityPool + bosStruct.openingFee;
        balance.payFixedSwaps = balance.payFixedSwaps + bosStruct.collateral;

        _validateLiqudityPoolUtylization(
            balance.liquidityPool,
            balance.payFixedSwaps,
            balance.payFixedSwaps + balance.receiveFixedSwaps
        );

        uint256 quoteValue = _miltonSpreadModel.calculateQuotePayFixed(
            _miltonStorage.calculateSoapPayFixed(bosStruct.accruedIpor.ibtPrice, openTimestamp),
            bosStruct.accruedIpor,
            balance
        );

        DataTypes.IporSwapIndicator memory indicator = _calculateDerivativeIndicators(
            openTimestamp,
            bosStruct.notional,
            quoteValue
        );

        DataTypes.NewSwap memory newSwap = DataTypes.NewSwap(
            msg.sender,
            openTimestamp,
            bosStruct.collateral,
            bosStruct.liquidationDepositAmount,
            bosStruct.notional,
            indicator.fixedInterestRate,
            indicator.ibtQuantity
        );

        uint256 newSwapId = _miltonStorage.updateStorageWhenOpenSwapPayFixed(
            newSwap,
            bosStruct.openingFee,
            _getLiquidationDepositAmount(),
            _getIporPublicationFeeAmount(),
            _getOpeningFeeForTreasuryPercentage()
        );

        IERC20Upgradeable(_asset).safeTransferFrom(msg.sender, address(this), totalAmount);

        _emitOpenSwapEvent(
            newSwapId,
            bosStruct.wadTotalAmount,
            newSwap,
            indicator,
            0,
            bosStruct.openingFee,
            bosStruct.iporPublicationFeeAmount
        );

        return newSwapId;
    }

    //@param totalAmount underlying tokens transfered from buyer to Milton, represented in decimals specific for asset
    function _openSwapReceiveFixed(
        uint256 openTimestamp,
        uint256 totalAmount,
        uint256 maximumSlippage,
        uint256 collateralizationFactor
    ) internal returns (uint256) {
        DataTypes.BeforeOpenSwapStruct memory bosStruct = _beforeOpenSwap(
            openTimestamp,
            totalAmount,
            maximumSlippage,
            collateralizationFactor
        );

        DataTypes.MiltonBalanceMemory memory balance = _getAccruedBalance();

        balance.liquidityPool = balance.liquidityPool + bosStruct.openingFee;
        balance.receiveFixedSwaps = balance.receiveFixedSwaps + bosStruct.collateral;

        _validateLiqudityPoolUtylization(
            balance.liquidityPool,
            balance.receiveFixedSwaps,
            balance.payFixedSwaps + balance.receiveFixedSwaps
        );

        uint256 quoteValue = _miltonSpreadModel.calculateQuoteReceiveFixed(
            _miltonStorage.calculateSoapReceiveFixed(bosStruct.accruedIpor.ibtPrice, openTimestamp),
            bosStruct.accruedIpor,
            balance
        );

        DataTypes.IporSwapIndicator memory indicator = _calculateDerivativeIndicators(
            openTimestamp,
            bosStruct.notional,
            quoteValue
        );

        DataTypes.NewSwap memory newSwap = DataTypes.NewSwap(
            msg.sender,
            openTimestamp,
            bosStruct.collateral,
            bosStruct.liquidationDepositAmount,
            bosStruct.notional,
            indicator.fixedInterestRate,
            indicator.ibtQuantity
        );

        uint256 newSwapId = _miltonStorage.updateStorageWhenOpenSwapReceiveFixed(
            newSwap,
            bosStruct.openingFee,
            _getLiquidationDepositAmount(),
            _getIporPublicationFeeAmount(),
            _getOpeningFeeForTreasuryPercentage()
        );

        IERC20Upgradeable(_asset).safeTransferFrom(msg.sender, address(this), totalAmount);

        _emitOpenSwapEvent(
            newSwapId,
            bosStruct.wadTotalAmount,
            newSwap,
            indicator,
            1,
            bosStruct.openingFee,
            bosStruct.iporPublicationFeeAmount
        );

        return newSwapId;
    }

    function _validateLiqudityPoolUtylization(
        uint256 totalLiquidityPoolBalance,
        uint256 collateralPerLegBalance,
        uint256 totalCollateralBalance
    ) internal pure {
        uint256 utilizationRate;
        uint256 utilizationRatePerLeg;

        if (totalLiquidityPoolBalance != 0) {
            utilizationRate = IporMath.division(
                totalCollateralBalance * Constants.D18,
                totalLiquidityPoolBalance
            );

            utilizationRatePerLeg = IporMath.division(
                collateralPerLegBalance * Constants.D18,
                totalLiquidityPoolBalance
            );
        } else {
            utilizationRate = Constants.MAX_VALUE;
            utilizationRatePerLeg = Constants.MAX_VALUE;
        }

        require(
            utilizationRate <= _getMaxLpUtilizationPercentage(),
            IporErrors.MILTON_LP_UTILIZATION_EXCEEDED
        );

        require(
            utilizationRatePerLeg <= _getMaxLpUtilizationPerLegPercentage(),
            IporErrors.MILTON_LP_UTILIZATION_PER_LEG_EXCEEDED
        );
    }

    function _emitOpenSwapEvent(
        uint256 newSwapId,
        uint256 wadTotalAmount,
        DataTypes.NewSwap memory newSwap,
        DataTypes.IporSwapIndicator memory indicator,
        uint256 direction,
        uint256 openingAmount,
        uint256 iporPublicationAmount
    ) internal {
        emit OpenSwap(
            newSwapId,
            newSwap.buyer,
            _asset,
            DataTypes.SwapDirection(direction),
            DataTypes.OpenSwapMoney(
                wadTotalAmount,
                newSwap.collateral,
                newSwap.notionalAmount,
                openingAmount,
                iporPublicationAmount,
                newSwap.liquidationDepositAmount
            ),
            newSwap.startingTimestamp,
            newSwap.startingTimestamp + Constants.SWAP_DEFAULT_PERIOD_IN_SECONDS,
            indicator
        );
    }

    function _calculateDerivativeIndicators(
        uint256 calculateTimestamp,
        uint256 notionalAmount,
        uint256 quoteValue
    ) internal view returns (DataTypes.IporSwapIndicator memory indicator) {
        DataTypes.AccruedIpor memory accruedIpor = _warren.getAccruedIndex(
            calculateTimestamp,
            _asset
        );

        require(accruedIpor.ibtPrice != 0, IporErrors.MILTON_IBT_PRICE_CANNOT_BE_ZERO);

        indicator = DataTypes.IporSwapIndicator(
            accruedIpor.indexValue,
            accruedIpor.ibtPrice,
            IporMath.division(notionalAmount * Constants.D18, accruedIpor.ibtPrice),
            quoteValue
        );
    }

    function _closeSwapPayFixed(uint256 swapId, uint256 closeTimestamp) internal {
        require(swapId != 0, IporErrors.MILTON_CLOSE_POSITION_INCORRECT_SWAP_ID);

        DataTypes.IporSwapMemory memory iporSwap = _miltonStorage.getSwapPayFixed(swapId);

        require(
            iporSwap.state == uint256(DataTypes.SwapState.ACTIVE),
            IporErrors.MILTON_CLOSE_POSITION_INCORRECT_DERIVATIVE_STATUS
        );

        uint256 incomeTaxPercentage = _getIncomeTaxPercentage();

        int256 positionValue = _calculateSwapPayFixedValue(closeTimestamp, iporSwap);

        _miltonStorage.updateStorageWhenCloseSwapPayFixed(
            msg.sender,
            iporSwap,
            positionValue,
            closeTimestamp,
            _getIncomeTaxPercentage()
        );

        (
            uint256 transferedToBuyer,
            uint256 transferedToLiquidator
        ) = _transferTokensBasedOnPositionValue(
                iporSwap,
                positionValue,
                closeTimestamp,
                incomeTaxPercentage
            );

        emit CloseSwap(
            swapId,
            _asset,
            closeTimestamp,
            msg.sender,
            transferedToBuyer,
            transferedToLiquidator
        );
    }

    function _closeSwapReceiveFixed(uint256 swapId, uint256 closeTimestamp) internal {
        require(swapId != 0, IporErrors.MILTON_CLOSE_POSITION_INCORRECT_SWAP_ID);

        DataTypes.IporSwapMemory memory iporSwap = _miltonStorage.getSwapReceiveFixed(swapId);

        require(
            iporSwap.state == uint256(DataTypes.SwapState.ACTIVE),
            IporErrors.MILTON_CLOSE_POSITION_INCORRECT_DERIVATIVE_STATUS
        );

        int256 positionValue = _calculateSwapReceiveFixedValue(closeTimestamp, iporSwap);

        _miltonStorage.updateStorageWhenCloseSwapReceiveFixed(
            msg.sender,
            iporSwap,
            positionValue,
            closeTimestamp,
            _getIncomeTaxPercentage()
        );

        (
            uint256 transferedToBuyer,
            uint256 transferedToLiquidator
        ) = _transferTokensBasedOnPositionValue(
                iporSwap,
                positionValue,
                closeTimestamp,
                _getIncomeTaxPercentage()
            );

        emit CloseSwap(
            swapId,
            _asset,
            closeTimestamp,
            msg.sender,
            transferedToBuyer,
            transferedToLiquidator
        );
    }

    function _closeSwapsPayFixed(uint256[] memory swapIds, uint256 closeTimestamp) internal {
        require(swapIds.length > 0, IporErrors.SWAP_IDS_ARRAY_IS_EMPTY);

        for (uint i=0; i<swapIds.length; i++) {
            _closeSwapPayFixed(swapIds[i], closeTimestamp);
        }
    }

    function _closeSwapsReceiveFixed(uint256[] memory swapIds, uint256 closeTimestamp) internal {
        require(swapIds.length > 0, IporErrors.SWAP_IDS_ARRAY_IS_EMPTY);

        for (uint i=0; i<swapIds.length; i++) {
            _closeSwapReceiveFixed(swapIds[i], closeTimestamp);
        }
    }

    function _transferTokensBasedOnPositionValue(
        DataTypes.IporSwapMemory memory derivativeItem,
        int256 positionValue,
        uint256 _calculationTimestamp,
        uint256 incomeTaxPercentage
    ) internal returns (uint256 transferedToBuyer, uint256 transferedToLiquidator) {
        uint256 absPositionValue = IporMath.absoluteValue(positionValue);

        if (absPositionValue < derivativeItem.collateral) {
            //verify if sender is an owner of swap if not then check if maturity - if not then reject, if yes then close even if not an owner
            if (msg.sender != derivativeItem.buyer) {
                require(
                    _calculationTimestamp >= derivativeItem.endingTimestamp,
                    IporErrors
                        .MILTON_CANNOT_CLOSE_DERIVATE_SENDER_IS_NOT_BUYER_AND_NO_DERIVATIVE_MATURITY
                );
            }
        }

        if (positionValue > 0) {
            //Trader earn, Milton loose
            (transferedToBuyer, transferedToLiquidator) = _transferDerivativeAmount(
                derivativeItem.buyer,
                derivativeItem.liquidationDepositAmount,
                derivativeItem.collateral +
                    absPositionValue -
                    IporMath.division(absPositionValue * incomeTaxPercentage, Constants.D18)
            );
        } else {
            //Milton earn, Trader looseMiltonStorage
            (transferedToBuyer, transferedToLiquidator) = _transferDerivativeAmount(
                derivativeItem.buyer,
                derivativeItem.liquidationDepositAmount,
                derivativeItem.collateral - absPositionValue
            );
        }
    }

    //Depends on condition transfer only to sender (when sender == buyer) or to sender and buyer
    function _transferDerivativeAmount(
        address buyer,
        uint256 liquidationDepositAmount,
        uint256 transferAmount
    ) internal returns (uint256 transferedToBuyer, uint256 transferedToLiquidator) {
        uint256 decimals = _decimals;

        if (msg.sender == buyer) {
            transferAmount = transferAmount + liquidationDepositAmount;
        } else {
            //transfer liquidation deposit amount from Milton to Liquidator
            uint256 liqDepositAmountAssetDecimals = IporMath.convertWadToAssetDecimals(
                liquidationDepositAmount,
                decimals
            );
            IERC20Upgradeable(_asset).safeTransfer(msg.sender, liqDepositAmountAssetDecimals);
            transferedToLiquidator = IporMath.convertToWad(liqDepositAmountAssetDecimals, decimals);
        }

        if (transferAmount != 0) {
            uint256 transferAmmountAssetDecimals = IporMath.convertWadToAssetDecimals(
                transferAmount,
                decimals
            );
            //transfer from Milton to Trader
            IERC20Upgradeable(_asset).safeTransfer(buyer, transferAmmountAssetDecimals);

            transferedToBuyer = IporMath.convertToWad(transferAmmountAssetDecimals, decimals);
        }
    }

    function _calculateDerivativeAmount(
        uint256 totalAmount,
        uint256 collateralizationFactor,
        uint256 liquidationDepositAmount,
        uint256 iporPublicationFeeAmount,
        uint256 openingFeePercentage
    )
        internal
        pure
        returns (
            uint256 collateral,
            uint256 notional,
            uint256 openingFee
        )
    {
        collateral = IporMath.division(
            (totalAmount - liquidationDepositAmount - iporPublicationFeeAmount) * Constants.D18,
            Constants.D18 + openingFeePercentage
        );
        notional = IporMath.division(collateralizationFactor * collateral, Constants.D18);
        openingFee = IporMath.division(collateral * openingFeePercentage, Constants.D18);
    }

    function _authorizeUpgrade(address) internal override onlyOwner {}
}<|MERGE_RESOLUTION|>--- conflicted
+++ resolved
@@ -172,7 +172,6 @@
         _closeSwapReceiveFixed(swapId, block.timestamp);
     }
 
-<<<<<<< HEAD
     function closeSwapsPayFixed(uint256[] memory swapIds) external override nonReentrant whenNotPaused {
         _closeSwapsPayFixed(swapIds, block.timestamp);
     }
@@ -181,9 +180,7 @@
         _closeSwapsReceiveFixed(swapIds, block.timestamp);
     }
 
-=======
     //@param assetValue underlying token amount represented in 18 decimals
->>>>>>> b58cb63e
     function depositToStanley(uint256 assetValue) external onlyJoseph nonReentrant whenNotPaused {
         uint256 vaultBalance = _stanley.deposit(assetValue);
         _miltonStorage.updateStorageWhenDepositToStanley(assetValue, vaultBalance);
