// SPDX-License-Identifier: agpl-3.0
pragma solidity 0.8.9;

import "../libraries/types/DataTypes.sol";
import "../libraries/IporMath.sol";
import "@openzeppelin/contracts-upgradeable/access/OwnableUpgradeable.sol";
import "@openzeppelin/contracts-upgradeable/security/PausableUpgradeable.sol";
import "@openzeppelin/contracts-upgradeable/security/ReentrancyGuardUpgradeable.sol";
import "@openzeppelin/contracts-upgradeable/token/ERC20/IERC20Upgradeable.sol";
import "@openzeppelin/contracts-upgradeable/token/ERC20/ERC20Upgradeable.sol";
import "@openzeppelin/contracts-upgradeable/token/ERC20/utils/SafeERC20Upgradeable.sol";
import "@openzeppelin/contracts/utils/math/SafeCast.sol";

import {IporErrors} from "../IporErrors.sol";
import {DataTypes} from "../libraries/types/DataTypes.sol";
import "../interfaces/IWarren.sol";
import "../oracles/WarrenStorage.sol";
import "./MiltonStorage.sol";
import "../configuration/MiltonConfiguration.sol";
import "../interfaces/IMiltonEvents.sol";
import "../tokenization/IpToken.sol";

import "../interfaces/IIporAssetConfiguration.sol";
import "../interfaces/IMilton.sol";
import "../interfaces/IMiltonSpreadModel.sol";
import "../interfaces/IJoseph.sol";

/**
 * @title Milton - Automated Market Maker for derivatives based on IPOR Index.
 *
 * @author IPOR Labs
 */
//TODO: add pausable modifier for methodds
contract Milton is
    UUPSUpgradeable,
    OwnableUpgradeable,
    PausableUpgradeable,
    ReentrancyGuardUpgradeable,
    MiltonConfiguration,
    IMiltonEvents,
    IMilton
{
    using SafeERC20Upgradeable for IERC20Upgradeable;
    using SafeCast for uint256;
    using SafeCast for uint128;
    using SafeCast for int256;
    using IporSwapLogic for DataTypes.IporSwapMemory;

    uint8 private _decimals;
    address private _asset;
    IIpToken private _ipToken;
    IWarren internal _warren;
    IMiltonStorage internal _miltonStorage;
    IMiltonSpreadModel internal _miltonSpreadModel;
    IIporConfiguration internal _iporConfiguration;
    IIporAssetConfiguration internal _iporAssetConfiguration;

    function initialize(
        address asset,
        address ipToken,
        address warren,
        address miltonStorage,
        address miltonSpreadModel,
        address initialIporConfiguration,
        address iporAssetConfigurationAddr
    ) public initializer {
        __Ownable_init();
        require(address(asset) != address(0), IporErrors.WRONG_ADDRESS);
        require(address(ipToken) != address(0), IporErrors.WRONG_ADDRESS);
        require(address(warren) != address(0), IporErrors.WRONG_ADDRESS);
        require(address(miltonStorage) != address(0), IporErrors.WRONG_ADDRESS);
        require(
            address(miltonSpreadModel) != address(0),
            IporErrors.WRONG_ADDRESS
        );
        require(
            address(initialIporConfiguration) != address(0),
            IporErrors.INCORRECT_IPOR_CONFIGURATION_ADDRESS
        );
        _iporConfiguration = IIporConfiguration(initialIporConfiguration);
        _iporAssetConfiguration = IIporAssetConfiguration(
            iporAssetConfigurationAddr
        );

        _decimals = ERC20Upgradeable(asset).decimals();
        _miltonStorage = IMiltonStorage(miltonStorage);
        _miltonSpreadModel = IMiltonSpreadModel(miltonSpreadModel);
        _warren = IWarren(warren);
        _ipToken = IIpToken(ipToken);
        _asset = asset;
    }

<<<<<<< HEAD
    function getVersion() external pure override returns (uint256) {
        return 1;
    }

    function _authorizeUpgrade(address) internal override onlyOwner {}

    modifier onlyActiveSwapPayFixed(uint256 swapId) {
        require(
            _miltonStorage.getSwapPayFixedState(swapId) == 1,
            IporErrors.MILTON_DERIVATIVE_IS_INACTIVE
        );
        _;
    }

    modifier onlyActiveSwapReceiveFixed(uint256 swapId) {
        require(
            _miltonStorage.getSwapReceiveFixedState(swapId) == 0,
            IporErrors.MILTON_DERIVATIVE_IS_INACTIVE
        );
        _;
    }

=======
>>>>>>> 92e20ee5
    modifier onlyPublicationFeeTransferer() {
        require(
            msg.sender ==
                _iporConfiguration.getMiltonPublicationFeeTransferer(),
            IporErrors.MILTON_CALLER_NOT_MILTON_PUBLICATION_FEE_TRANSFERER
        );
        _;
    }

    function pause() external override onlyOwner {
        _pause();
    }

    function unpause() external override onlyOwner {
        _unpause();
    }

    //    fallback() external payable  {
    //        require(msg.data.length == 0); emit LogDepositReceived(msg.sender);
    //    }

    function authorizeJoseph(address joseph)
        external
        override
        onlyOwner
        whenNotPaused
    {
        IERC20Upgradeable(_asset).safeIncreaseAllowance(
            joseph,
            Constants.MAX_VALUE
        );
    }

    //@notice transfer publication fee to configured charlie treasurer address
    function transferPublicationFee(uint256 amount)
        external
        onlyPublicationFeeTransferer
    {
        require(amount != 0, IporErrors.MILTON_NOT_ENOUGH_AMOUNT_TO_TRANSFER);

        require(
            amount <= _miltonStorage.getBalance().openingFee,
            IporErrors.MILTON_NOT_ENOUGH_OPENING_FEE_BALANCE
        );
        address charlieTreasurer = _iporAssetConfiguration
            .getCharlieTreasurer();
        require(
            address(0) != charlieTreasurer,
            IporErrors.MILTON_INCORRECT_CHARLIE_TREASURER_ADDRESS
        );
        _miltonStorage.updateStorageWhenTransferPublicationFee(amount);
        //TODO: user Address from OZ and use call
        //TODO: C33 - Don't use address.transfer() or address.send(). Use .call.value(...)("") instead. (SWC-134)
        IERC20Upgradeable(_asset).safeTransfer(charlieTreasurer, amount);
    }

    //TODO: !!! consider connect configuration with milton storage,
    //in this way that if there is parameter used only in open and close position then let put it in miltonstorage
    function openSwapPayFixed(
        uint256 totalAmount,
        uint256 maximumSlippage,
        uint256 collateralizationFactor
    ) external override returns (uint256) {
        return
            _openSwapPayFixed(
                block.timestamp,
                totalAmount,
                maximumSlippage,
                collateralizationFactor
            );
    }

    function openSwapReceiveFixed(
        uint256 totalAmount,
        uint256 maximumSlippage,
        uint256 collateralizationFactor
    ) external override returns (uint256) {
        return
            _openSwapReceiveFixed(
                block.timestamp,
                totalAmount,
                maximumSlippage,
                collateralizationFactor
            );
    }

    function closeSwapPayFixed(uint256 swapId) external override nonReentrant {
        _closeSwapPayFixed(swapId, block.timestamp);
    }

    function closeSwapReceiveFixed(uint256 swapId)
        external
        override
        nonReentrant
    {
        _closeSwapReceiveFixed(swapId, block.timestamp);
    }

    function calculateSpread()
        external
        view
        override
        returns (uint256 spreadPayFixedValue, uint256 spreadRecFixedValue)
    {
        (spreadPayFixedValue, spreadRecFixedValue) = _calculateSpread(
            block.timestamp
        );
    }

    function calculateSoap()
        external
        view
        override
        returns (
            int256 soapPf,
            int256 soapRf,
            int256 soap
        )
    {
        (int256 _soapPf, int256 _soapRf, int256 _soap) = _calculateSoap(
            block.timestamp
        );
        return (soapPf = _soapPf, soapRf = _soapRf, soap = _soap);
    }

    function calculateSwapPayFixedValue(DataTypes.IporSwapMemory memory swap)
        external
        view
        override
        returns (int256)
    {
        return _calculateSwapPayFixedValue(block.timestamp, swap);
    }

    function calculateSwapReceiveFixedValue(
        DataTypes.IporSwapMemory memory swap
    ) external view override returns (int256) {
        return _calculateSwapReceiveFixedValue(block.timestamp, swap);
    }

    //TODO: refactor in this way that timestamp is not visible in external milton method
    function calculateExchangeRate(uint256 calculateTimestamp)
        external
        view
        override
        returns (uint256)
    {
        (, , int256 soap) = _calculateSoap(calculateTimestamp);

        int256 balance = _miltonStorage.getBalance().liquidityPool.toInt256() -
            soap;

        require(
            balance >= 0,
            IporErrors.JOSEPH_SOAP_AND_MILTON_LP_BALANCE_SUM_IS_TOO_LOW
        );
        uint256 ipTokenTotalSupply = _ipToken.totalSupply();
        if (ipTokenTotalSupply != 0) {
            return
                IporMath.division(
                    balance.toUint256() * Constants.D18,
                    ipTokenTotalSupply
                );
        } else {
            return Constants.D18;
        }
    }

    function _calculateSwapPayFixedValue(
        uint256 timestamp,
        DataTypes.IporSwapMemory memory swap
    ) internal view returns (int256) {
        DataTypes.IporSwapInterest memory derivativeInterest = swap
            .calculateInterestForSwapPayFixed(
                timestamp,
                _warren.calculateAccruedIbtPrice(_asset, timestamp)
            );
        //TODO: remove dublicates
        if (derivativeInterest.positionValue > 0) {
            if (derivativeInterest.positionValue < swap.collateral.toInt256()) {
                return derivativeInterest.positionValue;
            } else {
                return swap.collateral.toInt256();
            }
        } else {
            if (
                derivativeInterest.positionValue < -swap.collateral.toInt256()
            ) {
                return -swap.collateral.toInt256();
            } else {
                return derivativeInterest.positionValue;
            }
        }
    }

    function _calculateSwapReceiveFixedValue(
        uint256 timestamp,
        DataTypes.IporSwapMemory memory swap
    ) internal view returns (int256) {
        DataTypes.IporSwapInterest memory derivativeInterest = swap
            .calculateInterestForSwapReceiveFixed(
                timestamp,
                _warren.calculateAccruedIbtPrice(_asset, timestamp)
            );

        if (derivativeInterest.positionValue > 0) {
            if (derivativeInterest.positionValue < swap.collateral.toInt256()) {
                return derivativeInterest.positionValue;
            } else {
                return swap.collateral.toInt256();
            }
        } else {
            if (
                derivativeInterest.positionValue < -swap.collateral.toInt256()
            ) {
                return -swap.collateral.toInt256();
            } else {
                return derivativeInterest.positionValue;
            }
        }
    }

    function _calculateSpread(uint256 calculateTimestamp)
        internal
        view
        returns (uint256 spreadPayFixedValue, uint256 spreadRecFixedValue)
    {
        DataTypes.AccruedIpor memory accruedIpor = _warren.getAccruedIndex(
            calculateTimestamp,
            _asset
        );

        try
            _miltonSpreadModel.calculatePartialSpreadPayFixed(
                _miltonStorage,
                calculateTimestamp,
                accruedIpor
            )
        returns (uint256 _spreadPayFixedValue) {
            spreadPayFixedValue = _spreadPayFixedValue;
        } catch {
            spreadPayFixedValue = 0;
        }

        try
            _miltonSpreadModel.calculatePartialSpreadRecFixed(
                _miltonStorage,
                calculateTimestamp,
                accruedIpor
            )
        returns (uint256 _spreadRecFixedValue) {
            spreadRecFixedValue = _spreadRecFixedValue;
        } catch {
            spreadRecFixedValue = 0;
        }
    }

    function _calculateSoap(uint256 calculateTimestamp)
        internal
        view
        returns (
            int256 soapPf,
            int256 soapRf,
            int256 soap
        )
    {
        uint256 accruedIbtPrice = _warren.calculateAccruedIbtPrice(
            _asset,
            calculateTimestamp
        );
        (int256 _soapPf, int256 _soapRf, int256 _soap) = _miltonStorage
            .calculateSoap(accruedIbtPrice, calculateTimestamp);
        return (soapPf = _soapPf, soapRf = _soapRf, soap = _soap);
    }

    function _beforeOpenSwap(
        uint256 openTimestamp,
        uint256 totalAmount,
        uint256 maximumSlippage,
        uint256 collateralizationFactor
    ) internal view returns (DataTypes.BeforeOpenSwapStruct memory bosStruct) {
        require(
            maximumSlippage != 0,
            IporErrors.MILTON_MAXIMUM_SLIPPAGE_TOO_LOW
        );
        require(totalAmount != 0, IporErrors.MILTON_TOTAL_AMOUNT_TOO_LOW);

        require(
            IERC20Upgradeable(_asset).balanceOf(msg.sender) >= totalAmount,
            IporErrors.MILTON_ASSET_BALANCE_OF_TOO_LOW
        );

        uint256 wadTotalAmount = IporMath.convertToWad(totalAmount, _decimals);

        require(
            collateralizationFactor >= _getMinCollateralizationFactorValue(),
            IporErrors.MILTON_COLLATERALIZATION_FACTOR_TOO_LOW
        );
        require(
            collateralizationFactor <= _getMaxCollateralizationFactorValue(),
            IporErrors.MILTON_COLLATERALIZATION_FACTOR_TOO_HIGH
        );

        require(
            wadTotalAmount >
                _getLiquidationDepositAmount() + _getIporPublicationFeeAmount(),
            IporErrors.MILTON_TOTAL_AMOUNT_LOWER_THAN_FEE
        );
        require(
            wadTotalAmount <= _getMaxSwapTotalAmount(),
            IporErrors.MILTON_TOTAL_AMOUNT_TOO_HIGH
        );

        require(
            maximumSlippage <= _getMaxSlippagePercentage(),
            IporErrors.MILTON_MAXIMUM_SLIPPAGE_TOO_HIGH
        );

        (
            uint256 collateral,
            uint256 notional,
            uint256 openingFee
        ) = _calculateDerivativeAmount(
                wadTotalAmount,
                collateralizationFactor,
                _getLiquidationDepositAmount(),
                _getIporPublicationFeeAmount(),
                _getOpeningFeePercentage()
            );

        require(
            wadTotalAmount >
                _getLiquidationDepositAmount() +
                    _getIporPublicationFeeAmount() +
                    openingFee,
            IporErrors.MILTON_TOTAL_AMOUNT_LOWER_THAN_FEE
        );

        return
            DataTypes.BeforeOpenSwapStruct(
                wadTotalAmount,
                collateral,
                notional,
                openingFee,
                _getLiquidationDepositAmount(),
                _getIporPublicationFeeAmount(),
                _warren.getAccruedIndex(openTimestamp, _asset)
            );
    }

    function _openSwapPayFixed(
        uint256 openTimestamp,
        uint256 totalAmount,
        uint256 maximumSlippage,
        uint256 collateralizationFactor
    ) internal nonReentrant returns (uint256) {
        DataTypes.BeforeOpenSwapStruct memory bosStruct = _beforeOpenSwap(
            openTimestamp,
            totalAmount,
            maximumSlippage,
            collateralizationFactor
        );

        DataTypes.MiltonTotalBalanceMemory memory balance = _miltonStorage
            .getBalance();

        _validateLiqudityPoolUtylization(
            balance.liquidityPool,
            balance.payFixedSwaps,
            bosStruct.collateral,
            bosStruct.openingFee
        );

        uint256 spreadValue = _miltonSpreadModel.calculateSpreadPayFixed(
            _miltonStorage,
            openTimestamp,
            bosStruct.accruedIpor,
            bosStruct.collateral,
            bosStruct.openingFee
        );

        DataTypes.IporSwapIndicator
            memory indicator = _calculateDerivativeIndicators(
                openTimestamp,
                0,
                bosStruct.notional,
                spreadValue
            );

        DataTypes.NewSwap memory newSwap = DataTypes.NewSwap(
            msg.sender,
            openTimestamp,
            bosStruct.collateral,
            bosStruct.liquidationDepositAmount,
            bosStruct.notional,
            indicator.fixedInterestRate,
            indicator.ibtQuantity
        );

        uint256 newSwapId = _miltonStorage.updateStorageWhenOpenSwapPayFixed(
            newSwap,
            bosStruct.openingFee,
            _getLiquidationDepositAmount(),
            _getIporPublicationFeeAmount(),
            _getOpeningFeeForTreasuryPercentage()
        );

        //TODO:Use call() instead, without hardcoded gas limits along with checks-effects-interactions pattern or reentrancy guards for reentrancy protection.
        //TODO: https://swcregistry.io/docs/SWC-134, https://consensys.net/diligence/blog/2019/09/stop-using-soliditys-transfer-now/
        //TODO: change transfer to call - transfer rely on gas cost :EDIT May 2021: call{value: amount}("") should now be used for transferring ether (Do not use send or transfer.)
        //TODO: https://ethereum.stackexchange.com/questions/19341/address-send-vs-address-transfer-best-practice-usage/38642
        //TODO: sendValue z Address (use with ReentrancyGuard)
        IERC20Upgradeable(_asset).safeTransferFrom(
            msg.sender,
            address(this),
            totalAmount
        );

        _emitOpenSwapEvent(
            newSwapId,
            newSwap,
            indicator,
            0,
            bosStruct.openingFee,
            bosStruct.iporPublicationFeeAmount,
            spreadValue
        );

        return newSwapId;
    }

    function _openSwapReceiveFixed(
        uint256 openTimestamp,
        uint256 totalAmount,
        uint256 maximumSlippage,
        uint256 collateralizationFactor
    ) internal nonReentrant returns (uint256) {
        DataTypes.BeforeOpenSwapStruct memory bosStruct = _beforeOpenSwap(
            openTimestamp,
            totalAmount,
            maximumSlippage,
            collateralizationFactor
        );

        DataTypes.MiltonTotalBalanceMemory memory balance = _miltonStorage
            .getBalance();

        _validateLiqudityPoolUtylization(
            balance.liquidityPool,
            balance.receiveFixedSwaps,
            bosStruct.collateral,
            bosStruct.openingFee
        );

        uint256 spreadValue = _miltonSpreadModel.calculateSpreadRecFixed(
            _miltonStorage,
            openTimestamp,
            bosStruct.accruedIpor,
            bosStruct.collateral,
            bosStruct.openingFee
        );

        DataTypes.IporSwapIndicator
            memory indicator = _calculateDerivativeIndicators(
                openTimestamp,
                1,
                bosStruct.notional,
                spreadValue
            );

        DataTypes.NewSwap memory newSwap = DataTypes.NewSwap(
            msg.sender,
            openTimestamp,
            bosStruct.collateral,
            bosStruct.liquidationDepositAmount,
            bosStruct.notional,
            indicator.fixedInterestRate,
            indicator.ibtQuantity
        );

        uint256 newSwapId = _miltonStorage
            .updateStorageWhenOpenSwapReceiveFixed(
                newSwap,
                bosStruct.openingFee,
                _getLiquidationDepositAmount(),
                _getIporPublicationFeeAmount(),
                _getOpeningFeeForTreasuryPercentage()
            );

        //TODO:Use call() instead, without hardcoded gas limits along with checks-effects-interactions pattern or reentrancy guards for reentrancy protection.
        //TODO: https://swcregistry.io/docs/SWC-134, https://consensys.net/diligence/blog/2019/09/stop-using-soliditys-transfer-now/
        //TODO: change transfer to call - transfer rely on gas cost :EDIT May 2021: call{value: amount}("") should now be used for transferring ether (Do not use send or transfer.)
        //TODO: https://ethereum.stackexchange.com/questions/19341/address-send-vs-address-transfer-best-practice-usage/38642
        //TODO: sendValue z Address (use with ReentrancyGuard)
        IERC20Upgradeable(_asset).safeTransferFrom(
            msg.sender,
            address(this),
            totalAmount
        );

        _emitOpenSwapEvent(
            newSwapId,
            newSwap,
            indicator,
            1,
            bosStruct.openingFee,
            bosStruct.iporPublicationFeeAmount,
            spreadValue
        );

        return newSwapId;
    }

    function _validateLiqudityPoolUtylization(
        uint256 totalLiquidityPoolBalance,
        uint256 totalCollateralPerLegBalance,
        uint256 collateral,
        uint256 openingFee
    ) internal pure {
        uint256 utilizationRate;

        if ((totalLiquidityPoolBalance + openingFee) != 0) {
            utilizationRate = IporMath.division(
                (totalCollateralPerLegBalance + collateral) * Constants.D18,
                totalLiquidityPoolBalance + openingFee
            );
        } else {
            utilizationRate = Constants.MAX_VALUE;
        }

        require(
            utilizationRate <= _getMaxLpUtilizationPerLegPercentage(),
            IporErrors.MILTON_LIQUIDITY_POOL_UTILIZATION_EXCEEDED
        );
    }

    function _emitOpenSwapEvent(
        uint256 newSwapId,
        DataTypes.NewSwap memory newSwap,
        DataTypes.IporSwapIndicator memory indicator,
        uint256 direction,
        uint256 openingAmount,
        uint256 iporPublicationAmount,
        uint256 spreadValue
    ) internal {
        //TODO: add openingAmount to event and check in tests
        //TODO: add iporPublicationAmount to event and check in test
        //TODO: add spreadValue to event and check in test
        emit OpenSwap(
            newSwapId,
            newSwap.buyer,
            _asset,
            DataTypes.SwapDirection(direction),
            newSwap.collateral,
            newSwap.liquidationDepositAmount,
            newSwap.notionalAmount,
            newSwap.startingTimestamp,
            newSwap.startingTimestamp +
                Constants.SWAP_DEFAULT_PERIOD_IN_SECONDS,
            indicator,
            openingAmount,
            iporPublicationAmount,
            spreadValue
        );
    }

    function _calculateDerivativeIndicators(
        uint256 calculateTimestamp,
        uint8 direction,
        uint256 notionalAmount,
        uint256 spreadValue
    ) internal view returns (DataTypes.IporSwapIndicator memory indicator) {
        (
            uint256 iporIndexValue,
            ,
            uint256 exponentialMovingAverage,
            ,

        ) = _warren.getIndex(_asset);
        uint256 accruedIbtPrice = _warren.calculateAccruedIbtPrice(
            _asset,
            calculateTimestamp
        );
        require(
            accruedIbtPrice != 0,
            IporErrors.MILTON_IBT_PRICE_CANNOT_BE_ZERO
        );
        require(
            iporIndexValue >= spreadValue,
            IporErrors.MILTON_SPREAD_CANNOT_BE_HIGHER_THAN_IPOR_INDEX
        );

        indicator = DataTypes.IporSwapIndicator(
            iporIndexValue,
            accruedIbtPrice,
            IporMath.division(notionalAmount * Constants.D18, accruedIbtPrice),
            direction == 0
                ? (_calculateReferenceLegPayFixed(
                    iporIndexValue,
                    exponentialMovingAverage
                ) + spreadValue)
                : iporIndexValue > spreadValue
                ? (_calculateReferenceLegRecFixed(
                    iporIndexValue,
                    exponentialMovingAverage
                ) - spreadValue)
                : 0
        );
    }

    function _calculateReferenceLegPayFixed(
        uint256 iporIndexValue,
        uint256 exponentialMovingAverage
    ) internal pure returns (uint256) {
        if (iporIndexValue > exponentialMovingAverage) {
            return iporIndexValue;
        } else {
            return exponentialMovingAverage;
        }
    }

    function _calculateReferenceLegRecFixed(
        uint256 iporIndexValue,
        uint256 exponentialMovingAverage
    ) internal pure returns (uint256) {
        if (iporIndexValue < exponentialMovingAverage) {
            return iporIndexValue;
        } else {
            return exponentialMovingAverage;
        }
    }

    function _closeSwapPayFixed(uint256 swapId, uint256 closeTimestamp)
        internal
    {
        require(
            swapId != 0,
            IporErrors.MILTON_CLOSE_POSITION_INCORRECT_SWAP_ID
        );

        //TODO: clarify if needed whole item here??
        DataTypes.IporSwapMemory memory iporSwap = _miltonStorage
            .getSwapPayFixed(swapId);

        require(
            iporSwap.state == uint256(DataTypes.SwapState.ACTIVE),
            IporErrors.MILTON_CLOSE_POSITION_INCORRECT_DERIVATIVE_STATUS
        );

        uint256 incomeTaxPercentage = _getIncomeTaxPercentage();

        int256 positionValue = _calculateSwapPayFixedValue(
            closeTimestamp,
            iporSwap
        );

        _miltonStorage.updateStorageWhenCloseSwapPayFixed(
            msg.sender,
            iporSwap,
            positionValue,
            closeTimestamp,
            _getIncomeTaxPercentage()
        );

        _transferTokensBasedOnpositionValue(
            iporSwap,
            positionValue,
            closeTimestamp,
            incomeTaxPercentage
        );

        emit CloseSwap(swapId, _asset, closeTimestamp);
    }

    function _closeSwapReceiveFixed(uint256 swapId, uint256 closeTimestamp)
        internal
    {
        require(
            swapId != 0,
            IporErrors.MILTON_CLOSE_POSITION_INCORRECT_SWAP_ID
        );

        //TODO: clarify it whole item required?
        DataTypes.IporSwapMemory memory iporSwap = _miltonStorage
            .getSwapReceiveFixed(swapId);

        require(
            iporSwap.state == uint256(DataTypes.SwapState.ACTIVE),
            IporErrors.MILTON_CLOSE_POSITION_INCORRECT_DERIVATIVE_STATUS
        );

        int256 positionValue = _calculateSwapReceiveFixedValue(
            closeTimestamp,
            iporSwap
        );

        _miltonStorage.updateStorageWhenCloseSwapReceiveFixed(
            msg.sender,
            iporSwap,
            positionValue,
            closeTimestamp,
            _getIncomeTaxPercentage()
        );

        _transferTokensBasedOnpositionValue(
            iporSwap,
            positionValue,
            closeTimestamp,
            _getIncomeTaxPercentage()
        );

        emit CloseSwap(swapId, _asset, closeTimestamp);
    }

    function _transferTokensBasedOnpositionValue(
        DataTypes.IporSwapMemory memory derivativeItem,
        int256 positionValue,
        uint256 _calculationTimestamp,
        uint256 incomeTaxPercentage
    ) internal {
        uint256 abspositionValue = IporMath.absoluteValue(positionValue);

        if (abspositionValue < derivativeItem.collateral) {
            //verify if sender is an owner of swap if not then check if maturity - if not then reject, if yes then close even if not an owner
            if (msg.sender != derivativeItem.buyer) {
                require(
                    _calculationTimestamp >= derivativeItem.endingTimestamp,
                    IporErrors
                        .MILTON_CANNOT_CLOSE_DERIVATE_SENDER_IS_NOT_BUYER_AND_NO_DERIVATIVE_MATURITY
                );
            }
        }

        if (positionValue > 0) {
            //Trader earn, Milton loose
            _transferDerivativeAmount(
                derivativeItem.buyer,
                derivativeItem.liquidationDepositAmount,
                derivativeItem.collateral +
                    abspositionValue -
                    IporMath.division(
                        abspositionValue * incomeTaxPercentage,
                        Constants.D18
                    )
            );
        } else {
            //Milton earn, Trader looseMiltonStorage
            _transferDerivativeAmount(
                derivativeItem.buyer,
                derivativeItem.liquidationDepositAmount,
                derivativeItem.collateral - abspositionValue
            );
        }
    }

    //Depends on condition transfer only to sender (when sender == buyer) or to sender and buyer
    function _transferDerivativeAmount(
        address buyer,
        uint256 liquidationDepositAmount,
        uint256 transferAmount
    ) internal {
        if (msg.sender == buyer) {
            transferAmount = transferAmount + liquidationDepositAmount;
        } else {
            //TODO: C33 - Don't use address.transfer() or address.send(). Use .call.value(...)("") instead. (SWC-134)
            //transfer liquidation deposit amount from Milton to Sender
            IERC20Upgradeable(_asset).safeTransfer(
                msg.sender,
                IporMath.convertWadToAssetDecimals(
                    liquidationDepositAmount,
                    _decimals
                )
            );
        }

        if (transferAmount != 0) {
            //transfer from Milton to Trader
            //TODO: C33 - Don't use address.transfer() or address.send(). Use .call.value(...)("") instead. (SWC-134)
            IERC20Upgradeable(_asset).safeTransfer(
                buyer,
                IporMath.convertWadToAssetDecimals(transferAmount, _decimals)
            );
        }
    }

    function _calculateDerivativeAmount(
        uint256 totalAmount,
        uint256 collateralizationFactor,
        uint256 liquidationDepositAmount,
        uint256 iporPublicationFeeAmount,
        uint256 openingFeePercentage
    )
        internal
        pure
        returns (
            uint256 collateral,
            uint256 notional,
            uint256 openingFee
        )
    {
        collateral = IporMath.division(
            (totalAmount -
                liquidationDepositAmount -
                iporPublicationFeeAmount) * Constants.D18,
            Constants.D18 +
                IporMath.division(
                    collateralizationFactor * openingFeePercentage,
                    Constants.D18
                )
        );
        notional = IporMath.division(
            collateralizationFactor * collateral,
            Constants.D18
        );
        openingFee = IporMath.division(
            notional * openingFeePercentage,
            Constants.D18
        );
    }
}<|MERGE_RESOLUTION|>--- conflicted
+++ resolved
@@ -90,31 +90,12 @@
         _asset = asset;
     }
 
-<<<<<<< HEAD
     function getVersion() external pure override returns (uint256) {
         return 1;
     }
 
     function _authorizeUpgrade(address) internal override onlyOwner {}
 
-    modifier onlyActiveSwapPayFixed(uint256 swapId) {
-        require(
-            _miltonStorage.getSwapPayFixedState(swapId) == 1,
-            IporErrors.MILTON_DERIVATIVE_IS_INACTIVE
-        );
-        _;
-    }
-
-    modifier onlyActiveSwapReceiveFixed(uint256 swapId) {
-        require(
-            _miltonStorage.getSwapReceiveFixedState(swapId) == 0,
-            IporErrors.MILTON_DERIVATIVE_IS_INACTIVE
-        );
-        _;
-    }
-
-=======
->>>>>>> 92e20ee5
     modifier onlyPublicationFeeTransferer() {
         require(
             msg.sender ==
