// SPDX-License-Identifier: agpl-3.0
pragma solidity 0.8.9;

import "../libraries/types/DataTypes.sol";
import "../libraries/IporMath.sol";
import "@openzeppelin/contracts-upgradeable/access/OwnableUpgradeable.sol";
import "@openzeppelin/contracts-upgradeable/security/PausableUpgradeable.sol";
import "@openzeppelin/contracts-upgradeable/security/ReentrancyGuardUpgradeable.sol";
import "@openzeppelin/contracts-upgradeable/token/ERC20/IERC20Upgradeable.sol";
import "@openzeppelin/contracts-upgradeable/token/ERC20/ERC20Upgradeable.sol";
import "@openzeppelin/contracts-upgradeable/token/ERC20/utils/SafeERC20Upgradeable.sol";
import "@openzeppelin/contracts/utils/math/SafeCast.sol";

import {IporErrors} from "../IporErrors.sol";
import {DataTypes} from "../libraries/types/DataTypes.sol";
import "../interfaces/IWarren.sol";
import "../oracles/WarrenStorage.sol";
import "./MiltonStorage.sol";
import "../configuration/MiltonConfiguration.sol";
import "../interfaces/IMiltonEvents.sol";
import "../tokenization/IpToken.sol";

import "../interfaces/IIporAssetConfiguration.sol";
import "../interfaces/IMilton.sol";
import "../interfaces/IMiltonSpreadModel.sol";
import "../interfaces/IJoseph.sol";

/**
 * @title Milton - Automated Market Maker for derivatives based on IPOR Index.
 *
 * @author IPOR Labs
 */
//TODO: add pausable modifier for methodds
contract Milton is
    UUPSUpgradeable,
    OwnableUpgradeable,
    PausableUpgradeable,
    ReentrancyGuardUpgradeable,
    MiltonConfiguration,
    IMiltonEvents,
    IMilton
{
    using SafeERC20Upgradeable for IERC20Upgradeable;
    using SafeCast for uint256;
    using SafeCast for uint128;
    using SafeCast for int256;
    using IporSwapLogic for DataTypes.IporSwapMemory;

    uint8 private _decimals;
    address private _asset;
    IIpToken private _ipToken;
    IWarren internal _warren;
    IMiltonStorage internal _miltonStorage;
    IMiltonSpreadModel internal _miltonSpreadModel;
    IIporConfiguration internal _iporConfiguration;
    IIporAssetConfiguration internal _iporAssetConfiguration;

    function initialize(
        address asset,
        address ipToken,
        address warren,
        address miltonStorage,
        address miltonSpreadModel,
        address initialIporConfiguration,
        address iporAssetConfigurationAddr
    ) public initializer {
        __Ownable_init();
        require(address(asset) != address(0), IporErrors.WRONG_ADDRESS);
        require(address(ipToken) != address(0), IporErrors.WRONG_ADDRESS);
        require(address(warren) != address(0), IporErrors.WRONG_ADDRESS);
        require(address(miltonStorage) != address(0), IporErrors.WRONG_ADDRESS);
        require(
            address(miltonSpreadModel) != address(0),
            IporErrors.WRONG_ADDRESS
        );
        require(
            address(initialIporConfiguration) != address(0),
            IporErrors.INCORRECT_IPOR_CONFIGURATION_ADDRESS
        );
        _iporConfiguration = IIporConfiguration(initialIporConfiguration);
        _iporAssetConfiguration = IIporAssetConfiguration(
            iporAssetConfigurationAddr
        );

        _decimals = ERC20Upgradeable(asset).decimals();
        _miltonStorage = IMiltonStorage(miltonStorage);
        _miltonSpreadModel = IMiltonSpreadModel(miltonSpreadModel);
        _warren = IWarren(warren);
        _ipToken = IIpToken(ipToken);
        _asset = asset;
    }

<<<<<<< HEAD
    function getVersion() external view override returns (uint256) {
        return 2;
=======
    function getVersion() external pure override returns (uint256) {
        return 1;
>>>>>>> bdc7a729
    }

    function _authorizeUpgrade(address) internal override onlyOwner {}

    modifier onlyActiveSwapPayFixed(uint256 swapId) {
        require(
            _miltonStorage.getSwapPayFixedState(swapId) == 1,
            IporErrors.MILTON_DERIVATIVE_IS_INACTIVE
        );
        _;
    }

    modifier onlyActiveSwapReceiveFixed(uint256 swapId) {
        require(
            _miltonStorage.getSwapReceiveFixedState(swapId) == 0,
            IporErrors.MILTON_DERIVATIVE_IS_INACTIVE
        );
        _;
    }

    modifier onlyPublicationFeeTransferer() {
        require(
            msg.sender ==
                _iporConfiguration.getMiltonPublicationFeeTransferer(),
            IporErrors.MILTON_CALLER_NOT_MILTON_PUBLICATION_FEE_TRANSFERER
        );
        _;
    }

    function pause() external override onlyOwner {
        _pause();
    }

    function unpause() external override onlyOwner {
        _unpause();
    }

    //    fallback() external payable  {
    //        require(msg.data.length == 0); emit LogDepositReceived(msg.sender);
    //    }

    function authorizeJoseph(address joseph)
        external
        override
        onlyOwner
        whenNotPaused
    {
        IERC20Upgradeable(_asset).safeIncreaseAllowance(
            joseph,
            Constants.MAX_VALUE
        );
    }

    //@notice transfer publication fee to configured charlie treasurer address
    function transferPublicationFee(uint256 amount)
        external
        onlyPublicationFeeTransferer
    {
        require(amount != 0, IporErrors.MILTON_NOT_ENOUGH_AMOUNT_TO_TRANSFER);

        require(
            amount <= _miltonStorage.getBalance().openingFee,
            IporErrors.MILTON_NOT_ENOUGH_OPENING_FEE_BALANCE
        );
        address charlieTreasurer = _iporAssetConfiguration
            .getCharlieTreasurer();
        require(
            address(0) != charlieTreasurer,
            IporErrors.MILTON_INCORRECT_CHARLIE_TREASURER_ADDRESS
        );
        _miltonStorage.updateStorageWhenTransferPublicationFee(amount);
        //TODO: user Address from OZ and use call
        //TODO: C33 - Don't use address.transfer() or address.send(). Use .call.value(...)("") instead. (SWC-134)
        IERC20Upgradeable(_asset).safeTransfer(charlieTreasurer, amount);
    }

    //TODO: !!! consider connect configuration with milton storage,
    //in this way that if there is parameter used only in open and close position then let put it in miltonstorage
    function openSwapPayFixed(
        uint256 totalAmount,
        uint256 maximumSlippage,
        uint256 collateralizationFactor
    ) external override returns (uint256) {
        return
            _openSwapPayFixed(
                block.timestamp,
                totalAmount,
                maximumSlippage,
                collateralizationFactor
            );
    }

    function openSwapReceiveFixed(
        uint256 totalAmount,
        uint256 maximumSlippage,
        uint256 collateralizationFactor
    ) external override returns (uint256) {
        return
            _openSwapReceiveFixed(
                block.timestamp,
                totalAmount,
                maximumSlippage,
                collateralizationFactor
            );
    }

    function closeSwapPayFixed(uint256 swapId)
        external
        override
        onlyActiveSwapPayFixed(swapId)
        nonReentrant
    {
        _closeSwapPayFixed(swapId, block.timestamp);
    }

    function closeSwapReceiveFixed(uint256 swapId)
        external
        override
        onlyActiveSwapReceiveFixed(swapId)
        nonReentrant
    {
        _closeSwapReceiveFixed(swapId, block.timestamp);
    }

    function calculateSpread()
        external
        view
        override
        returns (uint256 spreadPayFixedValue, uint256 spreadRecFixedValue)
    {
        (spreadPayFixedValue, spreadRecFixedValue) = _calculateSpread(
            block.timestamp
        );
    }

    function calculateSoap()
        external
        view
        override
        returns (
            int256 soapPf,
            int256 soapRf,
            int256 soap
        )
    {
        (int256 _soapPf, int256 _soapRf, int256 _soap) = _calculateSoap(
            block.timestamp
        );
        return (soapPf = _soapPf, soapRf = _soapRf, soap = _soap);
    }

    function calculateSwapPayFixedValue(DataTypes.IporSwapMemory memory swap)
        external
        view
        override
        returns (int256)
    {
        return _calculateSwapPayFixedValue(block.timestamp, swap);
    }

    function calculateSwapReceiveFixedValue(
        DataTypes.IporSwapMemory memory swap
    ) external view override returns (int256) {
        return _calculateSwapReceiveFixedValue(block.timestamp, swap);
    }

    //TODO: refactor in this way that timestamp is not visible in external milton method
    function calculateExchangeRate(uint256 calculateTimestamp)
        external
        view
        override
        returns (uint256)
    {
        (, , int256 soap) = _calculateSoap(calculateTimestamp);

        int256 balance = _miltonStorage.getBalance().liquidityPool.toInt256() -
            soap;

        require(
            balance >= 0,
            IporErrors.JOSEPH_SOAP_AND_MILTON_LP_BALANCE_SUM_IS_TOO_LOW
        );
        uint256 ipTokenTotalSupply = _ipToken.totalSupply();
        if (ipTokenTotalSupply != 0) {
            return
                IporMath.division(
                    balance.toUint256() * Constants.D18,
                    ipTokenTotalSupply
                );
        } else {
            return Constants.D18;
        }
    }

    function _calculateSwapPayFixedValue(
        uint256 timestamp,
        DataTypes.IporSwapMemory memory swap
    ) internal view returns (int256) {
        DataTypes.IporSwapInterest memory derivativeInterest = swap
            .calculateInterestForSwapPayFixed(
                timestamp,
                _warren.calculateAccruedIbtPrice(_asset, timestamp)
            );
        //TODO: remove dublicates
        if (derivativeInterest.positionValue > 0) {
            if (derivativeInterest.positionValue < swap.collateral.toInt256()) {
                return derivativeInterest.positionValue;
            } else {
                return swap.collateral.toInt256();
            }
        } else {
            if (
                derivativeInterest.positionValue < -swap.collateral.toInt256()
            ) {
                return -swap.collateral.toInt256();
            } else {
                return derivativeInterest.positionValue;
            }
        }
    }

    function _calculateSwapReceiveFixedValue(
        uint256 timestamp,
        DataTypes.IporSwapMemory memory swap
    ) internal view returns (int256) {
        DataTypes.IporSwapInterest memory derivativeInterest = swap
            .calculateInterestForSwapReceiveFixed(
                timestamp,
                _warren.calculateAccruedIbtPrice(_asset, timestamp)
            );

        if (derivativeInterest.positionValue > 0) {
            if (derivativeInterest.positionValue < swap.collateral.toInt256()) {
                return derivativeInterest.positionValue;
            } else {
                return swap.collateral.toInt256();
            }
        } else {
            if (
                derivativeInterest.positionValue < -swap.collateral.toInt256()
            ) {
                return -swap.collateral.toInt256();
            } else {
                return derivativeInterest.positionValue;
            }
        }
    }

    function _calculateSpread(uint256 calculateTimestamp)
        internal
        view
        returns (uint256 spreadPayFixedValue, uint256 spreadRecFixedValue)
    {
        DataTypes.AccruedIpor memory accruedIpor = _warren.getAccruedIndex(
            calculateTimestamp,
            _asset
        );

        try
            _miltonSpreadModel.calculatePartialSpreadPayFixed(
                _miltonStorage,
                calculateTimestamp,
                accruedIpor
            )
        returns (uint256 _spreadPayFixedValue) {
            spreadPayFixedValue = _spreadPayFixedValue;
        } catch {
            spreadPayFixedValue = 0;
        }

        try
            _miltonSpreadModel.calculatePartialSpreadRecFixed(
                _miltonStorage,
                calculateTimestamp,
                accruedIpor
            )
        returns (uint256 _spreadRecFixedValue) {
            spreadRecFixedValue = _spreadRecFixedValue;
        } catch {
            spreadRecFixedValue = 0;
        }
    }

    function _calculateSoap(uint256 calculateTimestamp)
        internal
        view
        returns (
            int256 soapPf,
            int256 soapRf,
            int256 soap
        )
    {
        uint256 accruedIbtPrice = _warren.calculateAccruedIbtPrice(
            _asset,
            calculateTimestamp
        );
        (int256 _soapPf, int256 _soapRf, int256 _soap) = _miltonStorage
            .calculateSoap(accruedIbtPrice, calculateTimestamp);
        return (soapPf = _soapPf, soapRf = _soapRf, soap = _soap);
    }

    function _beforeOpenSwap(
        uint256 openTimestamp,
        uint256 totalAmount,
        uint256 maximumSlippage,
        uint256 collateralizationFactor
    ) internal view returns (DataTypes.BeforeOpenSwapStruct memory bosStruct) {
        require(
            maximumSlippage != 0,
            IporErrors.MILTON_MAXIMUM_SLIPPAGE_TOO_LOW
        );
        require(totalAmount != 0, IporErrors.MILTON_TOTAL_AMOUNT_TOO_LOW);

        require(
            IERC20Upgradeable(_asset).balanceOf(msg.sender) >= totalAmount,
            IporErrors.MILTON_ASSET_BALANCE_OF_TOO_LOW
        );

        uint256 wadTotalAmount = IporMath.convertToWad(totalAmount, _decimals);

        require(
            collateralizationFactor >= _getMinCollateralizationFactorValue(),
            IporErrors.MILTON_COLLATERALIZATION_FACTOR_TOO_LOW
        );
        require(
            collateralizationFactor <= _getMaxCollateralizationFactorValue(),
            IporErrors.MILTON_COLLATERALIZATION_FACTOR_TOO_HIGH
        );

        require(
            wadTotalAmount >
                _getLiquidationDepositAmount() + _getIporPublicationFeeAmount(),
            IporErrors.MILTON_TOTAL_AMOUNT_LOWER_THAN_FEE
        );
        require(
            wadTotalAmount <= _getMaxSwapTotalAmount(),
            IporErrors.MILTON_TOTAL_AMOUNT_TOO_HIGH
        );

        require(
            maximumSlippage <= _getMaxSlippagePercentage(),
            IporErrors.MILTON_MAXIMUM_SLIPPAGE_TOO_HIGH
        );

        (
            uint256 collateral,
            uint256 notional,
            uint256 openingFee
        ) = _calculateDerivativeAmount(
                wadTotalAmount,
                collateralizationFactor,
                _getLiquidationDepositAmount(),
                _getIporPublicationFeeAmount(),
                _getOpeningFeePercentage()
            );

        require(
            wadTotalAmount >
                _getLiquidationDepositAmount() +
                    _getIporPublicationFeeAmount() +
                    openingFee,
            IporErrors.MILTON_TOTAL_AMOUNT_LOWER_THAN_FEE
        );

        return
            DataTypes.BeforeOpenSwapStruct(
                wadTotalAmount,
                collateral,
                notional,
                openingFee,
                _getLiquidationDepositAmount(),
                _getIporPublicationFeeAmount(),
                _warren.getAccruedIndex(openTimestamp, _asset)
            );
    }

    function _openSwapPayFixed(
        uint256 openTimestamp,
        uint256 totalAmount,
        uint256 maximumSlippage,
        uint256 collateralizationFactor
    ) internal nonReentrant returns (uint256) {
        DataTypes.BeforeOpenSwapStruct memory bosStruct = _beforeOpenSwap(
            openTimestamp,
            totalAmount,
            maximumSlippage,
            collateralizationFactor
        );

        DataTypes.MiltonTotalBalanceMemory memory balance = _miltonStorage
            .getBalance();

        _validateLiqudityPoolUtylization(
            balance.liquidityPool,
            balance.payFixedSwaps,
            bosStruct.collateral,
            bosStruct.openingFee
        );

        uint256 spreadValue = _miltonSpreadModel.calculateSpreadPayFixed(
            _miltonStorage,
            openTimestamp,
            bosStruct.accruedIpor,
            bosStruct.collateral,
            bosStruct.openingFee
        );

        DataTypes.IporSwapIndicator
            memory indicator = _calculateDerivativeIndicators(
                openTimestamp,
                0,
                bosStruct.notional,
                spreadValue
            );

        DataTypes.NewSwap memory newSwap = DataTypes.NewSwap(
            msg.sender,
            openTimestamp,
            bosStruct.collateral,
            bosStruct.liquidationDepositAmount,
            bosStruct.notional,
            indicator.fixedInterestRate,
            indicator.ibtQuantity
        );

        uint256 newSwapId = _miltonStorage.updateStorageWhenOpenSwapPayFixed(
            newSwap,
            bosStruct.openingFee,
            _getLiquidationDepositAmount(),
            _getIporPublicationFeeAmount(),
            _getOpeningFeeForTreasuryPercentage()
        );

        //TODO:Use call() instead, without hardcoded gas limits along with checks-effects-interactions pattern or reentrancy guards for reentrancy protection.
        //TODO: https://swcregistry.io/docs/SWC-134, https://consensys.net/diligence/blog/2019/09/stop-using-soliditys-transfer-now/
        //TODO: change transfer to call - transfer rely on gas cost :EDIT May 2021: call{value: amount}("") should now be used for transferring ether (Do not use send or transfer.)
        //TODO: https://ethereum.stackexchange.com/questions/19341/address-send-vs-address-transfer-best-practice-usage/38642
        //TODO: sendValue z Address (use with ReentrancyGuard)
        IERC20Upgradeable(_asset).safeTransferFrom(
            msg.sender,
            address(this),
            totalAmount
        );

        _emitOpenSwapEvent(
            newSwapId,
            newSwap,
            indicator,
            0,
            bosStruct.openingFee,
            bosStruct.iporPublicationFeeAmount,
            spreadValue
        );

        return newSwapId;
    }

    function _openSwapReceiveFixed(
        uint256 openTimestamp,
        uint256 totalAmount,
        uint256 maximumSlippage,
        uint256 collateralizationFactor
    ) internal nonReentrant returns (uint256) {
        DataTypes.BeforeOpenSwapStruct memory bosStruct = _beforeOpenSwap(
            openTimestamp,
            totalAmount,
            maximumSlippage,
            collateralizationFactor
        );

        DataTypes.MiltonTotalBalanceMemory memory balance = _miltonStorage
            .getBalance();

        _validateLiqudityPoolUtylization(
            balance.liquidityPool,
            balance.receiveFixedSwaps,
            bosStruct.collateral,
            bosStruct.openingFee
        );

        uint256 spreadValue = _miltonSpreadModel.calculateSpreadRecFixed(
            _miltonStorage,
            openTimestamp,
            bosStruct.accruedIpor,
            bosStruct.collateral,
            bosStruct.openingFee
        );

        DataTypes.IporSwapIndicator
            memory indicator = _calculateDerivativeIndicators(
                openTimestamp,
                1,
                bosStruct.notional,
                spreadValue
            );

        DataTypes.NewSwap memory newSwap = DataTypes.NewSwap(
            msg.sender,
            openTimestamp,
            bosStruct.collateral,
            bosStruct.liquidationDepositAmount,
            bosStruct.notional,
            indicator.fixedInterestRate,
            indicator.ibtQuantity
        );

        uint256 newSwapId = _miltonStorage
            .updateStorageWhenOpenSwapReceiveFixed(
                newSwap,
                bosStruct.openingFee,
                _getLiquidationDepositAmount(),
                _getIporPublicationFeeAmount(),
                _getOpeningFeeForTreasuryPercentage()
            );

        //TODO:Use call() instead, without hardcoded gas limits along with checks-effects-interactions pattern or reentrancy guards for reentrancy protection.
        //TODO: https://swcregistry.io/docs/SWC-134, https://consensys.net/diligence/blog/2019/09/stop-using-soliditys-transfer-now/
        //TODO: change transfer to call - transfer rely on gas cost :EDIT May 2021: call{value: amount}("") should now be used for transferring ether (Do not use send or transfer.)
        //TODO: https://ethereum.stackexchange.com/questions/19341/address-send-vs-address-transfer-best-practice-usage/38642
        //TODO: sendValue z Address (use with ReentrancyGuard)
        IERC20Upgradeable(_asset).safeTransferFrom(
            msg.sender,
            address(this),
            totalAmount
        );

        _emitOpenSwapEvent(
            newSwapId,
            newSwap,
            indicator,
            1,
            bosStruct.openingFee,
            bosStruct.iporPublicationFeeAmount,
            spreadValue
        );

        return newSwapId;
    }

    function _validateLiqudityPoolUtylization(
        uint256 totalLiquidityPoolBalance,
        uint256 totalCollateralPerLegBalance,
        uint256 collateral,
        uint256 openingFee
    ) internal pure {
        uint256 utilizationRate;

        if ((totalLiquidityPoolBalance + openingFee) != 0) {
            utilizationRate = IporMath.division(
                (totalCollateralPerLegBalance + collateral) * Constants.D18,
                totalLiquidityPoolBalance + openingFee
            );
        } else {
            utilizationRate = Constants.MAX_VALUE;
        }

        require(
            utilizationRate <= _getMaxLpUtilizationPerLegPercentage(),
            IporErrors.MILTON_LIQUIDITY_POOL_UTILIZATION_EXCEEDED
        );
    }

    function _emitOpenSwapEvent(
        uint256 newSwapId,
        DataTypes.NewSwap memory newSwap,
        DataTypes.IporSwapIndicator memory indicator,
        uint256 direction,
        uint256 openingAmount,
        uint256 iporPublicationAmount,
        uint256 spreadValue
    ) internal {
        //TODO: add openingAmount to event and check in tests
        //TODO: add iporPublicationAmount to event and check in test
        //TODO: add spreadValue to event and check in test
        emit OpenSwap(
            newSwapId,
            newSwap.buyer,
            _asset,
            DataTypes.SwapDirection(direction),
            newSwap.collateral,
            newSwap.liquidationDepositAmount,
            newSwap.notionalAmount,
            newSwap.startingTimestamp,
            newSwap.startingTimestamp +
                Constants.SWAP_DEFAULT_PERIOD_IN_SECONDS,
            indicator,
            openingAmount,
            iporPublicationAmount,
            spreadValue
        );
    }

    function _calculateDerivativeIndicators(
        uint256 calculateTimestamp,
        uint8 direction,
        uint256 notionalAmount,
        uint256 spreadValue
    ) internal view returns (DataTypes.IporSwapIndicator memory indicator) {
        (
            uint256 iporIndexValue,
            ,
            uint256 exponentialMovingAverage,
            ,

        ) = _warren.getIndex(_asset);
        uint256 accruedIbtPrice = _warren.calculateAccruedIbtPrice(
            _asset,
            calculateTimestamp
        );
        require(
            accruedIbtPrice != 0,
            IporErrors.MILTON_IBT_PRICE_CANNOT_BE_ZERO
        );
        require(
            iporIndexValue >= spreadValue,
            IporErrors.MILTON_SPREAD_CANNOT_BE_HIGHER_THAN_IPOR_INDEX
        );

        indicator = DataTypes.IporSwapIndicator(
            iporIndexValue,
            accruedIbtPrice,
            IporMath.division(notionalAmount * Constants.D18, accruedIbtPrice),
            direction == 0
                ? (_calculateReferenceLegPayFixed(
                    iporIndexValue,
                    exponentialMovingAverage
                ) + spreadValue)
                : iporIndexValue > spreadValue
                ? (_calculateReferenceLegRecFixed(
                    iporIndexValue,
                    exponentialMovingAverage
                ) - spreadValue)
                : 0
        );
    }

    function _calculateReferenceLegPayFixed(
        uint256 iporIndexValue,
        uint256 exponentialMovingAverage
    ) internal pure returns (uint256) {
        if (iporIndexValue > exponentialMovingAverage) {
            return iporIndexValue;
        } else {
            return exponentialMovingAverage;
        }
    }

    function _calculateReferenceLegRecFixed(
        uint256 iporIndexValue,
        uint256 exponentialMovingAverage
    ) internal pure returns (uint256) {
        if (iporIndexValue < exponentialMovingAverage) {
            return iporIndexValue;
        } else {
            return exponentialMovingAverage;
        }
    }

    function _closeSwapPayFixed(uint256 swapId, uint256 closeTimestamp)
        internal
    {
        require(
            swapId != 0,
            IporErrors.MILTON_CLOSE_POSITION_INCORRECT_SWAP_ID
        );

        //TODO: clarify if needed whole item here??
        DataTypes.IporSwapMemory memory iporSwap = _miltonStorage
            .getSwapPayFixed(swapId);

        require(
            iporSwap.state == uint256(DataTypes.SwapState.ACTIVE),
            IporErrors.MILTON_CLOSE_POSITION_INCORRECT_DERIVATIVE_STATUS
        );

        uint256 incomeTaxPercentage = _getIncomeTaxPercentage();

        int256 positionValue = _calculateSwapPayFixedValue(
            closeTimestamp,
            iporSwap
        );

        _miltonStorage.updateStorageWhenCloseSwapPayFixed(
            msg.sender,
            iporSwap,
            positionValue,
            closeTimestamp,
            _getIncomeTaxPercentage()
        );

        _transferTokensBasedOnpositionValue(
            iporSwap,
            positionValue,
            closeTimestamp,
            incomeTaxPercentage
        );

        emit CloseSwap(swapId, _asset, closeTimestamp);
    }

    function _closeSwapReceiveFixed(uint256 swapId, uint256 closeTimestamp)
        internal
    {
        require(
            swapId != 0,
            IporErrors.MILTON_CLOSE_POSITION_INCORRECT_SWAP_ID
        );

        //TODO: clarify it whole item required?
        DataTypes.IporSwapMemory memory iporSwap = _miltonStorage
            .getSwapReceiveFixed(swapId);

        require(
            iporSwap.state == uint256(DataTypes.SwapState.ACTIVE),
            IporErrors.MILTON_CLOSE_POSITION_INCORRECT_DERIVATIVE_STATUS
        );

        int256 positionValue = _calculateSwapReceiveFixedValue(
            closeTimestamp,
            iporSwap
        );

        _miltonStorage.updateStorageWhenCloseSwapReceiveFixed(
            msg.sender,
            iporSwap,
            positionValue,
            closeTimestamp,
            _getIncomeTaxPercentage()
        );

        _transferTokensBasedOnpositionValue(
            iporSwap,
            positionValue,
            closeTimestamp,
            _getIncomeTaxPercentage()
        );

        emit CloseSwap(swapId, _asset, closeTimestamp);
    }

    function _transferTokensBasedOnpositionValue(
        DataTypes.IporSwapMemory memory derivativeItem,
        int256 positionValue,
        uint256 _calculationTimestamp,
        uint256 incomeTaxPercentage
    ) internal {
        uint256 abspositionValue = IporMath.absoluteValue(positionValue);

        if (abspositionValue < derivativeItem.collateral) {
            //verify if sender is an owner of swap if not then check if maturity - if not then reject, if yes then close even if not an owner
            if (msg.sender != derivativeItem.buyer) {
                require(
                    _calculationTimestamp >= derivativeItem.endingTimestamp,
                    IporErrors
                        .MILTON_CANNOT_CLOSE_DERIVATE_SENDER_IS_NOT_BUYER_AND_NO_DERIVATIVE_MATURITY
                );
            }
        }

        if (positionValue > 0) {
            //Trader earn, Milton loose
            _transferDerivativeAmount(
                derivativeItem.buyer,
                derivativeItem.liquidationDepositAmount,
                derivativeItem.collateral +
                    abspositionValue -
                    IporMath.division(
                        abspositionValue * incomeTaxPercentage,
                        Constants.D18
                    )
            );
        } else {
            //Milton earn, Trader looseMiltonStorage
            _transferDerivativeAmount(
                derivativeItem.buyer,
                derivativeItem.liquidationDepositAmount,
                derivativeItem.collateral - abspositionValue
            );
        }
    }

    //Depends on condition transfer only to sender (when sender == buyer) or to sender and buyer
    function _transferDerivativeAmount(
        address buyer,
        uint256 liquidationDepositAmount,
        uint256 transferAmount
    ) internal {
        if (msg.sender == buyer) {
            transferAmount = transferAmount + liquidationDepositAmount;
        } else {
            //TODO: C33 - Don't use address.transfer() or address.send(). Use .call.value(...)("") instead. (SWC-134)
            //transfer liquidation deposit amount from Milton to Sender
            IERC20Upgradeable(_asset).safeTransfer(
                msg.sender,
                IporMath.convertWadToAssetDecimals(
                    liquidationDepositAmount,
                    _decimals
                )
            );
        }

        if (transferAmount != 0) {
            //transfer from Milton to Trader
            //TODO: C33 - Don't use address.transfer() or address.send(). Use .call.value(...)("") instead. (SWC-134)
            IERC20Upgradeable(_asset).safeTransfer(
                buyer,
                IporMath.convertWadToAssetDecimals(transferAmount, _decimals)
            );
        }
    }

    function _calculateDerivativeAmount(
        uint256 totalAmount,
        uint256 collateralizationFactor,
        uint256 liquidationDepositAmount,
        uint256 iporPublicationFeeAmount,
        uint256 openingFeePercentage
    )
        internal
        pure
        returns (
            uint256 collateral,
            uint256 notional,
            uint256 openingFee
        )
    {
        collateral = IporMath.division(
            (totalAmount -
                liquidationDepositAmount -
                iporPublicationFeeAmount) * Constants.D18,
            Constants.D18 +
                IporMath.division(
                    collateralizationFactor * openingFeePercentage,
                    Constants.D18
                )
        );
        notional = IporMath.division(
            collateralizationFactor * collateral,
            Constants.D18
        );
        openingFee = IporMath.division(
            notional * openingFeePercentage,
            Constants.D18
        );
    }
}<|MERGE_RESOLUTION|>--- conflicted
+++ resolved
@@ -90,13 +90,8 @@
         _asset = asset;
     }
 
-<<<<<<< HEAD
-    function getVersion() external view override returns (uint256) {
-        return 2;
-=======
     function getVersion() external pure override returns (uint256) {
         return 1;
->>>>>>> bdc7a729
     }
 
     function _authorizeUpgrade(address) internal override onlyOwner {}
