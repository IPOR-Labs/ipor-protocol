// SPDX-License-Identifier: BUSL-1.1
pragma solidity 0.8.9;

import "../interfaces/types/AmmTypes.sol";
import "../libraries/math/IporMath.sol";
import "../interfaces/IIporOracle.sol";
import "../interfaces/IMilton.sol";
import "../interfaces/IJoseph.sol";
import "../interfaces/IStanley.sol";
import "../interfaces/IMiltonSpreadModel.sol";
import "./MiltonInternal.sol";
import "./libraries/types/AmmMiltonTypes.sol";
import "./MiltonStorage.sol";

import "hardhat/console.sol";

/**
 * @title Milton - Automated Market Maker for trading Interest Rate Swaps derivatives based on IPOR Index.
 * @dev Milton is scoped per asset (USDT, USDC, DAI or other type of ERC20 asset included by the DAO)
<<<<<<< HEAD
 * Users can: 
 *  # open and close own interest rate swaps 
 *  # liquidate other's swaps at maturity 
=======
 * Users can:
 *  # open and close own interest rate swaps
 *  # liquidate other's swaps at maturity
>>>>>>> d0e42d08
 *  # calculate the SOAP
 *  # calculate spread
 * @author IPOR Labs
 */
abstract contract Milton is MiltonInternal, IMilton {
    using SafeERC20Upgradeable for IERC20Upgradeable;
    using SafeCast for uint256;
    using SafeCast for uint128;
    using SafeCast for int256;
    using IporSwapLogic for IporTypes.IporSwapMemory;

    /**
    * @param asset - Instance of Milton is initialised in the context of the given ERC20 asset. Every trasaction is by the default scoped to that ERC20.
<<<<<<< HEAD
    * @param iporOracle - Address of Oracle treated as the source of true IPOR rate.   
    * @param miltonStorage - Address of contract responsible for managing the state of Milton.   
    * @param miltonSpreadModel - Address of smart contract responsible for calculating spreads on the interst rate swaps.   
    * @param stanley - Address of smart contract responsible for asset management. 
=======
    * @param iporOracle - Address of Oracle treated as the source of true IPOR rate.
    * @param miltonStorage - Address of contract responsible for managing the state of Milton.
    * @param miltonSpreadModel - Address of smart contract responsible for calculating spreads on the interst rate swaps.
    * @param stanley - Address of smart contract responsible for asset management.
>>>>>>> d0e42d08
    * For more details refer to the documentation: https://ipor-labs.gitbook.io/ipor-labs/automated-market-maker/asset-management
    **/

    function initialize(
        address asset,
        address iporOracle,
        address miltonStorage,
        address miltonSpreadModel,
        address stanley
    ) public initializer {
        __Ownable_init();

        require(asset != address(0), IporErrors.WRONG_ADDRESS);
        require(iporOracle != address(0), IporErrors.WRONG_ADDRESS);
        require(miltonStorage != address(0), IporErrors.WRONG_ADDRESS);
        require(miltonSpreadModel != address(0), IporErrors.WRONG_ADDRESS);
        require(stanley != address(0), IporErrors.WRONG_ADDRESS);
        require(_getDecimals() == ERC20Upgradeable(asset).decimals(), IporErrors.WRONG_DECIMALS);

        _miltonStorage = IMiltonStorage(miltonStorage);
        _miltonSpreadModel = IMiltonSpreadModel(miltonSpreadModel);
        _iporOracle = IIporOracle(iporOracle);
        _asset = asset;
        _stanley = IStanley(stanley);
    }

    function calculateSpread()
        external
        view
        override
        returns (uint256 spreadPayFixed, uint256 spreadReceiveFixed)
    {
        (spreadPayFixed, spreadReceiveFixed) = _calculateSpread(block.timestamp);
    }

    function calculateSoap()
        external
        view
        override
        returns (
            int256 soapPayFixed,
            int256 soapReceiveFixed,
            int256 soap
        )
    {
        (int256 _soapPayFixed, int256 _soapReceiveFixed, int256 _soap) = _calculateSoap(
            block.timestamp
        );
        return (soapPayFixed = _soapPayFixed, soapReceiveFixed = _soapReceiveFixed, soap = _soap);
    }

    function openSwapPayFixed(
        uint256 totalAmount,
        uint256 acceptableFixedInterestRate,
        uint256 leverage
    ) external override nonReentrant whenNotPaused returns (uint256) {
        return
            _openSwapPayFixed(block.timestamp, totalAmount, acceptableFixedInterestRate, leverage);
    }

    function openSwapReceiveFixed(
        uint256 totalAmount,
        uint256 acceptableFixedInterestRate,
        uint256 leverage
    ) external override nonReentrant whenNotPaused returns (uint256) {
        return
            _openSwapReceiveFixed(
                block.timestamp,
                totalAmount,
                acceptableFixedInterestRate,
                leverage
            );
    }

    function closeSwapPayFixed(uint256 swapId) external override nonReentrant whenNotPaused {
        _transferLiquidationDepositAmount(msg.sender, _closeSwapPayFixed(swapId, block.timestamp));
    }

    function closeSwapReceiveFixed(uint256 swapId) external override nonReentrant whenNotPaused {
        _transferLiquidationDepositAmount(
            msg.sender,
            _closeSwapReceiveFixed(swapId, block.timestamp)
        );
    }

    function closeSwapsPayFixed(uint256[] memory swapIds)
        external
        override
        nonReentrant
        whenNotPaused
    {
        _transferLiquidationDepositAmount(
            msg.sender,
            _closeSwapsPayFixed(swapIds, block.timestamp)
        );
    }

    function closeSwapsReceiveFixed(uint256[] memory swapIds)
        external
        override
        nonReentrant
        whenNotPaused
    {
        _transferLiquidationDepositAmount(
            msg.sender,
            _closeSwapsReceiveFixed(swapIds, block.timestamp)
        );
    }

    function emergencyCloseSwapPayFixed(uint256 swapId) external override onlyOwner whenPaused {
        _transferLiquidationDepositAmount(msg.sender, _closeSwapPayFixed(swapId, block.timestamp));
    }

    function emergencyCloseSwapReceiveFixed(uint256 swapId) external override onlyOwner whenPaused {
        _transferLiquidationDepositAmount(
            msg.sender,
            _closeSwapReceiveFixed(swapId, block.timestamp)
        );
    }

    function emergencyCloseSwapsPayFixed(uint256[] memory swapIds)
        external
        override
        onlyOwner
        whenPaused
    {
        _transferLiquidationDepositAmount(
            msg.sender,
            _closeSwapsPayFixed(swapIds, block.timestamp)
        );
    }

    function emergencyCloseSwapsReceiveFixed(uint256[] memory swapIds)
        external
        override
        onlyOwner
        whenPaused
    {
        _transferLiquidationDepositAmount(
            msg.sender,
            _closeSwapsReceiveFixed(swapIds, block.timestamp)
        );
    }


    function _calculateIncomeFeeValue(int256 positionValue) internal pure returns (uint256) {
        return
            IporMath.division(
                IporMath.absoluteValue(positionValue) * _getIncomeFeeRate(),
                Constants.D18
            );
    }

    function _calculateSpread(uint256 calculateTimestamp)
        internal
        view
        returns (uint256 spreadPayFixed, uint256 spreadReceiveFixed)
    {
        IporTypes.AccruedIpor memory accruedIpor = _iporOracle.getAccruedIndex(
            calculateTimestamp,
            _asset
        );

        IporTypes.MiltonBalancesMemory memory balance = _getAccruedBalance();

        spreadPayFixed = _getMiltonSpreadModel().calculateSpreadPayFixed(
            _getMiltonStorage().calculateSoapPayFixed(accruedIpor.ibtPrice, calculateTimestamp),
            accruedIpor,
            balance
        );
        spreadReceiveFixed = _getMiltonSpreadModel().calculateSpreadReceiveFixed(
            _getMiltonStorage().calculateSoapReceiveFixed(accruedIpor.ibtPrice, calculateTimestamp),
            accruedIpor,
            balance
        );
    }

    function _beforeOpenSwap(
        uint256 openTimestamp,
        uint256 totalAmount,
        uint256 leverage
    ) internal view returns (AmmMiltonTypes.BeforeOpenSwapStruct memory bosStruct) {
        require(totalAmount != 0, MiltonErrors.TOTAL_AMOUNT_TOO_LOW);

        require(
            IERC20Upgradeable(_asset).balanceOf(msg.sender) >= totalAmount,
            IporErrors.ASSET_BALANCE_TOO_LOW
        );

        uint256 wadTotalAmount = IporMath.convertToWad(totalAmount, _getDecimals());

        require(leverage >= _getMinLeverage(), MiltonErrors.LEVERAGE_TOO_LOW);
        require(leverage <= _getMaxLeverage(), MiltonErrors.LEVERAGE_TOO_HIGH);

        require(
            wadTotalAmount > _getLiquidationDepositAmount() + _getIporPublicationFee(),
            MiltonErrors.TOTAL_AMOUNT_LOWER_THAN_FEE
        );

        (uint256 collateral, uint256 notional, uint256 openingFeeAmount) = IporSwapLogic
            .calculateSwapAmount(
                wadTotalAmount,
                leverage,
                _getLiquidationDepositAmount(),
                _getIporPublicationFee(),
                _getOpeningFeeRate()
            );

        (uint256 openingFeeLPAmount, uint256 openingFeeTreasuryAmount) = _splitOpeningFeeAmount(
            openingFeeAmount,
            _getOpeningFeeTreasuryPortionRate()
        );

        require(
            collateral <= _getMaxSwapCollateralAmount(),
            MiltonErrors.COLLATERAL_AMOUNT_TOO_HIGH
        );

        require(
            wadTotalAmount >
                _getLiquidationDepositAmount() + _getIporPublicationFee() + openingFeeAmount,
            MiltonErrors.TOTAL_AMOUNT_LOWER_THAN_FEE
        );

        return
            AmmMiltonTypes.BeforeOpenSwapStruct(
                wadTotalAmount,
                collateral,
                notional,
                openingFeeLPAmount,
                openingFeeTreasuryAmount,
                _getIporPublicationFee(),
                _getLiquidationDepositAmount(),
                _iporOracle.getAccruedIndex(openTimestamp, _asset)
            );
    }

    function _splitOpeningFeeAmount(uint256 openingFeeAmount, uint256 openingFeeForTreasureRate)
        internal
        pure
        returns (uint256 liquidityPoolAmount, uint256 treasuryAmount)
    {
        treasuryAmount = IporMath.division(
            openingFeeAmount * openingFeeForTreasureRate,
            Constants.D18
        );
        liquidityPoolAmount = openingFeeAmount - treasuryAmount;
    }

    //@param totalAmount underlying tokens transferred from buyer to Milton, represented in decimals specific for asset
    function _openSwapPayFixed(
        uint256 openTimestamp,
        uint256 totalAmount,
        uint256 acceptableFixedInterestRate,
        uint256 leverage
    ) internal returns (uint256) {
        AmmMiltonTypes.BeforeOpenSwapStruct memory bosStruct = _beforeOpenSwap(
            openTimestamp,
            totalAmount,
            leverage
        );

        IporTypes.MiltonBalancesMemory memory balance = _getAccruedBalance();
        balance.liquidityPool = balance.liquidityPool + bosStruct.openingFeeLPAmount;
        balance.totalCollateralPayFixed = balance.totalCollateralPayFixed + bosStruct.collateral;

        _validateLiqudityPoolUtylization(
            balance.liquidityPool,
            balance.totalCollateralPayFixed,
            balance.totalCollateralPayFixed + balance.totalCollateralReceiveFixed
        );

        uint256 quoteValue = _getMiltonSpreadModel().calculateQuotePayFixed(
            _getMiltonStorage().calculateSoapPayFixed(
                bosStruct.accruedIpor.ibtPrice,
                openTimestamp
            ),
            bosStruct.accruedIpor,
            balance
        );

        require(
            acceptableFixedInterestRate != 0 && quoteValue <= acceptableFixedInterestRate,
            MiltonErrors.ACCEPTABLE_FIXED_INTEREST_RATE_EXCEEDED
        );

        MiltonTypes.IporSwapIndicator memory indicator = _calculateSwapdicators(
            openTimestamp,
            bosStruct.notional,
            quoteValue
        );

        AmmTypes.NewSwap memory newSwap = AmmTypes.NewSwap(
            msg.sender,
            openTimestamp,
            bosStruct.collateral,
            bosStruct.liquidationDepositAmount,
            bosStruct.notional,
            indicator.fixedInterestRate,
            indicator.ibtQuantity,
            bosStruct.openingFeeLPAmount,
            bosStruct.openingFeeTreasuryAmount
        );

        uint256 newSwapId = _getMiltonStorage().updateStorageWhenOpenSwapPayFixed(
            newSwap,
            _getIporPublicationFee()
        );

        IERC20Upgradeable(_asset).safeTransferFrom(msg.sender, address(this), totalAmount);

        _emitOpenSwapEvent(
            newSwapId,
            bosStruct.wadTotalAmount,
            newSwap,
            indicator,
            0,
            bosStruct.iporPublicationFeeAmount
        );

        return newSwapId;
    }

    //@param totalAmount underlying tokens transferred from buyer to Milton, represented in decimals specific for asset
    function _openSwapReceiveFixed(
        uint256 openTimestamp,
        uint256 totalAmount,
        uint256 acceptableFixedInterestRate,
        uint256 leverage
    ) internal returns (uint256) {
        AmmMiltonTypes.BeforeOpenSwapStruct memory bosStruct = _beforeOpenSwap(
            openTimestamp,
            totalAmount,
            leverage
        );

        IporTypes.MiltonBalancesMemory memory balance = _getAccruedBalance();

        balance.liquidityPool = balance.liquidityPool + bosStruct.openingFeeLPAmount;
        balance.totalCollateralReceiveFixed =
            balance.totalCollateralReceiveFixed +
            bosStruct.collateral;

        _validateLiqudityPoolUtylization(
            balance.liquidityPool,
            balance.totalCollateralReceiveFixed,
            balance.totalCollateralPayFixed + balance.totalCollateralReceiveFixed
        );

        uint256 quoteValue = _getMiltonSpreadModel().calculateQuoteReceiveFixed(
            _getMiltonStorage().calculateSoapReceiveFixed(
                bosStruct.accruedIpor.ibtPrice,
                openTimestamp
            ),
            bosStruct.accruedIpor,
            balance
        );

        require(
            acceptableFixedInterestRate <= quoteValue,
            MiltonErrors.ACCEPTABLE_FIXED_INTEREST_RATE_EXCEEDED
        );

        MiltonTypes.IporSwapIndicator memory indicator = _calculateSwapdicators(
            openTimestamp,
            bosStruct.notional,
            quoteValue
        );

        AmmTypes.NewSwap memory newSwap = AmmTypes.NewSwap(
            msg.sender,
            openTimestamp,
            bosStruct.collateral,
            bosStruct.liquidationDepositAmount,
            bosStruct.notional,
            indicator.fixedInterestRate,
            indicator.ibtQuantity,
            bosStruct.openingFeeLPAmount,
            bosStruct.openingFeeTreasuryAmount
        );

        uint256 newSwapId = _getMiltonStorage().updateStorageWhenOpenSwapReceiveFixed(
            newSwap,
            _getIporPublicationFee()
        );

        IERC20Upgradeable(_asset).safeTransferFrom(msg.sender, address(this), totalAmount);

        _emitOpenSwapEvent(
            newSwapId,
            bosStruct.wadTotalAmount,
            newSwap,
            indicator,
            1,
            bosStruct.iporPublicationFeeAmount
        );

        return newSwapId;
    }

    function _validateLiqudityPoolUtylization(
        uint256 totalLiquidityPoolBalance,
        uint256 collateralPerLegBalance,
        uint256 totalCollateralBalance
    ) internal pure {
        uint256 utilizationRate;
        uint256 utilizationRatePerLeg;

        if (totalLiquidityPoolBalance != 0) {
            utilizationRate = IporMath.division(
                totalCollateralBalance * Constants.D18,
                totalLiquidityPoolBalance
            );

            utilizationRatePerLeg = IporMath.division(
                collateralPerLegBalance * Constants.D18,
                totalLiquidityPoolBalance
            );
        } else {
            utilizationRate = Constants.MAX_VALUE;
            utilizationRatePerLeg = Constants.MAX_VALUE;
        }

        require(
            utilizationRate <= _getMaxLpUtilizationRate(),
            MiltonErrors.LP_UTILIZATION_EXCEEDED
        );

        require(
            utilizationRatePerLeg <= _getMaxLpUtilizationPerLegRate(),
            MiltonErrors.LP_UTILIZATION_PER_LEG_EXCEEDED
        );
    }

    function _emitOpenSwapEvent(
        uint256 newSwapId,
        uint256 wadTotalAmount,
        AmmTypes.NewSwap memory newSwap,
        MiltonTypes.IporSwapIndicator memory indicator,
        uint256 direction,
        uint256 iporPublicationFee
    ) internal {
        emit OpenSwap(
            newSwapId,
            newSwap.buyer,
            _asset,
            MiltonTypes.SwapDirection(direction),
            AmmTypes.OpenSwapMoney(
                wadTotalAmount,
                newSwap.collateral,
                newSwap.notional,
                newSwap.openingFeeLPAmount,
                newSwap.openingFeeTreasuryAmount,
                iporPublicationFee,
                newSwap.liquidationDepositAmount
            ),
            newSwap.openTimestamp,
            newSwap.openTimestamp + Constants.SWAP_DEFAULT_PERIOD_IN_SECONDS,
            indicator
        );
    }

    function _calculateSwapdicators(
        uint256 calculateTimestamp,
        uint256 notional,
        uint256 quoteValue
    ) internal view returns (MiltonTypes.IporSwapIndicator memory indicator) {
        IporTypes.AccruedIpor memory accruedIpor = _iporOracle.getAccruedIndex(
            calculateTimestamp,
            _asset
        );

        require(accruedIpor.ibtPrice != 0, MiltonErrors.IBT_PRICE_CANNOT_BE_ZERO);

        indicator = MiltonTypes.IporSwapIndicator(
            accruedIpor.indexValue,
            accruedIpor.ibtPrice,
            IporMath.division(notional * Constants.D18, accruedIpor.ibtPrice),
            quoteValue
        );
    }

    function _closeSwapPayFixed(uint256 swapId, uint256 closeTimestamp)
        internal
        returns (uint256 payoutForLiquidator)
    {
        require(swapId != 0, MiltonErrors.INCORRECT_SWAP_ID);

        IporTypes.IporSwapMemory memory iporSwap = _getMiltonStorage().getSwapPayFixed(swapId);

        require(
            iporSwap.state == uint256(AmmTypes.SwapState.ACTIVE),
            MiltonErrors.INCORRECT_SWAP_STATUS
        );

        int256 positionValue = _calculateSwapPayFixedValue(closeTimestamp, iporSwap);

        _getMiltonStorage().updateStorageWhenCloseSwapPayFixed(
            msg.sender,
            iporSwap,
            positionValue,
            closeTimestamp,
            _getIncomeFeeRate(),
            _getMinLiquidationThresholdToCloseBeforeMaturity(),
            _getSecondsBeforeMaturityWhenPositionCanBeClosed()
        );

        uint256 transferredToBuyer;
        (transferredToBuyer, payoutForLiquidator) = _transferTokensBasedOnPositionValue(
            iporSwap,
            positionValue,
            closeTimestamp,
            _getIncomeFeeRate(),
            _getMinLiquidationThresholdToCloseBeforeMaturity(),
            _getSecondsBeforeMaturityWhenPositionCanBeClosed()
        );

        emit CloseSwap(
            swapId,
            _asset,
            closeTimestamp,
            msg.sender,
            transferredToBuyer,
            payoutForLiquidator
        );
    }

    function _closeSwapReceiveFixed(uint256 swapId, uint256 closeTimestamp)
        internal
        returns (uint256 payoutForLiquidator)
    {
        require(swapId != 0, MiltonErrors.INCORRECT_SWAP_ID);

        IporTypes.IporSwapMemory memory iporSwap = _getMiltonStorage().getSwapReceiveFixed(swapId);

        require(
            iporSwap.state == uint256(AmmTypes.SwapState.ACTIVE),
            MiltonErrors.INCORRECT_SWAP_STATUS
        );

        int256 positionValue = _calculateSwapReceiveFixedValue(closeTimestamp, iporSwap);

        _getMiltonStorage().updateStorageWhenCloseSwapReceiveFixed(
            msg.sender,
            iporSwap,
            positionValue,
            closeTimestamp,
            _getIncomeFeeRate(),
            _getMinLiquidationThresholdToCloseBeforeMaturity(),
            _getSecondsBeforeMaturityWhenPositionCanBeClosed()
        );

        uint256 transferredToBuyer;
        (transferredToBuyer, payoutForLiquidator) = _transferTokensBasedOnPositionValue(
            iporSwap,
            positionValue,
            closeTimestamp,
            _getIncomeFeeRate(),
            _getMinLiquidationThresholdToCloseBeforeMaturity(),
            _getSecondsBeforeMaturityWhenPositionCanBeClosed()
        );

        emit CloseSwap(
            swapId,
            _asset,
            closeTimestamp,
            msg.sender,
            transferredToBuyer,
            payoutForLiquidator
        );
    }

    function _closeSwapsPayFixed(uint256[] memory swapIds, uint256 closeTimestamp)
        internal
        returns (uint256 payoutForLiquidator)
    {
        require(swapIds.length > 0, MiltonErrors.SWAP_IDS_ARRAY_IS_EMPTY);

        for (uint256 i = 0; i < swapIds.length; i++) {
            payoutForLiquidator += _closeSwapPayFixed(swapIds[i], closeTimestamp);
        }
    }

    function _closeSwapsReceiveFixed(uint256[] memory swapIds, uint256 closeTimestamp)
        internal
        returns (uint256 payoutForLiquidator)
    {
        require(swapIds.length > 0, MiltonErrors.SWAP_IDS_ARRAY_IS_EMPTY);

        for (uint256 i = 0; i < swapIds.length; i++) {
            payoutForLiquidator += _closeSwapReceiveFixed(swapIds[i], closeTimestamp);
        }
    }

    /**
    * @notice Function that transfers payout of the swap to the owner.
<<<<<<< HEAD
    * @dev Function: 
=======
    * @dev Function:
>>>>>>> d0e42d08
    * # checks if swap profit, loss or maturity allows for liquidataion
    * # checks if swap's payout is larger than the collateral used to open it
    * # should the payout be larger than the collateral then it transfers payout to the buyer
    * @param derivativeItem - Derivative struct
    * @param positionValue - Net earnings of the derivative. Can be positive (swap has a possitive earnings) or negative (swap looses)
    * @param _calculationTimestamp - Time for which the calculations in this funciton are run
    * @param cfgIncomeFeeRate - Income fee rate fetched from the configuration
<<<<<<< HEAD
    * @param cfgMinLiquidationThresholdToCloseBeforeMaturity - Minimal profit to loss required to put the swap up for the liquidation by non-byer regardless of maturity 
=======
    * @param cfgMinLiquidationThresholdToCloseBeforeMaturity - Minimal profit to loss required to put the swap up for the liquidation by non-byer regardless of maturity
>>>>>>> d0e42d08
    * @param cfgSecondsBeforeMaturityWhenPositionCanBeClosed - Time before the appointed maturity allowing the liquidation of the swap
    * for more information on liquidations refer to the documentation https://ipor-labs.gitbook.io/ipor-labs/automated-market-maker/liquidations
    **/

    function _transferTokensBasedOnPositionValue(
        IporTypes.IporSwapMemory memory derivativeItem,
        int256 positionValue,
        uint256 _calculationTimestamp,
        uint256 cfgIncomeFeeRate,
        uint256 cfgMinLiquidationThresholdToCloseBeforeMaturity,
        uint256 cfgSecondsBeforeMaturityWhenPositionCanBeClosed
    ) internal returns (uint256 transferredToBuyer, uint256 payoutForLiquidator) {
        uint256 absPositionValue = IporMath.absoluteValue(positionValue);
        uint256 minPositionValueToCloseBeforeMaturity = IporMath.percentOf(
            derivativeItem.collateral,
            cfgMinLiquidationThresholdToCloseBeforeMaturity
        );

        if (absPositionValue < minPositionValueToCloseBeforeMaturity) {
            //verify if sender is an owner of swap. If not then check if maturity has been reached - if not then reject, if yes then close even if not an owner
            if (msg.sender != derivativeItem.buyer) {
                require(
                    _calculationTimestamp >=
                        derivativeItem.endTimestamp -
                            cfgSecondsBeforeMaturityWhenPositionCanBeClosed,
                    MiltonErrors.CANNOT_CLOSE_SWAP_SENDER_IS_NOT_BUYER_AND_NO_MATURITY
                );
            }
        }

        if (positionValue > 0) {
            //Buyer earns, Milton looses
<<<<<<< HEAD
            (transferredToBuyer, transferredToLiquidator) = _transferDerivativeAmount(
=======
            (transferredToBuyer, payoutForLiquidator) = _transferDerivativeAmount(
>>>>>>> d0e42d08
                derivativeItem.buyer,
                derivativeItem.liquidationDepositAmount,
                derivativeItem.collateral +
                    absPositionValue -
                    IporMath.division(absPositionValue * cfgIncomeFeeRate, Constants.D18)
            );
        } else {
            //Milton earns, Buyer looses
<<<<<<< HEAD
            (transferredToBuyer, transferredToLiquidator) = _transferDerivativeAmount(
=======
            (transferredToBuyer, payoutForLiquidator) = _transferDerivativeAmount(
>>>>>>> d0e42d08
                derivativeItem.buyer,
                derivativeItem.liquidationDepositAmount,
                derivativeItem.collateral - absPositionValue
            );
        }
    }


    /**
    * @notice Function that transfers the assets at the time of derivative closing
<<<<<<< HEAD
    * @dev It trasfers the asset to the swap buyer and the liquidator. 
    * Should buyer and the liquidator are the same entity it performs only one transfer. 
=======
    * @dev It trasfers the asset to the swap buyer and the liquidator.
    * Should buyer and the liquidator are the same entity it performs only one transfer.
>>>>>>> d0e42d08
    * @param buyer - address that opened the swap
    * @param liquidationDepositAmount - amount of asset transfered to the liquidator
    * @param transferAmount - amount of asset transfered to the swap owner
    **/
<<<<<<< HEAD
    
=======

>>>>>>> d0e42d08
    function _transferDerivativeAmount(
        address buyer,
        uint256 liquidationDepositAmount,
        uint256 transferAmount
    ) internal returns (uint256 transferredToBuyer, uint256 payoutForLiquidator) {
        uint256 decimals = _getDecimals();

        if (msg.sender == buyer) {
            transferAmount = transferAmount + liquidationDepositAmount;
        } else {
            //transfer liquidation deposit amount from Milton to Liquidator,
            // transfer to be made outside this function, to avoid multiple transfers
            payoutForLiquidator = liquidationDepositAmount;
        }

        if (transferAmount != 0) {
            uint256 transferAmountAssetDecimals = IporMath.convertWadToAssetDecimals(
                transferAmount,
                decimals
            );
            //transfer from Milton to Trader
            IERC20Upgradeable(_asset).safeTransfer(buyer, transferAmountAssetDecimals);

            transferredToBuyer = IporMath.convertToWad(transferAmountAssetDecimals, decimals);
        }
    }

    //Transfer sum of all liquidation deposits to liquidator
    function _transferLiquidationDepositAmount(address liquidator, uint256 liquidationDepositAmount)
        internal
    {
        if (liquidationDepositAmount != 0) {
            uint256 decimals = _getDecimals();
            uint256 liqDepositAmountAssetDecimals = IporMath.convertWadToAssetDecimals(
                liquidationDepositAmount,
                decimals
            );
            IERC20Upgradeable(_asset).safeTransfer(msg.sender, liqDepositAmountAssetDecimals);
        }
    }

    /**
<<<<<<< HEAD
    * @notice Function run at the time of the contract upgrade via proxy. Available only to the contract's owner. 
=======
    * @notice Function run at the time of the contract upgrade via proxy. Available only to the contract's owner.
>>>>>>> d0e42d08
    **/

    //solhint-disable no-empty-blocks
    function _authorizeUpgrade(address) internal override onlyOwner {}
}<|MERGE_RESOLUTION|>--- conflicted
+++ resolved
@@ -17,15 +17,9 @@
 /**
  * @title Milton - Automated Market Maker for trading Interest Rate Swaps derivatives based on IPOR Index.
  * @dev Milton is scoped per asset (USDT, USDC, DAI or other type of ERC20 asset included by the DAO)
-<<<<<<< HEAD
- * Users can: 
- *  # open and close own interest rate swaps 
- *  # liquidate other's swaps at maturity 
-=======
  * Users can:
  *  # open and close own interest rate swaps
  *  # liquidate other's swaps at maturity
->>>>>>> d0e42d08
  *  # calculate the SOAP
  *  # calculate spread
  * @author IPOR Labs
@@ -39,17 +33,10 @@
 
     /**
     * @param asset - Instance of Milton is initialised in the context of the given ERC20 asset. Every trasaction is by the default scoped to that ERC20.
-<<<<<<< HEAD
-    * @param iporOracle - Address of Oracle treated as the source of true IPOR rate.   
-    * @param miltonStorage - Address of contract responsible for managing the state of Milton.   
-    * @param miltonSpreadModel - Address of smart contract responsible for calculating spreads on the interst rate swaps.   
-    * @param stanley - Address of smart contract responsible for asset management. 
-=======
     * @param iporOracle - Address of Oracle treated as the source of true IPOR rate.
     * @param miltonStorage - Address of contract responsible for managing the state of Milton.
     * @param miltonSpreadModel - Address of smart contract responsible for calculating spreads on the interst rate swaps.
     * @param stanley - Address of smart contract responsible for asset management.
->>>>>>> d0e42d08
     * For more details refer to the documentation: https://ipor-labs.gitbook.io/ipor-labs/automated-market-maker/asset-management
     **/
 
@@ -646,11 +633,7 @@
 
     /**
     * @notice Function that transfers payout of the swap to the owner.
-<<<<<<< HEAD
-    * @dev Function: 
-=======
     * @dev Function:
->>>>>>> d0e42d08
     * # checks if swap profit, loss or maturity allows for liquidataion
     * # checks if swap's payout is larger than the collateral used to open it
     * # should the payout be larger than the collateral then it transfers payout to the buyer
@@ -658,11 +641,7 @@
     * @param positionValue - Net earnings of the derivative. Can be positive (swap has a possitive earnings) or negative (swap looses)
     * @param _calculationTimestamp - Time for which the calculations in this funciton are run
     * @param cfgIncomeFeeRate - Income fee rate fetched from the configuration
-<<<<<<< HEAD
-    * @param cfgMinLiquidationThresholdToCloseBeforeMaturity - Minimal profit to loss required to put the swap up for the liquidation by non-byer regardless of maturity 
-=======
     * @param cfgMinLiquidationThresholdToCloseBeforeMaturity - Minimal profit to loss required to put the swap up for the liquidation by non-byer regardless of maturity
->>>>>>> d0e42d08
     * @param cfgSecondsBeforeMaturityWhenPositionCanBeClosed - Time before the appointed maturity allowing the liquidation of the swap
     * for more information on liquidations refer to the documentation https://ipor-labs.gitbook.io/ipor-labs/automated-market-maker/liquidations
     **/
@@ -695,11 +674,7 @@
 
         if (positionValue > 0) {
             //Buyer earns, Milton looses
-<<<<<<< HEAD
-            (transferredToBuyer, transferredToLiquidator) = _transferDerivativeAmount(
-=======
             (transferredToBuyer, payoutForLiquidator) = _transferDerivativeAmount(
->>>>>>> d0e42d08
                 derivativeItem.buyer,
                 derivativeItem.liquidationDepositAmount,
                 derivativeItem.collateral +
@@ -708,11 +683,7 @@
             );
         } else {
             //Milton earns, Buyer looses
-<<<<<<< HEAD
-            (transferredToBuyer, transferredToLiquidator) = _transferDerivativeAmount(
-=======
             (transferredToBuyer, payoutForLiquidator) = _transferDerivativeAmount(
->>>>>>> d0e42d08
                 derivativeItem.buyer,
                 derivativeItem.liquidationDepositAmount,
                 derivativeItem.collateral - absPositionValue
@@ -723,22 +694,12 @@
 
     /**
     * @notice Function that transfers the assets at the time of derivative closing
-<<<<<<< HEAD
-    * @dev It trasfers the asset to the swap buyer and the liquidator. 
-    * Should buyer and the liquidator are the same entity it performs only one transfer. 
-=======
     * @dev It trasfers the asset to the swap buyer and the liquidator.
     * Should buyer and the liquidator are the same entity it performs only one transfer.
->>>>>>> d0e42d08
     * @param buyer - address that opened the swap
     * @param liquidationDepositAmount - amount of asset transfered to the liquidator
     * @param transferAmount - amount of asset transfered to the swap owner
     **/
-<<<<<<< HEAD
-    
-=======
-
->>>>>>> d0e42d08
     function _transferDerivativeAmount(
         address buyer,
         uint256 liquidationDepositAmount,
@@ -781,11 +742,7 @@
     }
 
     /**
-<<<<<<< HEAD
-    * @notice Function run at the time of the contract upgrade via proxy. Available only to the contract's owner. 
-=======
     * @notice Function run at the time of the contract upgrade via proxy. Available only to the contract's owner.
->>>>>>> d0e42d08
     **/
 
     //solhint-disable no-empty-blocks
