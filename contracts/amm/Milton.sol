// SPDX-License-Identifier: BUSL-1.1
pragma solidity 0.8.15;

import "../interfaces/types/AmmTypes.sol";
import "../libraries/math/IporMath.sol";
import "../interfaces/IIporOracle.sol";
import "../interfaces/IMilton.sol";
import "../interfaces/IJoseph.sol";
import "../interfaces/IStanley.sol";
import "../interfaces/IMiltonSpreadModel.sol";
import "./MiltonInternal.sol";
import "./libraries/types/AmmMiltonTypes.sol";
import "./MiltonStorage.sol";

/**
 * @title Milton - Automated Market Maker for trading Interest Rate Swaps derivatives based on IPOR Index.
 * @dev Milton is scoped per asset (USDT, USDC, DAI or other type of ERC20 asset included by the DAO)
 * Users can:
 *  # open and close own interest rate swaps
 *  # liquidate other's swaps at maturity
 *  # calculate the SOAP
 *  # calculate spread
 * @author IPOR Labs
 */
abstract contract Milton is MiltonInternal, IMilton {
    using SafeERC20Upgradeable for IERC20Upgradeable;
    using SafeCast for uint256;
    using SafeCast for uint128;
    using SafeCast for int256;
    using IporSwapLogic for IporTypes.IporSwapMemory;

    /**
     * @param paused - Initial flag to determine if smart contract is paused or not
     * @param asset - Instance of Milton is initialised in the context of the given ERC20 asset. Every trasaction is by the default scoped to that ERC20.
     * @param iporOracle - Address of Oracle treated as the source of true IPOR rate.
     * @param miltonStorage - Address of contract responsible for managing the state of Milton.
     * @param miltonSpreadModel - Address of smart contract responsible for calculating spreads on the interst rate swaps.
     * @param stanley - Address of smart contract responsible for asset management.
     * For more details refer to the documentation: https://ipor-labs.gitbook.io/ipor-labs/automated-market-maker/asset-management
     **/

    function initialize(
        bool paused,
        address asset,
        address iporOracle,
        address miltonStorage,
        address miltonSpreadModel,
        address stanley
    ) public initializer {
        __Ownable_init();

        require(asset != address(0), IporErrors.WRONG_ADDRESS);
        require(iporOracle != address(0), IporErrors.WRONG_ADDRESS);
        require(miltonStorage != address(0), IporErrors.WRONG_ADDRESS);
        require(miltonSpreadModel != address(0), IporErrors.WRONG_ADDRESS);
        require(stanley != address(0), IporErrors.WRONG_ADDRESS);
        require(_getDecimals() == ERC20Upgradeable(asset).decimals(), IporErrors.WRONG_DECIMALS);

        if (paused) {
            _pause();
        }

        _miltonStorage = IMiltonStorage(miltonStorage);
        _miltonSpreadModel = IMiltonSpreadModel(miltonSpreadModel);
        _iporOracle = IIporOracle(iporOracle);
        _asset = asset;
        _stanley = IStanley(stanley);
    }

    function calculateSpread()
        external
        view
        override
        returns (int256 spreadPayFixed, int256 spreadReceiveFixed)
    {
        (spreadPayFixed, spreadReceiveFixed) = _calculateSpread(block.timestamp);
    }

    function calculateSoap()
        external
        view
        override
        returns (
            int256 soapPayFixed,
            int256 soapReceiveFixed,
            int256 soap
        )
    {
        (int256 _soapPayFixed, int256 _soapReceiveFixed, int256 _soap) = _calculateSoap(
            block.timestamp
        );
        return (soapPayFixed = _soapPayFixed, soapReceiveFixed = _soapReceiveFixed, soap = _soap);
    }

    function openSwapPayFixed(
        uint256 totalAmount,
        uint256 acceptableFixedInterestRate,
        uint256 leverage
    ) external override nonReentrant whenNotPaused returns (uint256) {
        return
            _openSwapPayFixed(block.timestamp, totalAmount, acceptableFixedInterestRate, leverage);
    }

    function openSwapReceiveFixed(
        uint256 totalAmount,
        uint256 acceptableFixedInterestRate,
        uint256 leverage
    ) external override nonReentrant whenNotPaused returns (uint256) {
        return
            _openSwapReceiveFixed(
                block.timestamp,
                totalAmount,
                acceptableFixedInterestRate,
                leverage
            );
    }

    function closeSwapPayFixed(uint256 swapId) external override nonReentrant whenNotPaused {
        _closeSwapPayFixedWithTransferLiquidationDeposit(swapId, block.timestamp);
    }

    function closeSwapReceiveFixed(uint256 swapId) external override nonReentrant whenNotPaused {
        _closeSwapReceiveFixedWithTransferLiquidationDeposit(swapId, block.timestamp);
    }

    function closeSwaps(uint256[] memory payFixedSwapIds, uint256[] memory receiveFixedSwapIds)
        external
        override
        nonReentrant
        whenNotPaused
        returns (
            MiltonTypes.IporSwapClosingResult[] memory closedPayFixedSwaps,
            MiltonTypes.IporSwapClosingResult[] memory closedReceiveFixedSwaps
        )
    {
        (closedPayFixedSwaps, closedReceiveFixedSwaps) = _closeSwaps(
            payFixedSwapIds,
            receiveFixedSwapIds,
            block.timestamp
        );
    }

    function emergencyCloseSwapPayFixed(uint256 swapId) external override onlyOwner whenPaused {
        _closeSwapPayFixedWithTransferLiquidationDeposit(swapId, block.timestamp);
    }

    function emergencyCloseSwapReceiveFixed(uint256 swapId) external override onlyOwner whenPaused {
        _closeSwapReceiveFixedWithTransferLiquidationDeposit(swapId, block.timestamp);
    }

    function emergencyCloseSwapsPayFixed(uint256[] memory swapIds)
        external
        override
        onlyOwner
        whenPaused
        returns (MiltonTypes.IporSwapClosingResult[] memory closedSwaps)
    {
        closedSwaps = _closeSwapsPayFixedWithTransferLiquidationDeposit(swapIds, block.timestamp);
    }

    function emergencyCloseSwapsReceiveFixed(uint256[] memory swapIds)
        external
        override
        onlyOwner
        whenPaused
        returns (MiltonTypes.IporSwapClosingResult[] memory closedSwaps)
    {
        closedSwaps = _closeSwapsReceiveFixedWithTransferLiquidationDeposit(
            swapIds,
            block.timestamp
        );
    }

    function _closeSwaps(
        uint256[] memory payFixedSwapIds,
        uint256[] memory receiveFixedSwapIds,
        uint256 closeTimestamp
    )
        internal
        returns (
            MiltonTypes.IporSwapClosingResult[] memory closedPayFixedSwaps,
            MiltonTypes.IporSwapClosingResult[] memory closedReceiveFixedSwaps
        )
    {
        require(
            payFixedSwapIds.length <= _getLiquidationLegLimit() &&
                receiveFixedSwapIds.length <= _getLiquidationLegLimit(),
            MiltonErrors.LIQUIDATION_LEG_LIMIT_EXCEEDED
        );

        uint256 payoutForLiquidatorPayFixed;
        uint256 payoutForLiquidatorReceiveFixed;

        (payoutForLiquidatorPayFixed, closedPayFixedSwaps) = _closeSwapsPayFixed(
            payFixedSwapIds,
            closeTimestamp
        );

        (payoutForLiquidatorReceiveFixed, closedReceiveFixedSwaps) = _closeSwapsReceiveFixed(
            receiveFixedSwapIds,
            closeTimestamp
        );

        _transferLiquidationDepositAmount(
            _msgSender(),
            payoutForLiquidatorPayFixed + payoutForLiquidatorReceiveFixed
        );
    }

    function _closeSwapPayFixedWithTransferLiquidationDeposit(
        uint256 swapId,
        uint256 closeTimestamp
    ) internal {
        require(swapId > 0, MiltonErrors.INCORRECT_SWAP_ID);

        IporTypes.IporSwapMemory memory iporSwap = _getMiltonStorage().getSwapPayFixed(swapId);

        _transferLiquidationDepositAmount(
            _msgSender(),
            _closeSwapPayFixed(iporSwap, closeTimestamp)
        );
    }

    function _closeSwapReceiveFixedWithTransferLiquidationDeposit(
        uint256 swapId,
        uint256 closeTimestamp
    ) internal {
        require(swapId > 0, MiltonErrors.INCORRECT_SWAP_ID);

        IporTypes.IporSwapMemory memory iporSwap = _getMiltonStorage().getSwapReceiveFixed(swapId);

        _transferLiquidationDepositAmount(
            _msgSender(),
            _closeSwapReceiveFixed(iporSwap, closeTimestamp)
        );
    }

    function _closeSwapsPayFixedWithTransferLiquidationDeposit(
        uint256[] memory swapIds,
        uint256 closeTimestamp
    ) internal returns (MiltonTypes.IporSwapClosingResult[] memory closedSwaps) {
        uint256 payoutForLiquidator;
        (payoutForLiquidator, closedSwaps) = _closeSwapsPayFixed(swapIds, closeTimestamp);
        _transferLiquidationDepositAmount(_msgSender(), payoutForLiquidator);
    }

    function _closeSwapsReceiveFixedWithTransferLiquidationDeposit(
        uint256[] memory swapIds,
        uint256 closeTimestamp
    ) internal returns (MiltonTypes.IporSwapClosingResult[] memory closedSwaps) {
        uint256 payoutForLiquidator;
        (payoutForLiquidator, closedSwaps) = _closeSwapsReceiveFixed(swapIds, closeTimestamp);
        _transferLiquidationDepositAmount(_msgSender(), payoutForLiquidator);
    }

    function _calculateIncomeFeeValue(int256 payoff) internal view returns (uint256) {
        return
            IporMath.division(IporMath.absoluteValue(payoff) * _getIncomeFeeRate(), Constants.D18);
    }

    function _calculateSpread(uint256 calculateTimestamp)
        internal
        view
        returns (int256 spreadPayFixed, int256 spreadReceiveFixed)
    {
        IporTypes.AccruedIpor memory accruedIpor = _iporOracle.getAccruedIndex(
            calculateTimestamp,
            _asset
        );

        IporTypes.MiltonBalancesMemory memory balance = _getAccruedBalance();

        IMiltonSpreadModel miltonSpreadModel = _miltonSpreadModel;

        spreadPayFixed = miltonSpreadModel.calculateSpreadPayFixed(accruedIpor, balance);
        spreadReceiveFixed = miltonSpreadModel.calculateSpreadReceiveFixed(accruedIpor, balance);
    }

    function _beforeOpenSwap(
        uint256 openTimestamp,
        uint256 totalAmount,
        uint256 leverage
    ) internal view returns (AmmMiltonTypes.BeforeOpenSwapStruct memory bosStruct) {
        require(totalAmount > 0, MiltonErrors.TOTAL_AMOUNT_TOO_LOW);

        require(
            IERC20Upgradeable(_asset).balanceOf(_msgSender()) >= totalAmount,
            IporErrors.ASSET_BALANCE_TOO_LOW
        );

        uint256 wadTotalAmount = IporMath.convertToWad(totalAmount, _getDecimals());

        require(leverage >= _getMinLeverage(), MiltonErrors.LEVERAGE_TOO_LOW);
        require(leverage <= _getMaxLeverage(), MiltonErrors.LEVERAGE_TOO_HIGH);

        uint256 liquidationDepositAmount = _getLiquidationDepositAmount();
        uint256 wadLiquidationDepositAmount = liquidationDepositAmount * Constants.D18;

        require(
            wadTotalAmount > wadLiquidationDepositAmount + _getIporPublicationFee(),
            MiltonErrors.TOTAL_AMOUNT_LOWER_THAN_FEE
        );

        (uint256 collateral, uint256 notional, uint256 openingFeeAmount) = IporSwapLogic
            .calculateSwapAmount(
                wadTotalAmount,
                leverage,
                wadLiquidationDepositAmount,
                _getIporPublicationFee(),
                _getOpeningFeeRate()
            );

        (uint256 openingFeeLPAmount, uint256 openingFeeTreasuryAmount) = _splitOpeningFeeAmount(
            openingFeeAmount,
            _getOpeningFeeTreasuryPortionRate()
        );

        require(
            collateral <= _getMaxSwapCollateralAmount(),
            MiltonErrors.COLLATERAL_AMOUNT_TOO_HIGH
        );

        require(
            wadTotalAmount >
                wadLiquidationDepositAmount + _getIporPublicationFee() + openingFeeAmount,
            MiltonErrors.TOTAL_AMOUNT_LOWER_THAN_FEE
        );

        return
            AmmMiltonTypes.BeforeOpenSwapStruct(
                wadTotalAmount,
                collateral,
                notional,
                openingFeeLPAmount,
                openingFeeTreasuryAmount,
                _getIporPublicationFee(),
                liquidationDepositAmount,
                _iporOracle.getAccruedIndex(openTimestamp, _asset)
            );
    }

    function _splitOpeningFeeAmount(uint256 openingFeeAmount, uint256 openingFeeForTreasureRate)
        internal
        pure
        returns (uint256 liquidityPoolAmount, uint256 treasuryAmount)
    {
        treasuryAmount = IporMath.division(
            openingFeeAmount * openingFeeForTreasureRate,
            Constants.D18
        );
        liquidityPoolAmount = openingFeeAmount - treasuryAmount;
    }

    //@param totalAmount underlying tokens transferred from buyer to Milton, represented in decimals specific for asset
    function _openSwapPayFixed(
        uint256 openTimestamp,
        uint256 totalAmount,
        uint256 acceptableFixedInterestRate,
        uint256 leverage
    ) internal returns (uint256) {
        AmmMiltonTypes.BeforeOpenSwapStruct memory bosStruct = _beforeOpenSwap(
            openTimestamp,
            totalAmount,
            leverage
        );

        IporTypes.MiltonBalancesMemory memory balance = _getMiltonStorage().getBalance();
        balance.liquidityPool = balance.liquidityPool + bosStruct.openingFeeLPAmount;
        balance.totalCollateralPayFixed = balance.totalCollateralPayFixed + bosStruct.collateral;

        _validateLiqudityPoolUtylization(
            balance.liquidityPool,
            balance.totalCollateralPayFixed,
            balance.totalCollateralPayFixed + balance.totalCollateralReceiveFixed
        );

        uint256 quoteValue = _miltonSpreadModel.calculateQuotePayFixed(
            bosStruct.accruedIpor,
            balance
        );

        require(
            acceptableFixedInterestRate > 0 && quoteValue <= acceptableFixedInterestRate,
            MiltonErrors.ACCEPTABLE_FIXED_INTEREST_RATE_EXCEEDED
        );

        MiltonTypes.IporSwapIndicator memory indicator = _calculateSwapIndicators(
            openTimestamp,
            bosStruct.notional,
            quoteValue
        );

        AmmTypes.NewSwap memory newSwap = AmmTypes.NewSwap(
            _msgSender(),
            openTimestamp,
            bosStruct.collateral,
            bosStruct.notional,
            indicator.ibtQuantity,
            indicator.fixedInterestRate,
            bosStruct.liquidationDepositAmount,
            bosStruct.openingFeeLPAmount,
            bosStruct.openingFeeTreasuryAmount
        );

        uint256 newSwapId = _getMiltonStorage().updateStorageWhenOpenSwapPayFixed(
            newSwap,
            _getIporPublicationFee()
        );

        IERC20Upgradeable(_asset).safeTransferFrom(_msgSender(), address(this), totalAmount);

        _emitOpenSwapEvent(
            newSwapId,
            bosStruct.wadTotalAmount,
            newSwap,
            indicator,
            0,
            bosStruct.iporPublicationFeeAmount
        );

        return newSwapId;
    }

    //@param totalAmount underlying tokens transferred from buyer to Milton, represented in decimals specific for asset
    function _openSwapReceiveFixed(
        uint256 openTimestamp,
        uint256 totalAmount,
        uint256 acceptableFixedInterestRate,
        uint256 leverage
    ) internal returns (uint256) {
        AmmMiltonTypes.BeforeOpenSwapStruct memory bosStruct = _beforeOpenSwap(
            openTimestamp,
            totalAmount,
            leverage
        );

        IporTypes.MiltonBalancesMemory memory balance = _getMiltonStorage().getBalance();

        balance.liquidityPool = balance.liquidityPool + bosStruct.openingFeeLPAmount;
        balance.totalCollateralReceiveFixed =
            balance.totalCollateralReceiveFixed +
            bosStruct.collateral;

        _validateLiqudityPoolUtylization(
            balance.liquidityPool,
            balance.totalCollateralReceiveFixed,
            balance.totalCollateralPayFixed + balance.totalCollateralReceiveFixed
        );

        uint256 quoteValue = _miltonSpreadModel.calculateQuoteReceiveFixed(
            bosStruct.accruedIpor,
            balance
        );
        require(
            acceptableFixedInterestRate <= quoteValue,
            MiltonErrors.ACCEPTABLE_FIXED_INTEREST_RATE_EXCEEDED
        );

        MiltonTypes.IporSwapIndicator memory indicator = _calculateSwapIndicators(
            openTimestamp,
            bosStruct.notional,
            quoteValue
        );

        AmmTypes.NewSwap memory newSwap = AmmTypes.NewSwap(
            _msgSender(),
            openTimestamp,
            bosStruct.collateral,
            bosStruct.notional,
            indicator.ibtQuantity,
            indicator.fixedInterestRate,
            bosStruct.liquidationDepositAmount,
            bosStruct.openingFeeLPAmount,
            bosStruct.openingFeeTreasuryAmount
        );

        uint256 newSwapId = _getMiltonStorage().updateStorageWhenOpenSwapReceiveFixed(
            newSwap,
            _getIporPublicationFee()
        );

        IERC20Upgradeable(_asset).safeTransferFrom(_msgSender(), address(this), totalAmount);

        _emitOpenSwapEvent(
            newSwapId,
            bosStruct.wadTotalAmount,
            newSwap,
            indicator,
            1,
            bosStruct.iporPublicationFeeAmount
        );

        return newSwapId;
    }

    function _validateLiqudityPoolUtylization(
        uint256 totalLiquidityPoolBalance,
        uint256 collateralPerLegBalance,
        uint256 totalCollateralBalance
    ) internal view {
        uint256 utilizationRate;
        uint256 utilizationRatePerLeg;

        if (totalLiquidityPoolBalance > 0) {
            utilizationRate = IporMath.division(
                totalCollateralBalance * Constants.D18,
                totalLiquidityPoolBalance
            );

            utilizationRatePerLeg = IporMath.division(
                collateralPerLegBalance * Constants.D18,
                totalLiquidityPoolBalance
            );
        } else {
            utilizationRate = Constants.MAX_VALUE;
            utilizationRatePerLeg = Constants.MAX_VALUE;
        }

        require(
            utilizationRate <= _getMaxLpUtilizationRate(),
            MiltonErrors.LP_UTILIZATION_EXCEEDED
        );

        require(
            utilizationRatePerLeg <= _getMaxLpUtilizationPerLegRate(),
            MiltonErrors.LP_UTILIZATION_PER_LEG_EXCEEDED
        );
    }

    function _emitOpenSwapEvent(
        uint256 newSwapId,
        uint256 wadTotalAmount,
        AmmTypes.NewSwap memory newSwap,
        MiltonTypes.IporSwapIndicator memory indicator,
        uint256 direction,
        uint256 iporPublicationFee
    ) internal {
        emit OpenSwap(
            newSwapId,
            newSwap.buyer,
            _asset,
            MiltonTypes.SwapDirection(direction),
            AmmTypes.OpenSwapMoney(
                wadTotalAmount,
                newSwap.collateral,
                newSwap.notional,
                newSwap.openingFeeLPAmount,
                newSwap.openingFeeTreasuryAmount,
                iporPublicationFee,
                newSwap.liquidationDepositAmount * Constants.D18
            ),
            newSwap.openTimestamp,
            newSwap.openTimestamp + Constants.SWAP_DEFAULT_PERIOD_IN_SECONDS,
            indicator
        );
    }

    function _calculateSwapIndicators(
        uint256 calculateTimestamp,
        uint256 notional,
        uint256 quoteValue
    ) internal view returns (MiltonTypes.IporSwapIndicator memory indicator) {
        IporTypes.AccruedIpor memory accruedIpor = _iporOracle.getAccruedIndex(
            calculateTimestamp,
            _asset
        );

        indicator = MiltonTypes.IporSwapIndicator(
            accruedIpor.indexValue,
            accruedIpor.ibtPrice,
            IporMath.division(notional * Constants.D18, accruedIpor.ibtPrice),
            quoteValue
        );
    }

    function _closeSwapPayFixed(IporTypes.IporSwapMemory memory iporSwap, uint256 closeTimestamp)
        internal
        returns (uint256 payoutForLiquidator)
    {
        require(
            iporSwap.state == uint256(AmmTypes.SwapState.ACTIVE),
            MiltonErrors.INCORRECT_SWAP_STATUS
        );

        int256 payoff = _calculatePayoffPayFixed(closeTimestamp, iporSwap);
        uint256 incomeFeeValue = _calculateIncomeFeeValue(payoff);
        _getMiltonStorage().updateStorageWhenCloseSwapPayFixed(
            _msgSender(),
            iporSwap,
            payoff,
            incomeFeeValue,
            closeTimestamp,
            _getMinLiquidationThresholdToCloseBeforeMaturity(),
            _getSecondsBeforeMaturityWhenPositionCanBeClosed()
        );

        uint256 transferredToBuyer;
        (transferredToBuyer, payoutForLiquidator) = _transferTokensBasedOnPayoff(
            iporSwap,
            payoff,
            incomeFeeValue,
            closeTimestamp,
            _getMinLiquidationThresholdToCloseBeforeMaturity(),
            _getSecondsBeforeMaturityWhenPositionCanBeClosed()
        );

        emit CloseSwap(
            iporSwap.id,
            _asset,
            closeTimestamp,
            _msgSender(),
            transferredToBuyer,
            payoutForLiquidator,
            incomeFeeValue
        );
    }

    function _closeSwapReceiveFixed(
        IporTypes.IporSwapMemory memory iporSwap,
        uint256 closeTimestamp
    ) internal returns (uint256 payoutForLiquidator) {
        require(
            iporSwap.state == uint256(AmmTypes.SwapState.ACTIVE),
            MiltonErrors.INCORRECT_SWAP_STATUS
        );

        int256 payoff = _calculatePayoffReceiveFixed(closeTimestamp, iporSwap);
        uint256 incomeFeeValue = _calculateIncomeFeeValue(payoff);

        _getMiltonStorage().updateStorageWhenCloseSwapReceiveFixed(
            _msgSender(),
            iporSwap,
            payoff,
            incomeFeeValue,
            closeTimestamp,
            _getMinLiquidationThresholdToCloseBeforeMaturity(),
            _getSecondsBeforeMaturityWhenPositionCanBeClosed()
        );

        uint256 transferredToBuyer;
        (transferredToBuyer, payoutForLiquidator) = _transferTokensBasedOnPayoff(
            iporSwap,
            payoff,
            incomeFeeValue,
            closeTimestamp,
            _getMinLiquidationThresholdToCloseBeforeMaturity(),
            _getSecondsBeforeMaturityWhenPositionCanBeClosed()
        );
        emit CloseSwap(
            iporSwap.id,
            _asset,
            closeTimestamp,
            _msgSender(),
<<<<<<< HEAD
            incomeFeeValue,
=======
            transferredToBuyer,
>>>>>>> 75bc8214
            payoutForLiquidator,
            incomeFeeValue
        );
    }

    function _closeSwapsPayFixed(uint256[] memory swapIds, uint256 closeTimestamp)
        internal
        returns (
            uint256 payoutForLiquidator,
            MiltonTypes.IporSwapClosingResult[] memory closedSwaps
        )
    {
        require(
            swapIds.length <= _getLiquidationLegLimit(),
            MiltonErrors.LIQUIDATION_LEG_LIMIT_EXCEEDED
        );

        closedSwaps = new MiltonTypes.IporSwapClosingResult[](swapIds.length);

        for (uint256 i = 0; i < swapIds.length; i++) {
            uint256 swapId = swapIds[i];
            require(swapId > 0, MiltonErrors.INCORRECT_SWAP_ID);

            IporTypes.IporSwapMemory memory iporSwap = _getMiltonStorage().getSwapPayFixed(swapId);

            if (iporSwap.state == uint256(AmmTypes.SwapState.ACTIVE)) {
                payoutForLiquidator += _closeSwapPayFixed(iporSwap, closeTimestamp);
                closedSwaps[i] = MiltonTypes.IporSwapClosingResult(swapId, true);
            } else {
                closedSwaps[i] = MiltonTypes.IporSwapClosingResult(swapId, false);
            }
        }
    }

    function _closeSwapsReceiveFixed(uint256[] memory swapIds, uint256 closeTimestamp)
        internal
        returns (
            uint256 payoutForLiquidator,
            MiltonTypes.IporSwapClosingResult[] memory closedSwaps
        )
    {
        require(
            swapIds.length <= _getLiquidationLegLimit(),
            MiltonErrors.LIQUIDATION_LEG_LIMIT_EXCEEDED
        );

        closedSwaps = new MiltonTypes.IporSwapClosingResult[](swapIds.length);

        for (uint256 i = 0; i < swapIds.length; i++) {
            uint256 swapId = swapIds[i];
            require(swapId > 0, MiltonErrors.INCORRECT_SWAP_ID);

            IporTypes.IporSwapMemory memory iporSwap = _getMiltonStorage().getSwapReceiveFixed(
                swapId
            );

            if (iporSwap.state == uint256(AmmTypes.SwapState.ACTIVE)) {
                payoutForLiquidator += _closeSwapReceiveFixed(iporSwap, closeTimestamp);
                closedSwaps[i] = MiltonTypes.IporSwapClosingResult(swapId, true);
            } else {
                closedSwaps[i] = MiltonTypes.IporSwapClosingResult(swapId, false);
            }
        }
    }

    /**
     * @notice Function that transfers payout of the swap to the owner.
     * @dev Function:
     * # checks if swap profit, loss or maturity allows for liquidataion
     * # checks if swap's payout is larger than the collateral used to open it
     * # should the payout be larger than the collateral then it transfers payout to the buyer
     * @param derivativeItem - Derivative struct
     * @param payoff - Net earnings of the derivative. Can be positive (swap has a possitive earnings) or negative (swap looses)
<<<<<<< HEAD
     * @param _calculationTimestamp - Time for which the calculations in this funciton are run
=======
     * @param incomeFeeValue - amount of fee calculated based on payoff.
     * @param calculationTimestamp - Time for which the calculations in this funciton are run
>>>>>>> 75bc8214
     * @param cfgMinLiquidationThresholdToCloseBeforeMaturity - Minimal profit to loss required to put the swap up for the liquidation by non-byer regardless of maturity
     * @param cfgSecondsBeforeMaturityWhenPositionCanBeClosed - Time before the appointed maturity allowing the liquidation of the swap
     * for more information on liquidations refer to the documentation https://ipor-labs.gitbook.io/ipor-labs/automated-market-maker/liquidations
     **/

    function _transferTokensBasedOnPayoff(
        IporTypes.IporSwapMemory memory derivativeItem,
        int256 payoff,
        uint256 incomeFeeValue,
<<<<<<< HEAD
        uint256 _calculationTimestamp,
=======
        uint256 calculationTimestamp,
>>>>>>> 75bc8214
        uint256 cfgMinLiquidationThresholdToCloseBeforeMaturity,
        uint256 cfgSecondsBeforeMaturityWhenPositionCanBeClosed
    ) internal returns (uint256 transferredToBuyer, uint256 payoutForLiquidator) {
        uint256 absPayoff = IporMath.absoluteValue(payoff);
        uint256 minPayoffToCloseBeforeMaturity = IporMath.percentOf(
            derivativeItem.collateral,
            cfgMinLiquidationThresholdToCloseBeforeMaturity
        );

        if (absPayoff < minPayoffToCloseBeforeMaturity) {
            //verify if sender is an owner of swap. If not then check if maturity has been reached - if not then reject, if yes then close even if not an owner
            if (_msgSender() != derivativeItem.buyer) {
                require(
                    calculationTimestamp >=
                        derivativeItem.endTimestamp -
                            cfgSecondsBeforeMaturityWhenPositionCanBeClosed,
                    MiltonErrors.CANNOT_CLOSE_SWAP_SENDER_IS_NOT_BUYER_AND_NO_MATURITY
                );
            }
        }

        if (payoff > 0) {
            //Buyer earns, Milton looses
            (transferredToBuyer, payoutForLiquidator) = _transferDerivativeAmount(
                derivativeItem.buyer,
                derivativeItem.liquidationDepositAmount,
                derivativeItem.collateral + absPayoff - incomeFeeValue
            );
        } else {
            //Milton earns, Buyer looses
            (transferredToBuyer, payoutForLiquidator) = _transferDerivativeAmount(
                derivativeItem.buyer,
                derivativeItem.liquidationDepositAmount,
                derivativeItem.collateral - absPayoff
            );
        }
    }

    /**
     * @notice Function that transfers the assets at the time of derivative closing
     * @dev It trasfers the asset to the swap buyer and the liquidator.
     * Should buyer and the liquidator are the same entity it performs only one transfer.
     * @param buyer - address that opened the swap
     * @param liquidationDepositAmount - amount of asset transfered to the liquidator, value represented in 18 decimals
     * @param transferAmount - amount of asset transfered to the swap owner
     **/
    function _transferDerivativeAmount(
        address buyer,
        uint256 liquidationDepositAmount,
        uint256 transferAmount
    ) internal returns (uint256 transferredToBuyer, uint256 payoutForLiquidator) {
        uint256 decimals = _getDecimals();

        if (_msgSender() == buyer) {
            transferAmount = transferAmount + liquidationDepositAmount;
        } else {
            //transfer liquidation deposit amount from Milton to Liquidator,
            // transfer to be made outside this function, to avoid multiple transfers
            payoutForLiquidator = liquidationDepositAmount;
        }

        if (transferAmount > 0) {
            uint256 transferAmountAssetDecimals = IporMath.convertWadToAssetDecimals(
                transferAmount,
                decimals
            );
            //transfer from Milton to Trader
            IERC20Upgradeable(_asset).safeTransfer(buyer, transferAmountAssetDecimals);

            transferredToBuyer = IporMath.convertToWad(transferAmountAssetDecimals, decimals);
        }
    }

    //Transfer sum of all liquidation deposits to liquidator
    /// @param liquidator address of liquidator
    /// @param liquidationDepositAmount liquidation deposit amount, value represented in 18 decimals
    function _transferLiquidationDepositAmount(address liquidator, uint256 liquidationDepositAmount)
        internal
    {
        if (liquidationDepositAmount > 0) {
            IERC20Upgradeable(_asset).safeTransfer(
                liquidator,
                IporMath.convertWadToAssetDecimals(liquidationDepositAmount, _getDecimals())
            );
        }
    }

    /**
     * @notice Function run at the time of the contract upgrade via proxy. Available only to the contract's owner.
     **/

    //solhint-disable no-empty-blocks
    function _authorizeUpgrade(address) internal override onlyOwner {}
}<|MERGE_RESOLUTION|>--- conflicted
+++ resolved
@@ -651,11 +651,7 @@
             _asset,
             closeTimestamp,
             _msgSender(),
-<<<<<<< HEAD
-            incomeFeeValue,
-=======
             transferredToBuyer,
->>>>>>> 75bc8214
             payoutForLiquidator,
             incomeFeeValue
         );
@@ -729,12 +725,8 @@
      * # should the payout be larger than the collateral then it transfers payout to the buyer
      * @param derivativeItem - Derivative struct
      * @param payoff - Net earnings of the derivative. Can be positive (swap has a possitive earnings) or negative (swap looses)
-<<<<<<< HEAD
-     * @param _calculationTimestamp - Time for which the calculations in this funciton are run
-=======
      * @param incomeFeeValue - amount of fee calculated based on payoff.
      * @param calculationTimestamp - Time for which the calculations in this funciton are run
->>>>>>> 75bc8214
      * @param cfgMinLiquidationThresholdToCloseBeforeMaturity - Minimal profit to loss required to put the swap up for the liquidation by non-byer regardless of maturity
      * @param cfgSecondsBeforeMaturityWhenPositionCanBeClosed - Time before the appointed maturity allowing the liquidation of the swap
      * for more information on liquidations refer to the documentation https://ipor-labs.gitbook.io/ipor-labs/automated-market-maker/liquidations
@@ -744,11 +736,7 @@
         IporTypes.IporSwapMemory memory derivativeItem,
         int256 payoff,
         uint256 incomeFeeValue,
-<<<<<<< HEAD
-        uint256 _calculationTimestamp,
-=======
         uint256 calculationTimestamp,
->>>>>>> 75bc8214
         uint256 cfgMinLiquidationThresholdToCloseBeforeMaturity,
         uint256 cfgSecondsBeforeMaturityWhenPositionCanBeClosed
     ) internal returns (uint256 transferredToBuyer, uint256 payoutForLiquidator) {
