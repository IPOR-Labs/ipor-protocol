require("dotenv").config();
require("hardhat-docgen");
require("hardhat-contract-sizer");
import "dotenv";
import "@openzeppelin/hardhat-upgrades";
import "@nomiclabs/hardhat-ethers";
import "@nomiclabs/hardhat-waffle";
import "@nomiclabs/hardhat-web3";
import { task } from "hardhat/config";
import "hardhat-tracer";
import "solidity-coverage";
import "@typechain/hardhat";
import "hardhat-abi-exporter";
import networks from "./hardhat.network";
import "@hardhat-docgen/core";
import "@hardhat-docgen/markdown";

let jobs = 2;

<<<<<<< HEAD
if (process.env.REPORT_GAS === "true") {
    require("hardhat-gas-reporter");
}

if (process.env.FORK_ENABLED === "true") {
    jobs = 1;
}

// This is a sample Hardhat task. To learn how to create your own go to
// https://hardhat.org/guides/create-task.html
task("accounts", "Prints the list of accounts", async (taskArgs, hre) => {
    const accounts = await hre.ethers.getSigners();
=======
if (process.env.HARDHAT_MOCHA_JOBS) {
    jobs = Number(process.env.HARDHAT_MOCHA_JOBS);
}

if (process.env.HARDHAT_REPORT_GAS === "true") {
    require("hardhat-gas-reporter");
    jobs = 1;
}
>>>>>>> 134bd054

if (process.env.FORK_ENABLED === "true") {
    jobs = 1;
}

console.log("Hardhat Mocha Jobs =", jobs);

/**
 * @type import('hardhat/config').HardhatUserConfig
 */
export default {
    solidity: {
        version: "0.8.9",
        settings: {
            optimizer: {
                enabled: true,
                runs: 200,
            },
        },
    },
    networks,
    paths: {
        tests: "./test",
    },
    typechain: {
        outDir: "types",
        target: "ethers-v5",
        alwaysGenerateOverloads: true, // should overloads with full signatures like deposit(uint256) be generated always, even if there are no overloads?
        externalArtifacts: ["externalArtifacts/*.json"], // optional array of glob patterns with external artifacts to process (for example external libs from node_modules)
    },
    abiExporter: [
        {
            path: "./.ipor/abis/pretty",
            pretty: true,
        },
        {
            path: "./.ipor/abis/ugly",
            pretty: false,
        },
    ],
    docgen: {
        path: "./docs",
        clear: true,
        runOnCompile: false,
        only: [
            "contracts/amm/Milton.sol",
            "contracts/amm/MiltonStorage.sol",
            "contracts/amm/MiltonSpreadModel.sol",
            "contracts/amm/pool/Joseph.sol",
            "contracts/facades/cockpit/CockpitDataProvider.sol",
            "contracts/facades/MiltonFacadeDataProvider.sol",
            "contracts/facades/IporOracleFacadeDataProvider.sol",
            "contracts/oracles/IporOracle.sol",
            "contracts/tokens/IpToken.sol",
            "contracts/tokens/IvToken.sol",
            "contracts/vault/Stanley.sol",
            "contracts/vault/strategies/StrategyCompound.sol",
            "contracts/vault/strategies/StrategyAave.sol",
        ],
    },
    mocha: {
        timeout: 40000,
        parallel: true,
        jobs,
    },
};<|MERGE_RESOLUTION|>--- conflicted
+++ resolved
@@ -12,25 +12,13 @@
 import "@typechain/hardhat";
 import "hardhat-abi-exporter";
 import networks from "./hardhat.network";
+import "dotenv";
+
 import "@hardhat-docgen/core";
 import "@hardhat-docgen/markdown";
 
 let jobs = 2;
 
-<<<<<<< HEAD
-if (process.env.REPORT_GAS === "true") {
-    require("hardhat-gas-reporter");
-}
-
-if (process.env.FORK_ENABLED === "true") {
-    jobs = 1;
-}
-
-// This is a sample Hardhat task. To learn how to create your own go to
-// https://hardhat.org/guides/create-task.html
-task("accounts", "Prints the list of accounts", async (taskArgs, hre) => {
-    const accounts = await hre.ethers.getSigners();
-=======
 if (process.env.HARDHAT_MOCHA_JOBS) {
     jobs = Number(process.env.HARDHAT_MOCHA_JOBS);
 }
@@ -39,7 +27,6 @@
     require("hardhat-gas-reporter");
     jobs = 1;
 }
->>>>>>> 134bd054
 
 if (process.env.FORK_ENABLED === "true") {
     jobs = 1;
