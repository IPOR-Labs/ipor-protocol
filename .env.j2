# Timezone
TIMEZONE=Europe/Warsaw
# The environment, if you want to run locally use: localhost
ENV_PROFILE={{domain}}
# The environment, if you want to run locally use: localhost, env param used in Cockpit
REACT_APP_ENV_PROFILE={{env_profile}}

# Docker compose profile used to run containers selectively, on locally use: developer
# other options:
# - developer - run containers needed to work locally as a developer, so without ssl containers
# - eth-bc-provider - run containers needed to serve Ethereum blockchain on remote server
# - eth-explorer-provider - run containers needed to serve Ethereum blockchain explorer on remote server
# - explorer - run only Ethereum blockchain explorer
# - dev-tool - run only dev-tool
# - ssl-eth-bc - run only ssl containers needed for Ethereum blockchain
# - ssl-explorer - run only ssl containers needed for Ethereum blockchain explorer
# - all - run all containers
COMPOSE_PROFILE={{compose_profile}}

# Comma separated list of domains from which to accept cross origin requests, * - accept all
ETH_BC_CORS=*
# Listening interface address, 0.0.0.0 - listen in all interfaces
ETH_BC_HOST_ADDRESS={{eth_bc_host_address}}
# Miner address
ETH_BC_MINER_ADDRESS={{eth_bc_miner_address}}
# Ethereum network listening port, should be: 40505
ETH_BC_NETWORK_PORT={{eth_bc_network_port}}
# Ethereum network public http port
ETH_BC_HTTP_PORT={{eth_bc_port}}
# Ethereum network public webservice port
ETH_BC_WS_PORT={{eth_bc_ws_port}}
# Path to ethereum data directory
ETH_BC_DATA_DIR="/root/.ethereum"
# Path to genesis block file
ETH_BC_GENESIS_BLOCK_FILE="/genesis.json"
# Path to geth config file
ETH_BC_CONFIG_FILE="/geth-config.toml"
# Path to miner key file
ETH_BC_MINER_KEY_FILE="/miner.key"
# Path to password file used to encrypt miner key
ETH_BC_MINER_KEY_PASSWORD_FILE="/key-password.txt"
# Number of threads used to mine new blocks
ETH_BC_MINER_THREADS="1"
# Ethereum network ID, like: 5777
ETH_BC_NETWORK_ID="{{eth_bc_network_id}}"
# Ethereum chain ID, like: 5777
ETH_BC_CHAIN_ID="{{eth_bc_chain_id}}"
# Ethereum network Name, like: develop/develop2/dev/docker/soliditycoverage
ETH_BC_NETWORK_NAME="{{ eth_bc_network_name }}"
# Time in seconds to mine new block, 0 - mine only if transaction pending
ETH_BC_BLOCK_PERIOD="{{eth_bc_block_period}}"
# Node blockchain garbage collection mode: "full", "archive"
ETH_BC_NODE_MODE="archive"
# Name of the geth node
ETH_BC_NODE_NAME="ipor-eth-network"
# Exposed API namespaces over HTTP-RPC interface
ETH_BC_HTTP_API="eth,net,web3,debug,txpool"
# Exposed API namespaces over WS-RPC interface
ETH_BC_WS_API="eth,net,web3,debug,txpool"

# Contract admin private key
ADMIN_PRIV_KEY={{admin_priv_key}}
# IPOR index admin private key
IPOR_INDEX_ADMIN_PRIV_KEY={{ipor_index_admin_priv_key}}
# URL to Ethereum blockchain
ETH_BC_URL={{eth_bc_full_url}}
# AWS ipor-env-admin AWS_ACCESS_KEY_ID
IPOR_ENV_ADMIN_AWS_ACCESS_KEY_ID={{ipor_env_admin_aws_access_key_id}}
# AWS ipor-env-admin AWS_SECRET_ACCESS_KEY
IPOR_ENV_ADMIN_AWS_SECRET_ACCESS_KEY={{ipor_env_admin_aws_secret_access_key}}
# Should initial IPOR migration be enabled
INITIAL_IPOR_MIGRATION_ENABLED={{initial_ipor_migration_enabled}}

# Flag if ITF (Ipor Test Framework) is enabled in Smart Contracts
ITF_ENABLED={{itf_enabled}}
# Flag if ITF (Ipor Test Framework) is enabled in Dev Tool
<<<<<<< HEAD
REACT_APP_ITF_ENABLED=false
REACT_APP_BS_NETWORK_NAME=localhost
=======
REACT_APP_ITF_ENABLED={{itf_enabled}}
>>>>>>> 7bcc29ab

# Path to folder with Smart Contracts migration
SC_MIGRATION_DIRECTORY={{sc_migration_directory}}
# Initial ETH transfered from deployer to TestnetFaucet
FAUCET_INITIAL_ETH={{faucet_initial_eth}}
# Initial stable in 6 decimals transfered from Deployer account to TestnetFaucet
FAUCET_INITIAL_STABLE_6_DECIMALS={{faucet_initial_stable_6_decimals}}
# Initial stable in 18 decimals transfered from Deployer account to TestnetFaucet
FAUCET_INITIAL_STABLE_18_DECIMALS={{faucet_initial_stable_18_decimals}}
# Name of folder migration repo is
MIGRATION_STATE_REPO="ipor-migration-state"

# Ethereum blockchain explorer (Blockscout) configuration
# Variant of Ethereum server, currently we are using geth
BS_ETHEREUM_JSONRPC_VARIANT=geth
# URL to Etherum blockchain used by explorer
BS_ETHEREUM_JSONRPC_HTTP_URL={{eth_bc_private_url}}
# URL to Etherum blockchain on websocket used by explorer
BS_ETHEREUM_JSONRPC_WS_URL={{eth_bc_private_ws_url}}
# URL to postgres database used by explorer
BS_DATABASE_URL=postgresql://{{eth_explorer_db_user}}:{{eth_explorer_db_password}}@ipor-protocol-eth-exp-postgres:5432/{{eth_explorer_db_name}}?ssl=false
# Username used in explorer postgres database
BS_POSTGRES_USER={{eth_explorer_db_user}}
# Password used in explorer postgres database
BS_POSTGRES_PASSWORD={{eth_explorer_db_password}}
# Database name used in explorer postgres database
BS_POSTGRES_DB={{eth_explorer_db_name}}
# Protocol used by explorer, locally it should be: http
BS_PROTOCOL={{eth_explorer_protocol}}
# Host with port used by explorer, locally it should be: localhost:9055
BS_HOST={{eth_explorer_host}}
# Http port number used by explorer nginx, locally it can be: 81
BS_NGINX_HTTP_PORT={{eth_explorer_http_port}}
# Https port number used by explorer nginx, locally it can be: 444
BS_NGINX_HTTPS_PORT={{eth_explorer_https_port}}
# Name of the network to show in title/menu by explorer
BS_NETWORK_NAME={{env_profile}}

# Hard Hat config
HARDHAT_REPORT_GAS={{hardhat_report_gas}}
HARDHAT_MOCHA_JOBS={{hardhat_mocha_jobs}}<|MERGE_RESOLUTION|>--- conflicted
+++ resolved
@@ -74,12 +74,7 @@
 # Flag if ITF (Ipor Test Framework) is enabled in Smart Contracts
 ITF_ENABLED={{itf_enabled}}
 # Flag if ITF (Ipor Test Framework) is enabled in Dev Tool
-<<<<<<< HEAD
-REACT_APP_ITF_ENABLED=false
-REACT_APP_BS_NETWORK_NAME=localhost
-=======
 REACT_APP_ITF_ENABLED={{itf_enabled}}
->>>>>>> 7bcc29ab
 
 # Path to folder with Smart Contracts migration
 SC_MIGRATION_DIRECTORY={{sc_migration_directory}}
