const keys = require("../../../json_keys.js");
const func = require("../../../json_func.js");
const { deployProxy, erc1967 } = require("@openzeppelin/truffle-upgrades");

module.exports = async function (deployer, _network, addresses, ItfDataProvider) {
    const usdt = await func.getValue(keys.USDT);
    const usdc = await func.getValue(keys.USDC);
    const dai = await func.getValue(keys.DAI);

    const assets = [usdt, usdc, dai];

    const miltonUsdt = await func.getValue(keys.ItfMiltonProxyUsdt);
    const miltonUsdc = await func.getValue(keys.ItfMiltonProxyUsdc);
    const miltonDai = await func.getValue(keys.ItfMiltonProxyDai);

    const miltons = [miltonUsdt, miltonUsdc, miltonDai];

    const miltonStorageUsdt = await func.getValue(keys.MiltonStorageProxyUsdt);
    const miltonStorageUsdc = await func.getValue(keys.MiltonStorageProxyUsdc);
    const miltonStorageDai = await func.getValue(keys.MiltonStorageProxyDai);

    const miltonStorages = [miltonStorageUsdt, miltonStorageUsdc, miltonStorageDai];

    const iporOracle = await func.getValue(keys.ItfIporOracleProxy);
<<<<<<< HEAD
    const miltonSpreadModel = await func.getValue(keys.ItfMiltonSpreadModel);
=======

    const miltonSpreadModelUsdt = await func.getValue(keys.ItfMiltonSpreadModelUsdt);
    const miltonSpreadModelUsdc = await func.getValue(keys.ItfMiltonSpreadModelUsdc);
    const miltonSpreadModelDai = await func.getValue(keys.ItfMiltonSpreadModelDai);

    const miltonSpreadModels = [miltonSpreadModelUsdt, miltonSpreadModelUsdc, miltonSpreadModelDai];
>>>>>>> 75bc8214

    const itfDataProviderProxy = await deployProxy(
        ItfDataProvider,
        [assets, miltons, miltonStorages, iporOracle, miltonSpreadModels],
        {
            deployer: deployer,
            initializer: "initialize",
            kind: "uups",
        }
    );

    const itfDataProviderImpl = await erc1967.getImplementationAddress(
        itfDataProviderProxy.address
    );

    await func.update(keys.ItfDataProviderProxy, itfDataProviderProxy.address);
    await func.update(keys.ItfDataProviderImpl, itfDataProviderImpl);
};<|MERGE_RESOLUTION|>--- conflicted
+++ resolved
@@ -22,16 +22,12 @@
     const miltonStorages = [miltonStorageUsdt, miltonStorageUsdc, miltonStorageDai];
 
     const iporOracle = await func.getValue(keys.ItfIporOracleProxy);
-<<<<<<< HEAD
-    const miltonSpreadModel = await func.getValue(keys.ItfMiltonSpreadModel);
-=======
 
     const miltonSpreadModelUsdt = await func.getValue(keys.ItfMiltonSpreadModelUsdt);
     const miltonSpreadModelUsdc = await func.getValue(keys.ItfMiltonSpreadModelUsdc);
     const miltonSpreadModelDai = await func.getValue(keys.ItfMiltonSpreadModelDai);
 
     const miltonSpreadModels = [miltonSpreadModelUsdt, miltonSpreadModelUsdc, miltonSpreadModelDai];
->>>>>>> 75bc8214
 
     const itfDataProviderProxy = await deployProxy(
         ItfDataProvider,
