const path = require("path");
require("dotenv").config();
const HDWalletProvider = require("@truffle/hdwallet-provider");

module.exports = {
    plugins: [
        "truffle-contract-size",
        // "buidler-gas-reporter",
        "solidity-coverage",
    ],
    migrations_directory: process.env.SC_MIGRATION_DIRECTORY,
    contracts_build_directory: path.join(__dirname, "app/src/contracts"),
    networks: {
        docker: {
            provider: () => {
                return new HDWalletProvider(
                    [process.env.SC_ADMIN_PRIV_KEY],
                    process.env.ETH_BC_URL
                );
            },
            network_id: process.env.ETH_BC_NETWORK_ID,
            skipDryRun: true,
            networkCheckTimeout: 600000, //10 min
            gas: 10000000,
            gasPrice: 100000000000,
            confirmations: process.env.SC_MIGRATION_CONFIRMATION,
        },
        develop: {
            host: "127.0.0.1",
            port: 8545,
            network_id: "*",
            gasLimit: 12500000,
        },
    },
    mocha: {
        useColors: true,
        // reporter: 'eth-gas-reporter',
        reporterOptions: {
            showTimeSpent: true,
            // outputFile: "test-eth-gas-report.log"
        },
    },
    compilers: {
        solc: {
            version: "0.8.16",
<<<<<<< HEAD
            docker: true,
=======
            docker: false,
>>>>>>> e6ab7cbc
            settings: {
                // See the solidity docs for advice about optimization and evmVersion
                optimizer: {
                    enabled: true,
                    runs: 800,
                },
                evmVersion: "london",
            },
        },
    },
};<|MERGE_RESOLUTION|>--- conflicted
+++ resolved
@@ -43,11 +43,7 @@
     compilers: {
         solc: {
             version: "0.8.16",
-<<<<<<< HEAD
-            docker: true,
-=======
             docker: false,
->>>>>>> e6ab7cbc
             settings: {
                 // See the solidity docs for advice about optimization and evmVersion
                 optimizer: {
