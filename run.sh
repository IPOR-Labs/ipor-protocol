--- conflicted
+++ resolved
@@ -250,7 +250,7 @@
 
 
   cd "${DIR}"  
-  npm install  
+  npm install
 
   cd "${DIR}/app"
   echo -e "\n\e[32mBuild Milton Tool docker...\e[0m\n"
@@ -272,13 +272,13 @@
 if [ $IS_MOCK_ASSET_MANAGEMENT = "YES" ]; then
   cd "${DIR}"
   echo -e "\n\e[32mStart assetManagment Mock for network name \e[33m${ETH_BC_NETWORK_NAME} \e[32mprofile..\e[0m\n"
-  nohup truffle exec scripts/mock-asset-management.js --network ${ETH_BC_NETWORK_NAME} &  
+  nohup truffle exec scripts/mock-asset-management.js --network ${ETH_BC_NETWORK_NAME} &
 fi
 
 if [ $IS_MOCK_ASSET_MANAGEMENT_STOP = "YES" ]; then
   cd "${DIR}"
   echo -e "\n\e[32mStopping mock asset process\e[0m\n"
-  pkill -f  scripts/mock-asset-management.js 
+  pkill -f  scripts/mock-asset-management.js
 fi
 
 if [ $IS_RUN = "YES" ]; then
@@ -310,11 +310,10 @@
   cd "${DIR}"
 
   echo -e "\n\e[32mMigrate Smart Contracts to Ethereum blockchain...\e[0m\n"
-<<<<<<< HEAD
   rm -rf app/src/contracts/
   truffle compile --all
-  truffle migrate --network docker --compile-none
-  
+  truffle migrate --network ${ETH_BC_NETWORK_NAME} --compile-none
+
 fi
 
 if [ $IS_UPGRADE_SC = "YES" ]; then
@@ -323,9 +322,6 @@
   echo -e "\n\e[32mUpgrade Smart Contracts to Ethereum blockchain...\e[0m\n"
   truffle compile --all
   truffle migrate --network docker -f 4
-=======
-  truffle migrate --network ${ETH_BC_NETWORK_NAME} --reset --compile-none
->>>>>>> e6ca0a9a
 fi
 
 
@@ -364,26 +360,16 @@
     echo -e "usage: \e[32m./run.sh\e[0m [cmd1] [cmd2] [cmd3]"
     echo -e ""
     echo -e "commands can by joined together, order of commands doesn't matter, allowed commands:"
-<<<<<<< HEAD
-    echo -e "   \e[36mbuild\e[0m|\e[36mb\e[0m       Build IPOR dockers"
-    echo -e "   \e[36mrun\e[0m|\e[36mr\e[0m         Run / restart IPOR dockers"
-    echo -e "   \e[36mstop\e[0m|\e[36ms\e[0m        Stop IPOR dockers"
-    echo -e "   \e[36mmigrate\e[0m|\e[36mm\e[0m     Compile and migrate Smart Contracts to blockchain"
-	echo -e "   \e[36mupgrade\e[0m|\e[36mu\e[0m     Upgrade Smart Contracts to blockchain"
-    echo -e "   \e[36mpublish\e[0m|\e[36mp\e[0m     Publish build artifacts to S3 bucket"
-    echo -e "   \e[36mclean\e[0m|\e[36mc\e[0m       Clean Ethereum blockchain"
-    echo -e "   \e[36mnginx\e[0m|\e[36mn\e[0m       Restart nginx Ethereum blockchain container"
-=======
     echo -e "   \e[36mbuild\e[0m|\e[36mb\e[0m           Build IPOR dockers"
     echo -e "   \e[36mrun\e[0m|\e[36mr\e[0m             Run / restart IPOR dockers"
     echo -e "   \e[36mmockasset\e[0m|\e[36mmam\e[0m      Start Asset Managment mock"
     echo -e "   \e[36mmockassetstop\e[0m|\e[36mmams\e[0m  Stop Asset Managment mock"
     echo -e "   \e[36mstop\e[0m|\e[36ms\e[0m            Stop IPOR dockers"
     echo -e "   \e[36mmigrate\e[0m|\e[36mm\e[0m         Compile and migrate Smart Contracts to blockchain"
+	echo -e "   \e[36mupgrade\e[0m|\e[36mu\e[0m     Upgrade Smart Contracts to blockchain"
     echo -e "   \e[36mpublish\e[0m|\e[36mp\e[0m         Publish build artifacts to S3 bucket"
     echo -e "   \e[36mclean\e[0m|\e[36mc\e[0m           Clean Ethereum blockchain"
     echo -e "   \e[36mnginx\e[0m|\e[36mn\e[0m           Restart nginx Ethereum blockchain container"
->>>>>>> e6ca0a9a
     echo -e "   \e[36mhelp\e[0m|\e[36mh\e[0m|\e[36m?\e[0m      Show help"
     echo -e "   \e[34mwithout any command\e[0m - the same as Run"
     echo -e ""
