#!/usr/bin/env bash

set -e -o pipefail

DIR="$( cd "$( dirname "${BASH_SOURCE[0]}" )" && pwd )"

ENV_FILE="${DIR}/.env"

if [ -f "${ENV_FILE}" ]; then
  set -a
  source "${ENV_FILE}"
  set +a
  echo -e "\n\e[32m${ENV_FILE} file was read\e[0m\n"
fi

ENV_CONFIG_BUCKET="ipor-env"

ENV_CONFIG_FILE_SRC="smart-contract-addresses.yaml.j2"
ENV_CONFIG_FILE_DEST="smart-contract-addresses.yaml"
ENV_CONFIG_FILE_RMT="${ENV_PROFILE}/${ENV_CONFIG_FILE_DEST}"

ENV_CONTRACTS_ROOT_DIR="app/src"
ENV_CONTRACTS_DIR="${ENV_CONTRACTS_ROOT_DIR}/contracts"
ENV_CONTRACTS_ZIP_DEST="${ENV_CONTRACTS_ROOT_DIR}/contracts.zip"
ENV_CONTRACTS_ZIP_RMT="${ENV_PROFILE}/contracts.zip"

ETH_BC_CONTAINER="ipor-protocol-eth-bc"
ETH_EXP_CONTAINER="ipor-protocol-eth-explorer"
ETH_EXP_POSTGRES_CONTAINER="ipor-protocol-eth-exp-postgres"

ETH_BC_DATA_VOLUME="ipor-protocol-eth-bc-data"
ETH_EXP_DATA_VOLUME="ipor-protocol-eth-exp-postgres-data"

NGINX_ETH_BC_CONTAINER="ipor-protocol-nginx-eth-bc"

AWS_REGION="eu-central-1"

ETH_BC_URL="http://localhost:9545"
GET_IP_TOKEN_METHOD_SIGNATURE="0xf64de4ed"

IS_MIGRATE_SC="NO"
IS_MIGRATE_WITH_CLEAN_SC="NO"
IS_BUILD_DOCKER="NO"
IS_CLEAN_BC="NO"
IS_RUN="NO"
IS_STOP="NO"
IS_HELP="NO"
IS_PUBLISH_ARTIFACTS="NO"
IS_NGINX_ETH_BC_RESTART="NO"
IS_MOCK_ASSET_MANAGEMENT="NO"
IS_MOCK_ASSET_MANAGEMENT_STOP="NO"

if [ $# -eq 0 ]; then
    IS_RUN="YES"
fi

while test $# -gt 0
do
    case "$1" in
        migrate|m)
            IS_MIGRATE_SC="YES"
        ;;
<<<<<<< HEAD
		migrateclean|mc)
=======
        migrateclean|mc)
>>>>>>> 1b2f1b0c
            IS_MIGRATE_WITH_CLEAN_SC="YES"
        ;;
        build|b)
            IS_BUILD_DOCKER="YES"
        ;;
        run|r)
            IS_RUN="YES"
            IS_STOP="YES"
        ;;
        mockasset|mam)
            IS_MOCK_ASSET_MANAGEMENT="YES"
        ;;
        mockassetstop|mams)
            IS_MOCK_ASSET_MANAGEMENT_STOP="YES"
        ;;
        stop|s)
            IS_STOP="YES"
        ;;
        publish|p)
            IS_PUBLISH_ARTIFACTS="YES"
        ;;
        clean|c)
            IS_CLEAN_BC="YES"
        ;;
        nginx|n)
            IS_NGINX_ETH_BC_RESTART="YES"
        ;;
        help|h|?)
            IS_HELP="YES"
        ;;
        *)
            echo -e "\e[33mWARNING!\e[0m ${1} - command not found"
        ;;
    esac
    shift
done


################################### FUNCTIONS ###################################

function set_smart_contract_address_in_env_config_file(){
  local VAR_NAME="${1}"
  local VAR_VALUE="${2}"
  sed -i "s/${VAR_NAME}.*/${VAR_NAME}: \"${VAR_VALUE}\"/" "${ENV_CONFIG_FILE_DEST}"
}

function get_smart_contract_address_from_json_file(){
  local FILE_NAME="${1}"
  local VAR_VALUE=$(jq -r '.networks[].address' "${ENV_CONTRACTS_DIR}/${FILE_NAME}")
  echo "${VAR_VALUE}"
}

function set_smart_contract_address_from_json_file(){
  local FILE_NAME="${1}"
  local VAR_NAME="${2}"
  local VAR_VALUE=$(get_smart_contract_address_from_json_file "${FILE_NAME}")
  set_smart_contract_address_in_env_config_file "${VAR_NAME}" "${VAR_VALUE}"
  echo "${VAR_VALUE}"
}

function call_smart_contract_method(){
  local SMART_CONTRACT_ADDRESS="${1}"
  local METHOD_SIGNATURE="${2}"

  local DATA_JSON=$(jq -n --arg SMART_CONTRACT_ADDRESS "${SMART_CONTRACT_ADDRESS}" --arg METHOD_SIGNATURE "${METHOD_SIGNATURE}" '{
      "jsonrpc": "2.0",
      "method": "eth_call",
      "params": [
          {
              "to": $SMART_CONTRACT_ADDRESS,
              "data": $METHOD_SIGNATURE
          },
          "latest"
      ],
      "id": 1
  }') || exit

  local RESULT=$(curl -s --location --request POST "${ETH_BC_URL}" \
                       --header "Content-Type: application/json" \
                       --data-raw "${DATA_JSON}")
  echo "${RESULT}"
}

function get_smart_contract_address_from_eth_method(){
  local SMART_CONTRACT_ADDRESS="${1}"
  local METHOD_SIGNATURE="${2}"

  local RESULT=$(call_smart_contract_method "${SMART_CONTRACT_ADDRESS}" "${METHOD_SIGNATURE}")

  local RESULT_ADDRESS=$(echo "${RESULT}" | jq -r ".result")
  echo "0x${RESULT_ADDRESS:(-40)}"
}

function set_smart_contract_address_from_eth_method(){
  local SMART_CONTRACT_ADDRESS="${1}"
  local METHOD_SIGNATURE="${2}"
  local VAR_NAME="${3}"

  local VAR_VALUE=$(get_smart_contract_address_from_eth_method "${SMART_CONTRACT_ADDRESS}" "${METHOD_SIGNATURE}")
  set_smart_contract_address_in_env_config_file "${VAR_NAME}" "${VAR_VALUE}"
  echo "${VAR_VALUE}"
}

function create_env_config_file(){
  cp "${ENV_CONFIG_FILE_SRC}" "${ENV_CONFIG_FILE_DEST}"

  local RESULT=""
  RESULT=$(set_smart_contract_address_from_json_file "MiltonUsdt.json" "milton_usdt_address")
  RESULT=$(set_smart_contract_address_from_json_file "MiltonUsdc.json" "milton_usdc_address")
  RESULT=$(set_smart_contract_address_from_json_file "MiltonDai.json" "milton_dai_address")
  RESULT=$(set_smart_contract_address_from_json_file "Warren.json" "warren_address")
  RESULT=$(set_smart_contract_address_from_json_file "JosephUsdt.json" "joseph_usdt_address")
  RESULT=$(set_smart_contract_address_from_json_file "JosephUsdc.json" "joseph_usdc_address")
  RESULT=$(set_smart_contract_address_from_json_file "JosephDai.json" "joseph_dai_address")
  RESULT=$(set_smart_contract_address_from_json_file "ItfMiltonUsdt.json" "itf_milton_usdt_address")
  RESULT=$(set_smart_contract_address_from_json_file "ItfMiltonUsdc.json" "itf_milton_usdc_address")
  RESULT=$(set_smart_contract_address_from_json_file "ItfMiltonDai.json" "itf_milton_dai_address")
  RESULT=$(set_smart_contract_address_from_json_file "ItfWarren.json" "itf_warren_address")
  RESULT=$(set_smart_contract_address_from_json_file "ItfJosephUsdt.json" "itf_joseph_usdt_address")
  RESULT=$(set_smart_contract_address_from_json_file "ItfJosephUsdc.json" "itf_joseph_usdc_address")
  RESULT=$(set_smart_contract_address_from_json_file "ItfJosephDai.json" "itf_joseph_dai_address")
  RESULT=$(set_smart_contract_address_from_json_file "MiltonDevToolDataProvider.json" "milton_dev_tool_data_provider_address")
  RESULT=$(set_smart_contract_address_from_json_file "MiltonFrontendDataProvider.json" "milton_frontend_data_provider_address")
  RESULT=$(set_smart_contract_address_from_json_file "WarrenDevToolDataProvider.json" "warren_dev_tool_data_provider_address")
  RESULT=$(set_smart_contract_address_from_json_file "WarrenFrontendDataProvider.json" "warren_frontend_data_provider_address")
  RESULT=$(set_smart_contract_address_from_json_file "DaiMockedToken.json" "dai_mocked_address")
  RESULT=$(set_smart_contract_address_from_json_file "UsdcMockedToken.json" "usdc_mocked_address")
  RESULT=$(set_smart_contract_address_from_json_file "UsdtMockedToken.json" "usdt_mocked_address")
  RESULT=$(set_smart_contract_address_from_json_file "MiltonStorageUsdt.json" "milton_storage_usdt_address")
  RESULT=$(set_smart_contract_address_from_json_file "MiltonStorageUsdc.json" "milton_storage_usdc_address")
  RESULT=$(set_smart_contract_address_from_json_file "MiltonStorageDai.json" "milton_storage_dai_address")
  RESULT=$(set_smart_contract_address_from_json_file "MiltonSpreadModel.json" "milton_spread_model_address")
  RESULT=$(set_smart_contract_address_from_json_file "MiltonFaucet.json" "milton_faucet_address")
  RESULT=$(set_smart_contract_address_from_json_file "IporConfiguration.json" "ipor_configuration_address")
  local IPOR_ASSET_CONFIG_USDC=$(set_smart_contract_address_from_json_file "IporAssetConfigurationUsdc.json" "ipor_asset_configuration_usdc_address")
  local IPOR_ASSET_CONFIG_USDT=$(set_smart_contract_address_from_json_file "IporAssetConfigurationUsdt.json" "ipor_asset_configuration_usdt_address")
  local IPOR_ASSET_CONFIG_DAI=$(set_smart_contract_address_from_json_file "IporAssetConfigurationDai.json" "ipor_asset_configuration_dai_address")
  RESULT=$(set_smart_contract_address_from_eth_method "${IPOR_ASSET_CONFIG_USDC}" "${GET_IP_TOKEN_METHOD_SIGNATURE}" "ipor_ip_token_usdc_address")
  RESULT=$(set_smart_contract_address_from_eth_method "${IPOR_ASSET_CONFIG_USDT}" "${GET_IP_TOKEN_METHOD_SIGNATURE}" "ipor_ip_token_usdt_address")
  RESULT=$(set_smart_contract_address_from_eth_method "${IPOR_ASSET_CONFIG_DAI}" "${GET_IP_TOKEN_METHOD_SIGNATURE}" "ipor_ip_token_dai_address")

  echo -e "${ENV_CONFIG_FILE_DEST} file was created"
}

function create_contracts_zip(){
  if [ -f "${ENV_CONTRACTS_ZIP_DEST}" ]; then
    rm "${ENV_CONTRACTS_ZIP_DEST}"
  fi
  zip -r -j -q "${ENV_CONTRACTS_ZIP_DEST}" "${ENV_CONTRACTS_DIR}"
  echo -e "${ENV_CONTRACTS_ZIP_DEST} file was created"
}

function put_file_to_bucket(){
  local FILE_NAME="${1}"
  local FILE_KEY="${2}"

  export AWS_ACCESS_KEY_ID="${IPOR_ENV_ADMIN_AWS_ACCESS_KEY_ID}"
  export AWS_SECRET_ACCESS_KEY="${IPOR_ENV_ADMIN_AWS_SECRET_ACCESS_KEY}"

  aws s3api put-object --bucket "${ENV_CONFIG_BUCKET}" --key "${FILE_KEY}" --body "${FILE_NAME}" --region "${AWS_REGION}"
  echo -e "${FILE_KEY} file was published"
}

function remove_container(){
  local CONTAINER_NAME="${1}"
  local EXISTS=$(docker ps -a -q -f name="${CONTAINER_NAME}")
  if [ -n "$EXISTS" ]; then
      echo -e "Remove container: ${CONTAINER_NAME}\n"
      docker stop "${CONTAINER_NAME}"
      docker rm -v -f "${CONTAINER_NAME}"
  fi
}

function remove_volume(){
  local VOLUME_NAME="${1}"
  local EXISTS=$(docker volume ls -q -f name="${VOLUME_NAME}")
  if [ -n "$EXISTS" ]; then
      echo -e "Remove volume: ${VOLUME_NAME}\n"
      docker volume rm "${VOLUME_NAME}"
  fi
}


################################### COMMANDS ###################################

if [ $IS_BUILD_DOCKER = "YES" ]; then


  cd "${DIR}"  
  npm install

  cd "${DIR}/app"
  echo -e "\n\e[32mBuild Milton Tool docker...\e[0m\n"

  docker build -t io.ipor/ipor-protocol-milton-tool .

  cd "${DIR}/containers/nginx-eth-bc"
  echo -e "\n\e[32mBuild nginx-eth-bc docker...\e[0m\n"

  docker build -t io.ipor/nginx-eth-bc:latest .
fi

if [ $IS_STOP = "YES" ]; then
  cd "${DIR}"
  echo -e "\n\e[32mStopping ipor protocol containers with \e[33m${COMPOSE_PROFILE} \e[32mprofile..\e[0m\n"
  docker-compose -f docker-compose.yml --profile ${COMPOSE_PROFILE} rm -s -v -f
fi

if [ $IS_MOCK_ASSET_MANAGEMENT = "YES" ]; then
  cd "${DIR}"
  echo -e "\n\e[32mStart assetManagment Mock for network name \e[33m${ETH_BC_NETWORK_NAME} \e[32mprofile..\e[0m\n"
  nohup truffle exec scripts/mock-asset-management.js --network ${ETH_BC_NETWORK_NAME} &
fi

if [ $IS_MOCK_ASSET_MANAGEMENT_STOP = "YES" ]; then
  cd "${DIR}"
  echo -e "\n\e[32mStopping mock asset process\e[0m\n"
  pkill -f  scripts/mock-asset-management.js
fi

if [ $IS_RUN = "YES" ]; then
  cd "${DIR}"

  echo -e "\n\e[32mStarting ipor protocol containers with \e[33m${COMPOSE_PROFILE} \e[32mprofile..\e[0m\n"
  docker-compose -f docker-compose.yml --profile ${COMPOSE_PROFILE} up -d --remove-orphans
fi

if [ $IS_CLEAN_BC = "YES" ]; then
  cd "${DIR}"

  echo -e "\n\e[32mClean Ethereum blockchain...\e[0m\n"

  remove_container "${ETH_BC_CONTAINER}"
  remove_volume "${ETH_BC_DATA_VOLUME}"

  remove_container "${ETH_EXP_CONTAINER}"
  remove_container "${ETH_EXP_POSTGRES_CONTAINER}"
  remove_volume "${ETH_EXP_DATA_VOLUME}"

  echo -e "Start cleaned containers: ${ETH_BC_CONTAINER}/${ETH_EXP_CONTAINER}/${ETH_EXP_POSTGRES_CONTAINER} with \e[32m${COMPOSE_PROFILE}\e[0m profile..\n"
  docker-compose -f docker-compose.yml --profile ${COMPOSE_PROFILE} up -d

  rm ".openzeppelin/unknown-${ETH_BC_NETWORK_ID}.json"
fi

if [ $IS_MIGRATE_SC = "YES" ]; then
  cd "${DIR}"

<<<<<<< HEAD
  echo -e "\n\e[32mMigrate Smart Contracts to Ethereum blockchain...\e[0m\n"  
=======
  echo -e "\n\e[32mMigrate Smart Contracts to Ethereum blockchain...\e[0m\n"
>>>>>>> 1b2f1b0c
  truffle compile --all
  truffle migrate --network ${ETH_BC_NETWORK_NAME} --compile-none

fi

if [ $IS_MIGRATE_WITH_CLEAN_SC = "YES" ]; then
  cd "${DIR}"

  echo -e "\n\e[32mMigrate with clean Smart Contracts to Ethereum blockchain...\e[0m\n"
  rm -rf app/src/contracts/
<<<<<<< HEAD
=======
  rm -f ".openzeppelin/unknown-${ETH_BC_NETWORK_ID}.json"
>>>>>>> 1b2f1b0c
  truffle compile --all
  truffle migrate --network ${ETH_BC_NETWORK_NAME} --reset --compile-none
fi


if [ $IS_PUBLISH_ARTIFACTS = "YES" ]; then
  cd "${DIR}"

  echo -e "\n\e[32mPublish artifacts to S3 bucket: ${ENV_CONFIG_BUCKET}/${ENV_PROFILE}\e[0m\n"

  create_env_config_file
  create_contracts_zip

  put_file_to_bucket "${ENV_CONTRACTS_ZIP_DEST}" "${ENV_CONTRACTS_ZIP_RMT}"
  put_file_to_bucket "${ENV_CONFIG_FILE_DEST}" "${ENV_CONFIG_FILE_RMT}"
fi


if [ $IS_NGINX_ETH_BC_RESTART = "YES" ]; then
  cd "${DIR}"

  echo -e "\n\e[32mRestart NGINX Ethereum blockchain...\e[0m\n"

  EXISTS=$(docker ps -a -q -f name="${NGINX_ETH_BC_CONTAINER}")
  if [ -n "$EXISTS" ]; then
      echo -e "Remove container: ${NGINX_ETH_BC_CONTAINER}\n"
      docker stop "${NGINX_ETH_BC_CONTAINER}"
      docker rm -v -f "${NGINX_ETH_BC_CONTAINER}"
  fi

  echo -e "Start cleaned container: ${NGINX_ETH_BC_CONTAINER} with \e[33m${COMPOSE_PROFILE}\e[0m profile..\n"
  docker-compose -f docker-compose.yml --profile ${COMPOSE_PROFILE} up -d
fi



if [ $IS_HELP = "YES" ]; then
    echo -e "usage: \e[32m./run.sh\e[0m [cmd1] [cmd2] [cmd3]"
    echo -e ""
    echo -e "commands can by joined together, order of commands doesn't matter, allowed commands:"
    echo -e "   \e[36mbuild\e[0m|\e[36mb\e[0m             Build IPOR dockers"
    echo -e "   \e[36mrun\e[0m|\e[36mr\e[0m               Run / restart IPOR dockers"
    echo -e "   \e[36mmockasset\e[0m|\e[36mmam\e[0m       Start Asset Managment mock"
    echo -e "   \e[36mmockassetstop\e[0m|\e[36mmams\e[0m  Stop Asset Managment mock"
    echo -e "   \e[36mstop\e[0m|\e[36ms\e[0m              Stop IPOR dockers"
    echo -e "   \e[36mmigrate\e[0m|\e[36mm\e[0m           Compile and migrate Smart Contracts to blockchain"
	echo -e "   \e[36mmigrateclean\e[0m|\e[36mmc\e[0m     Compile and migrate with clean Smart Contracts to blockchain"
    echo -e "   \e[36mpublish\e[0m|\e[36mp\e[0m           Publish build artifacts to S3 bucket"
    echo -e "   \e[36mclean\e[0m|\e[36mc\e[0m             Clean Ethereum blockchain"
    echo -e "   \e[36mnginx\e[0m|\e[36mn\e[0m             Restart nginx Ethereum blockchain container"
    echo -e "   \e[36mhelp\e[0m|\e[36mh\e[0m|\e[36m?\e[0m            Show help"
    echo -e "   \e[34mwithout any command\e[0m - the same as Run"
    echo -e ""
    exit 0
fi<|MERGE_RESOLUTION|>--- conflicted
+++ resolved
@@ -60,11 +60,7 @@
         migrate|m)
             IS_MIGRATE_SC="YES"
         ;;
-<<<<<<< HEAD
-		migrateclean|mc)
-=======
         migrateclean|mc)
->>>>>>> 1b2f1b0c
             IS_MIGRATE_WITH_CLEAN_SC="YES"
         ;;
         build|b)
@@ -313,11 +309,7 @@
 if [ $IS_MIGRATE_SC = "YES" ]; then
   cd "${DIR}"
 
-<<<<<<< HEAD
-  echo -e "\n\e[32mMigrate Smart Contracts to Ethereum blockchain...\e[0m\n"  
-=======
   echo -e "\n\e[32mMigrate Smart Contracts to Ethereum blockchain...\e[0m\n"
->>>>>>> 1b2f1b0c
   truffle compile --all
   truffle migrate --network ${ETH_BC_NETWORK_NAME} --compile-none
 
@@ -328,10 +320,7 @@
 
   echo -e "\n\e[32mMigrate with clean Smart Contracts to Ethereum blockchain...\e[0m\n"
   rm -rf app/src/contracts/
-<<<<<<< HEAD
-=======
   rm -f ".openzeppelin/unknown-${ETH_BC_NETWORK_ID}.json"
->>>>>>> 1b2f1b0c
   truffle compile --all
   truffle migrate --network ${ETH_BC_NETWORK_NAME} --reset --compile-none
 fi
