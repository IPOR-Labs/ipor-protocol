#
# Local .env file template to use by developers on local environment.
# Just copy the content of this file and save it as .env file in the same directory.
# Then fill few missing variables with sensitive data. You can find them by searching: "{"
# Fill them to make this file working.
#

# Timezone
TIMEZONE=Europe/Warsaw
# The environment, if you want to run locally use localhost
ENV_PROFILE=localhost
# The environment, if you want to run locally use: localhost, env param used in Cockpit
REACT_APP_ENV_PROFILE=localhost

# Docker compose profile used to run containers selectively, on locally use: developer
# other options:
# - developer - run containers needed to work locally as a developer, so without ssl containers
# - eth-bc-provider - run containers needed to serve Ethereum blockchain on remote server
# - eth-explorer-provider - run containers needed to serve Ethereum blockchain explorer on remote server
# - explorer - run only Ethereum blockchain explorer
# - cockpit - run only cockpit
# - ssl-eth-bc - run only ssl containers needed for Ethereum blockchain
# - ssl-explorer - run only ssl containers needed for Ethereum blockchain explorer
# - all - run all containers
COMPOSE_PROFILE=developer

# IPOR cockpit webapp docker image
IPOR_COCKPIT_DOCKER_IMAGE="ipor-cockpit:latest"
# Ethereum blockchain docker image
ETH_BC_DOCKER_IMAGE="ethereum/client-go:v1.10.18"
# Comma separated list of domains from which to accept cross origin requests, * - accept all
ETH_BC_CORS=*
# Listening interface address, 0.0.0.0 - listen in all interfaces
ETH_BC_HOST_ADDRESS=0.0.0.0
# Miner address
ETH_BC_MINER_ADDRESS=0x9Ba5D30c0D862cF718189CDb6B7886C7D073ee41
# Ethereum network listening port, should be: 40505
ETH_BC_NETWORK_PORT=40505
# Ethereum network public http port
ETH_BC_HTTP_PORT=34555
# Ethereum network public webservice port
ETH_BC_WS_PORT=34556
# Path to ethereum data directory
ETH_BC_DATA_DIR="/root/.ethereum"
# Path to genesis block file
ETH_BC_GENESIS_BLOCK_FILE="/genesis.json"
# Path to geth config file
ETH_BC_CONFIG_FILE="/geth-config.toml"
# Path to miner key file
ETH_BC_MINER_KEY_FILE="/miner.key"
# Path to password file used to encrypt miner key
ETH_BC_MINER_KEY_PASSWORD_FILE="/key-password.txt"
# Number of threads used to mine new blocks
ETH_BC_MINER_THREADS="1"
# Ethereum network ID, like: 5777
ETH_BC_NETWORK_ID=5777
# Ethereum chain ID, like: 5777
ETH_BC_CHAIN_ID=5777
# Ethereum network Name, like: develop/develop2/dev/docker/soliditycoverage
ETH_BC_NETWORK_NAME="docker"
# Time in seconds to mine new block, 0 - mine only if transaction pending
ETH_BC_BLOCK_PERIOD=0
# Initial block gas limit
ETH_BC_BLOCK_GAS_LIMIT="30000000"
# Node blockchain garbage collection mode: "full", "archive"
ETH_BC_NODE_MODE="archive"
# Name of the geth node
ETH_BC_NODE_NAME="ipor-eth-network"
# Exposed API namespaces over HTTP-RPC interface
ETH_BC_HTTP_API="eth,net,web3,debug,txpool"
# Exposed API namespaces over WS-RPC interface
ETH_BC_WS_API="eth,net,web3,debug,txpool"
# Logs level
ETH_BC_VERBOSITY="5"
# RPC logs level
ETH_BC_VMODULE_VERBOSITY="rpc=5"
# Init the genesis block when starting geth
ETH_BC_INIT_GENESIS_BLOCK="false"

# URL to Ethereum blockchain
ETH_BC_URL=http://localhost:9545
# AWS profile
GLOBAL_AWS_PROFILE={{global_aws_profile}}
<<<<<<< HEAD
=======

>>>>>>> 8602f273
# Flag if ITF (Ipor Test Framework) is enabled in Smart Contracts
ITF_ENABLED=false
# Flag if ITF (Ipor Test Framework) is enabled in Dev Tool
REACT_APP_ITF_ENABLED=false

# Contract admin private key
SC_ADMIN_PRIV_KEY=0x2db7daf9fe5948e22e334e38639560eea1fdea76ee01439a3e01ddb6acb9c23c
# IPOR index Updater private key
SC_IPOR_INDEX_UPDATER_PRIV_KEY=0x7ed5032480736bf917fc2e8aed01f3dfecba423ef1885a5855ccd8fd358e7e57

# Path to folder with Smart Contracts migration
SC_MIGRATION_DIRECTORY="./migrations/envs/private-testnet"
SC_MIGRATION_STATE_REPO="ipor-migration-state"

# Multisig account to which ownership of all IPOR Smart Contracts is transfered during initial deployment.
SC_MIGRATION_IPOR_PROTOCOL_OWNER_ADDRESS=0x0000000000000000000000000000000000000000

# Initial value for IPOR Index update timestamp for USDT asset
SC_MIGRATION_INITIAL_IPOR_INDEX_UPDATE_TIMESTAMP_USDT="1650886888"
# Initial value for IPOR Index update timestamp for USDC asset
SC_MIGRATION_INITIAL_IPOR_INDEX_UPDATE_TIMESTAMP_USDC="1650886630"
# Initial value for IPOR Index update timestamp for DAI asset
SC_MIGRATION_INITIAL_IPOR_INDEX_UPDATE_TIMESTAMP_DAI="1650886104"

# Initial value for IPOR Index Exponential Moving Average for USDT asset
SC_MIGRATION_INITIAL_IPOR_INDEX_EMA_USDT="31132626894697926"
# Initial value for IPOR Index Exponential Moving Average for USDC asset
SC_MIGRATION_INITIAL_IPOR_INDEX_EMA_USDC="30109512549022512"
# Initial value for IPOR Index Exponential Moving Average for DAI asset
SC_MIGRATION_INITIAL_IPOR_INDEX_EMA_DAI="32706669664256327"

# Initial value for IPOR Index Exponential Weighted Moving Variance for USDT asset
SC_MIGRATION_INITIAL_IPOR_INDEX_EWMVAR_USDT="1828129745656718"
# Initial value for IPOR Index Exponential Weighted Moving Variance for USDC asset
SC_MIGRATION_INITIAL_IPOR_INDEX_EWMVAR_USDC="53273740801041"
# Initial value for IPOR Index Exponential Weighted Moving Variance for DAI asset
SC_MIGRATION_INITIAL_IPOR_INDEX_EWMVAR_DAI="49811986068491"

# Initial ETH transfered from deployer to TestnetFaucet
SC_MIGRATION_FAUCET_INITIAL_ETH="500000000000000000000000"
# Initial stable in 6 decimals transfered from Deployer account to TestnetFaucet
SC_MIGRATION_FAUCET_INITIAL_STABLE_6_DECIMALS="100000000000000000"
# Initial stable in 18 decimals transfered from Deployer account to TestnetFaucet
SC_MIGRATION_FAUCET_INITIAL_STABLE_18_DECIMALS="100000000000000000000000000000"
# Initial value for pause flag for Milton
SC_MIGRATION_INITIAL_PAUSE_FLAG_MILTON=false
# Initial value for pause flag for Joseph
SC_MIGRATION_INITIAL_PAUSE_FLAG_JOSEPH=false

# Ethereum blockchain explorer (Blockscout) configuration
# Variant of Ethereum server, currently we are using geth
BS_ETHEREUM_JSONRPC_VARIANT=geth
# URL to Etherum blockchain used by explorer
BS_ETHEREUM_JSONRPC_HTTP_URL=http://ipor-protocol-eth-bc:8545
# URL to Etherum blockchain on websocket used by explorer
BS_ETHEREUM_JSONRPC_WS_URL=ws://ipor-protocol-eth-bc:8546
# URL to postgres database used by explorer
BS_DATABASE_URL=postgresql://blockscout:blockscout@ipor-protocol-eth-exp-postgres:5432/blockscout?ssl=false
# Username used in explorer postgres database
BS_POSTGRES_USER=blockscout
# Password used in explorer postgres database
BS_POSTGRES_PASSWORD=blockscout
# Database name used in explorer postgres database
BS_POSTGRES_DB=blockscout
# Protocol used by explorer, locally it should be: http
BS_PROTOCOL=http
# Host with port used by explorer, locally it should be: localhost:9055
BS_HOST=localhost:9055
# Http port number used by explorer nginx, locally it can be: 81
BS_NGINX_HTTP_PORT=81
# Https port number used by explorer nginx, locally it can be: 444
BS_NGINX_HTTPS_PORT=444
# Name of the network to show in title/menu by explorer
BS_NETWORK_NAME=localhost

# Hard Hat config
HARDHAT_REPORT_GAS=false
HARDHAT_MOCHA_JOBS=2<|MERGE_RESOLUTION|>--- conflicted
+++ resolved
@@ -81,10 +81,7 @@
 ETH_BC_URL=http://localhost:9545
 # AWS profile
 GLOBAL_AWS_PROFILE={{global_aws_profile}}
-<<<<<<< HEAD
-=======
 
->>>>>>> 8602f273
 # Flag if ITF (Ipor Test Framework) is enabled in Smart Contracts
 ITF_ENABLED=false
 # Flag if ITF (Ipor Test Framework) is enabled in Dev Tool
